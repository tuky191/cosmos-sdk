package cachemulti

import (
	"fmt"
	"io"

	dbm "github.com/tendermint/tm-db"

	"github.com/cosmos/cosmos-sdk/store/cachekv"
	"github.com/cosmos/cosmos-sdk/store/dbadapter"
<<<<<<< HEAD
	"github.com/cosmos/cosmos-sdk/store/listenkv"
=======
>>>>>>> 3a051e1f
	"github.com/cosmos/cosmos-sdk/store/tracekv"
	"github.com/cosmos/cosmos-sdk/store/types"
)

// storeNameCtxKey is the TraceContext metadata key that identifies
// the store which emitted a given trace.
const storeNameCtxKey = "store_name"

//----------------------------------------
// Store

// Store holds many branched stores.
// Implements MultiStore.
// NOTE: a Store (and MultiStores in general) should never expose the
// keys for the substores.
type Store struct {
	db     types.CacheKVStore
	stores map[types.StoreKey]types.CacheWrap
	keys   map[string]types.StoreKey

	traceWriter  io.Writer
	traceContext types.TraceContext
}

var _ types.CacheMultiStore = Store{}

// NewFromKVStore creates a new Store object from a mapping of store keys to
// CacheWrapper objects and a KVStore as the database. Each CacheWrapper store
// is a branched store.
func NewFromKVStore(
	store types.KVStore, stores map[types.StoreKey]types.CacheWrapper,
	keys map[string]types.StoreKey, traceWriter io.Writer, traceContext types.TraceContext,
) Store {
	if listeners == nil {
		listeners = make(map[types.StoreKey][]types.WriteListener)
	}
	cms := Store{
		db:           cachekv.NewStore(store),
		stores:       make(map[types.StoreKey]types.CacheWrap, len(stores)),
		keys:         keys,
		traceWriter:  traceWriter,
		traceContext: traceContext,
	}

	for key, store := range stores {
		if cms.TracingEnabled() {
<<<<<<< HEAD
			store = tracekv.NewStore(store.(types.KVStore), cms.traceWriter, cms.traceContext)
		}
		if cms.ListeningEnabled(key) {
			store = listenkv.NewStore(store.(types.KVStore), key, listeners[key])
=======
			tctx := cms.traceContext.Clone().Merge(types.TraceContext{
				storeNameCtxKey: key.Name(),
			})

			store = tracekv.NewStore(store.(types.KVStore), cms.traceWriter, tctx)
>>>>>>> 3a051e1f
		}
		cms.stores[key] = cachekv.NewStore(store.(types.KVStore))
	}

	return cms
}

// NewStore creates a new Store object from a mapping of store keys to
// CacheWrapper objects. Each CacheWrapper store is a branched store.
func NewStore(
	db dbm.DB, stores map[types.StoreKey]types.CacheWrapper, keys map[string]types.StoreKey,
	traceWriter io.Writer, traceContext types.TraceContext,
) Store {
<<<<<<< HEAD
	return NewFromKVStore(dbadapter.Store{DB: db}, stores, keys, traceWriter, traceContext, listeners)
=======
	return NewFromKVStore(dbadapter.Store{DB: db}, stores, keys, traceWriter, traceContext)
>>>>>>> 3a051e1f
}

func newCacheMultiStoreFromCMS(cms Store) Store {
	stores := make(map[types.StoreKey]types.CacheWrapper)
	for k, v := range cms.stores {
		stores[k] = v
	}

<<<<<<< HEAD
	// don't pass listeners to nested cache store.
	return NewFromKVStore(cms.db, stores, nil, cms.traceWriter, cms.traceContext, nil)
=======
	return NewFromKVStore(cms.db, stores, nil, cms.traceWriter, cms.traceContext)
>>>>>>> 3a051e1f
}

// SetTracer sets the tracer for the MultiStore that the underlying
// stores will utilize to trace operations. A MultiStore is returned.
func (cms Store) SetTracer(w io.Writer) types.MultiStore {
	cms.traceWriter = w
	return cms
}

// SetTracingContext updates the tracing context for the MultiStore by merging
// the given context with the existing context by key. Any existing keys will
// be overwritten. It is implied that the caller should update the context when
// necessary between tracing operations. It returns a modified MultiStore.
func (cms Store) SetTracingContext(tc types.TraceContext) types.MultiStore {
	if cms.traceContext != nil {
		for k, v := range tc {
			cms.traceContext[k] = v
		}
	} else {
		cms.traceContext = tc
	}

	return cms
}

// TracingEnabled returns if tracing is enabled for the MultiStore.
func (cms Store) TracingEnabled() bool {
	return cms.traceWriter != nil
}

// LatestVersion returns the branch version of the store
func (cms Store) LatestVersion() int64 {
	panic("cannot get latest version from branch cached multi-store")
}

// GetStoreType returns the type of the store.
func (cms Store) GetStoreType() types.StoreType {
	return types.StoreTypeMulti
}

// Write calls Write on each underlying store.
func (cms Store) Write() {
	cms.db.Write()
	for _, store := range cms.stores {
		store.Write()
	}
}

// Implements CacheWrapper.
func (cms Store) CacheWrap() types.CacheWrap {
	return cms.CacheMultiStore().(types.CacheWrap)
}

// CacheWrapWithTrace implements the CacheWrapper interface.
func (cms Store) CacheWrapWithTrace(_ io.Writer, _ types.TraceContext) types.CacheWrap {
	return cms.CacheWrap()
}

// Implements MultiStore.
func (cms Store) CacheMultiStore() types.CacheMultiStore {
	return newCacheMultiStoreFromCMS(cms)
}

// CacheMultiStoreWithVersion implements the MultiStore interface. It will panic
// as an already cached multi-store cannot load previous versions.
//
// TODO: The store implementation can possibly be modified to support this as it
// seems safe to load previous versions (heights).
func (cms Store) CacheMultiStoreWithVersion(_ int64) (types.CacheMultiStore, error) {
	panic("cannot branch cached multi-store with a version")
}

// GetStore returns an underlying Store by key.
func (cms Store) GetStore(key types.StoreKey) types.Store {
	s := cms.stores[key]
	if key == nil || s == nil {
		panic(fmt.Sprintf("kv store with key %v has not been registered in stores", key))
	}
	return s.(types.Store)
}

// GetKVStore returns an underlying KVStore by key.
func (cms Store) GetKVStore(key types.StoreKey) types.KVStore {
	store := cms.stores[key]
	if key == nil || store == nil {
		panic(fmt.Sprintf("kv store with key %v has not been registered in stores", key))
	}
	return store.(types.KVStore)
}<|MERGE_RESOLUTION|>--- conflicted
+++ resolved
@@ -8,10 +8,6 @@
 
 	"github.com/cosmos/cosmos-sdk/store/cachekv"
 	"github.com/cosmos/cosmos-sdk/store/dbadapter"
-<<<<<<< HEAD
-	"github.com/cosmos/cosmos-sdk/store/listenkv"
-=======
->>>>>>> 3a051e1f
 	"github.com/cosmos/cosmos-sdk/store/tracekv"
 	"github.com/cosmos/cosmos-sdk/store/types"
 )
@@ -45,9 +41,6 @@
 	store types.KVStore, stores map[types.StoreKey]types.CacheWrapper,
 	keys map[string]types.StoreKey, traceWriter io.Writer, traceContext types.TraceContext,
 ) Store {
-	if listeners == nil {
-		listeners = make(map[types.StoreKey][]types.WriteListener)
-	}
 	cms := Store{
 		db:           cachekv.NewStore(store),
 		stores:       make(map[types.StoreKey]types.CacheWrap, len(stores)),
@@ -58,18 +51,11 @@
 
 	for key, store := range stores {
 		if cms.TracingEnabled() {
-<<<<<<< HEAD
-			store = tracekv.NewStore(store.(types.KVStore), cms.traceWriter, cms.traceContext)
-		}
-		if cms.ListeningEnabled(key) {
-			store = listenkv.NewStore(store.(types.KVStore), key, listeners[key])
-=======
 			tctx := cms.traceContext.Clone().Merge(types.TraceContext{
 				storeNameCtxKey: key.Name(),
 			})
 
 			store = tracekv.NewStore(store.(types.KVStore), cms.traceWriter, tctx)
->>>>>>> 3a051e1f
 		}
 		cms.stores[key] = cachekv.NewStore(store.(types.KVStore))
 	}
@@ -83,11 +69,7 @@
 	db dbm.DB, stores map[types.StoreKey]types.CacheWrapper, keys map[string]types.StoreKey,
 	traceWriter io.Writer, traceContext types.TraceContext,
 ) Store {
-<<<<<<< HEAD
-	return NewFromKVStore(dbadapter.Store{DB: db}, stores, keys, traceWriter, traceContext, listeners)
-=======
 	return NewFromKVStore(dbadapter.Store{DB: db}, stores, keys, traceWriter, traceContext)
->>>>>>> 3a051e1f
 }
 
 func newCacheMultiStoreFromCMS(cms Store) Store {
@@ -96,12 +78,7 @@
 		stores[k] = v
 	}
 
-<<<<<<< HEAD
-	// don't pass listeners to nested cache store.
-	return NewFromKVStore(cms.db, stores, nil, cms.traceWriter, cms.traceContext, nil)
-=======
 	return NewFromKVStore(cms.db, stores, nil, cms.traceWriter, cms.traceContext)
->>>>>>> 3a051e1f
 }
 
 // SetTracer sets the tracer for the MultiStore that the underlying
