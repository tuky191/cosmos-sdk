package cachekv_test

import (
	"testing"

	dbm "github.com/tendermint/tm-db"

	"github.com/cosmos/cosmos-sdk/store/cachekv"
	"github.com/cosmos/cosmos-sdk/store/dbadapter"
)

var sink interface{}

const defaultValueSizeBz = 1 << 12

// This benchmark measures the time of iterator.Next() when the parent store is blank
func benchmarkBlankParentIteratorNext(b *testing.B, keysize int) {
	mem := dbadapter.Store{DB: dbm.NewMemDB()}
	kvstore := cachekv.NewStore(mem)
	// Use a singleton for value, to not waste time computing it
	value := randSlice(defaultValueSizeBz)
	// Use simple values for keys, pick a random start,
	// and take next b.N keys sequentially after.]
	startKey := randSlice(32)

	// Add 1 to avoid issues when b.N = 1
	keys := generateSequentialKeys(startKey, b.N+1)
	for _, k := range keys {
		kvstore.Set(k, value)
	}

	b.ReportAllocs()
	b.ResetTimer()

	iter := kvstore.Iterator(keys[0], keys[b.N])
	defer iter.Close()

	for _ = iter.Key(); iter.Valid(); iter.Next() {
		// deadcode elimination stub
		sink = iter
	}
}

// Benchmark setting New keys to a store, where the new keys are in sequence.
func benchmarkBlankParentAppend(b *testing.B, keysize int) {
	mem := dbadapter.Store{DB: dbm.NewMemDB()}
	kvstore := cachekv.NewStore(mem)

	// Use a singleton for value, to not waste time computing it
	value := randSlice(32)
	// Use simple values for keys, pick a random start,
	// and take next b.N keys sequentially after.
	startKey := randSlice(32)

	keys := generateSequentialKeys(startKey, b.N)

	b.ReportAllocs()
	b.ResetTimer()

	for _, k := range keys {
		kvstore.Set(k, value)
	}
}

// Benchmark setting New keys to a store, where the new keys are random.
// the speed of this function does not depend on the values in the parent store
func benchmarkRandomSet(b *testing.B, keysize int) {
	mem := dbadapter.Store{DB: dbm.NewMemDB()}
	kvstore := cachekv.NewStore(mem)

	// Use a singleton for value, to not waste time computing it
	value := randSlice(defaultValueSizeBz)
	keys := generateRandomKeys(keysize, b.N)

	b.ReportAllocs()
	b.ResetTimer()

	for _, k := range keys {
		kvstore.Set(k, value)
	}

<<<<<<< HEAD
	iter := kvstore.Iterator(keys[0], keys[b.N])
=======
	iter := kvstore.Iterator(nil, nil)
>>>>>>> 6f309d2f
	defer iter.Close()

	for _ = iter.Key(); iter.Valid(); iter.Next() {
		// deadcode elimination stub
		sink = iter
	}
}

// Benchmark creating an iterator on a parent with D entries,
// that are all deleted in the cacheKV store.
// We essentially are benchmarking the cacheKV iterator creation & iteration times
// with the number of entries deleted in the parent.
func benchmarkIteratorOnParentWithManyDeletes(b *testing.B, numDeletes int) {
	mem := dbadapter.Store{DB: dbm.NewMemDB()}

	// Use a singleton for value, to not waste time computing it
	value := randSlice(32)
	// Use simple values for keys, pick a random start,
	// and take next D keys sequentially after.
	startKey := randSlice(32)
	keys := generateSequentialKeys(startKey, numDeletes)
	// setup parent db with D keys.
	for _, k := range keys {
		mem.Set(k, value)
	}
	kvstore := cachekv.NewStore(mem)
	// Delete all keys from the cache KV store.
	// The keys[1:] is to keep at least one entry in parent, due to a bug in the SDK iterator design.
	// Essentially the iterator will never be valid, in that it should never run.
	// However, this is incompatible with the for loop structure the SDK uses, hence
	// causes a panic. Thus we do keys[1:].
	for _, k := range keys[1:] {
		kvstore.Delete(k)
	}

	b.ReportAllocs()
	b.ResetTimer()

	iter := kvstore.Iterator(keys[0], keys[b.N])
	defer iter.Close()

	for _ = iter.Key(); iter.Valid(); iter.Next() {
		// deadcode elimination stub
		sink = iter
	}
}

func BenchmarkBlankParentIteratorNextKeySize32(b *testing.B) {
	benchmarkBlankParentIteratorNext(b, 32)
}

func BenchmarkBlankParentAppendKeySize32(b *testing.B) {
	benchmarkBlankParentAppend(b, 32)
}

func BenchmarkSetKeySize32(b *testing.B) {
	benchmarkRandomSet(b, 32)
}

func BenchmarkIteratorOnParentWith1MDeletes(b *testing.B) {
	benchmarkIteratorOnParentWithManyDeletes(b, 1_000_000)
}<|MERGE_RESOLUTION|>--- conflicted
+++ resolved
@@ -79,11 +79,7 @@
 		kvstore.Set(k, value)
 	}
 
-<<<<<<< HEAD
-	iter := kvstore.Iterator(keys[0], keys[b.N])
-=======
 	iter := kvstore.Iterator(nil, nil)
->>>>>>> 6f309d2f
 	defer iter.Close()
 
 	for _ = iter.Key(); iter.Valid(); iter.Next() {
