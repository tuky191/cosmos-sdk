package iavl

import (
	"fmt"

	"github.com/cosmos/cosmos-sdk/store/types"
	"github.com/cosmos/iavl"
)

var (
	_ Tree = (*immutableTree)(nil)
	_ Tree = (*iavl.MutableTree)(nil)
)

type (
	// Tree defines an interface that both mutable and immutable IAVL trees
	// must implement. For mutable IAVL trees, the interface is directly
	// implemented by an iavl.MutableTree. For an immutable IAVL tree, a wrapper
	// must be made.
	Tree interface {
		Has(key []byte) (bool, error)
		Get(key []byte) ([]byte, error)
		Set(key, value []byte) (bool, error)
		Remove(key []byte) ([]byte, bool, error)
		SaveVersion() ([]byte, int64, error)
		DeleteVersion(version int64) error
		DeleteVersions(versions ...int64) error
		Version() int64
		Hash() ([]byte, error)
		VersionExists(version int64) bool
		GetVersioned(key []byte, version int64) ([]byte, error)
		GetVersionedWithProof(key []byte, version int64) ([]byte, *iavl.RangeProof, error)
		GetImmutable(version int64) (*iavl.ImmutableTree, error)
		SetInitialVersion(version uint64)
		Iterator(start, end []byte, ascending bool) (types.Iterator, error)
<<<<<<< HEAD
=======
		AvailableVersions() []int
>>>>>>> 3a051e1f
		LoadVersionForOverwriting(targetVersion int64) (int64, error)
	}

	// immutableTree is a simple wrapper around a reference to an iavl.ImmutableTree
	// that implements the Tree interface. It should only be used for querying
	// and iteration, specifically at previous heights.
	immutableTree struct {
		*iavl.ImmutableTree
	}
)

func (it *immutableTree) Set(_, _ []byte) (bool, error) {
	panic("cannot call 'Set' on an immutable IAVL tree")
}

func (it *immutableTree) Remove(_ []byte) ([]byte, bool, error) {
	panic("cannot call 'Remove' on an immutable IAVL tree")
}

func (it *immutableTree) SaveVersion() ([]byte, int64, error) {
	panic("cannot call 'SaveVersion' on an immutable IAVL tree")
}

func (it *immutableTree) DeleteVersion(_ int64) error {
	panic("cannot call 'DeleteVersion' on an immutable IAVL tree")
}

func (it *immutableTree) DeleteVersions(_ ...int64) error {
	panic("cannot call 'DeleteVersions' on an immutable IAVL tree")
}

func (it *immutableTree) SetInitialVersion(_ uint64) {
	panic("cannot call 'SetInitialVersion' on an immutable IAVL tree")
}

func (it *immutableTree) VersionExists(version int64) bool {
	return it.Version() == version
}

func (it *immutableTree) GetVersioned(key []byte, version int64) ([]byte, error) {
	if it.Version() != version {
		return nil, fmt.Errorf("version mismatch on immutable IAVL tree; got: %d, expected: %d", version, it.Version())
	}

	return it.Get(key)
}

func (it *immutableTree) GetVersionedWithProof(key []byte, version int64) ([]byte, *iavl.RangeProof, error) {
	if it.Version() != version {
		return nil, nil, fmt.Errorf("version mismatch on immutable IAVL tree; got: %d, expected: %d", version, it.Version())
	}

	return it.GetWithProof(key)
}

func (it *immutableTree) GetImmutable(version int64) (*iavl.ImmutableTree, error) {
	if it.Version() != version {
		return nil, fmt.Errorf("version mismatch on immutable IAVL tree; got: %d, expected: %d", version, it.Version())
	}

	return it.ImmutableTree, nil
}

<<<<<<< HEAD
=======
func (it *immutableTree) AvailableVersions() []int {
	return []int{}
}

>>>>>>> 3a051e1f
func (it *immutableTree) LoadVersionForOverwriting(targetVersion int64) (int64, error) {
	panic("cannot call 'LoadVersionForOverwriting' on an immutable IAVL tree")
}<|MERGE_RESOLUTION|>--- conflicted
+++ resolved
@@ -33,10 +33,7 @@
 		GetImmutable(version int64) (*iavl.ImmutableTree, error)
 		SetInitialVersion(version uint64)
 		Iterator(start, end []byte, ascending bool) (types.Iterator, error)
-<<<<<<< HEAD
-=======
 		AvailableVersions() []int
->>>>>>> 3a051e1f
 		LoadVersionForOverwriting(targetVersion int64) (int64, error)
 	}
 
@@ -100,13 +97,10 @@
 	return it.ImmutableTree, nil
 }
 
-<<<<<<< HEAD
-=======
 func (it *immutableTree) AvailableVersions() []int {
 	return []int{}
 }
 
->>>>>>> 3a051e1f
 func (it *immutableTree) LoadVersionForOverwriting(targetVersion int64) (int64, error) {
 	panic("cannot call 'LoadVersionForOverwriting' on an immutable IAVL tree")
 }