package iavl

import (
	"errors"
	"fmt"
	"io"
	"time"

	ics23 "github.com/confio/ics23/go"
	"github.com/cosmos/iavl"
	abci "github.com/tendermint/tendermint/abci/types"
	"github.com/tendermint/tendermint/libs/log"
	tmcrypto "github.com/tendermint/tendermint/proto/tendermint/crypto"
	dbm "github.com/tendermint/tm-db"

	pruningtypes "github.com/cosmos/cosmos-sdk/pruning/types"
	"github.com/cosmos/cosmos-sdk/store/cachekv"
	"github.com/cosmos/cosmos-sdk/store/tracekv"
	"github.com/cosmos/cosmos-sdk/store/types"
	"github.com/cosmos/cosmos-sdk/telemetry"
	sdkerrors "github.com/cosmos/cosmos-sdk/types/errors"
	"github.com/cosmos/cosmos-sdk/types/kv"
)

const (
	DefaultIAVLCacheSize = 500000
)

var (
	_ types.KVStore                 = (*Store)(nil)
	_ types.CommitStore             = (*Store)(nil)
	_ types.CommitKVStore           = (*Store)(nil)
	_ types.Queryable               = (*Store)(nil)
	_ types.StoreWithInitialVersion = (*Store)(nil)
)

// Store Implements types.KVStore and CommitKVStore.
type Store struct {
	tree   Tree
	logger log.Logger
}

// LoadStore returns an IAVL Store as a CommitKVStore. Internally, it will load the
// store's version (id) from the provided DB. An error is returned if the version
// fails to load, or if called with a positive version on an empty tree.
func LoadStore(db dbm.DB, logger log.Logger, key types.StoreKey, id types.CommitID, lazyLoading bool, cacheSize int, disableFastNode bool) (types.CommitKVStore, error) {
	return LoadStoreWithInitialVersion(db, logger, key, id, lazyLoading, 0, cacheSize, disableFastNode)
}

// LoadStoreWithInitialVersion returns an IAVL Store as a CommitKVStore setting its initialVersion
// to the one given. Internally, it will load the store's version (id) from the
// provided DB. An error is returned if the version fails to load, or if called with a positive
// version on an empty tree.
func LoadStoreWithInitialVersion(db dbm.DB, logger log.Logger, key types.StoreKey, id types.CommitID, lazyLoading bool, initialVersion uint64, cacheSize int, disableFastNode bool) (types.CommitKVStore, error) {
	tree, err := iavl.NewMutableTreeWithOpts(db, cacheSize, &iavl.Options{InitialVersion: initialVersion}, disableFastNode)
	if err != nil {
		return nil, err
	}

	isUpgradeable, err := tree.IsUpgradeable()
	if err != nil {
		return nil, err
	}

	if isUpgradeable && logger != nil {
		logger.Info(
			"Upgrading IAVL storage for faster queries + execution on live state. This may take a while",
			"store_key", key.String(),
			"version", initialVersion,
			"commit", fmt.Sprintf("%X", id),
			"is_lazy", lazyLoading,
		)
	}

	if lazyLoading {
		_, err = tree.LazyLoadVersion(id.Version)
	} else {
		_, err = tree.LoadVersion(id.Version)
	}

	if err != nil {
		return nil, err
	}

	if logger != nil {
		logger.Debug("Finished loading IAVL tree")
	}

	return &Store{
		tree:   tree,
		logger: logger,
	}, nil
}

// UnsafeNewStore returns a reference to a new IAVL Store with a given mutable
// IAVL tree reference. It should only be used for testing purposes.
//
// CONTRACT: The IAVL tree should be fully loaded.
// CONTRACT: PruningOptions passed in as argument must be the same as pruning options
// passed into iavl.MutableTree
func UnsafeNewStore(tree *iavl.MutableTree) *Store {
	return &Store{
		tree: tree,
	}
}

// GetImmutable returns a reference to a new store backed by an immutable IAVL
// tree at a specific version (height) without any pruning options. This should
// be used for querying and iteration only. If the version does not exist or has
// been pruned, an empty immutable IAVL tree will be used.
// Any mutable operations executed will result in a panic.
func (st *Store) GetImmutable(version int64) (*Store, error) {
	if !st.VersionExists(version) {
		return &Store{tree: &immutableTree{&iavl.ImmutableTree{}}}, nil
	}

	iTree, err := st.tree.GetImmutable(version)
	if err != nil {
		return nil, err
	}

	return &Store{
		tree: &immutableTree{iTree},
	}, nil
}

// Commit commits the current store state and returns a CommitID with the new
// version and hash.
func (st *Store) Commit() types.CommitID {
	defer telemetry.MeasureSince(time.Now(), "store", "iavl", "commit")

	hash, version, err := st.tree.SaveVersion()
	if err != nil {
		panic(err)
	}

	return types.CommitID{
		Version: version,
		Hash:    hash,
	}
}

// LastCommitID implements Committer.
func (st *Store) LastCommitID() types.CommitID {
	hash, err := st.tree.Hash()
	if err != nil {
		panic(err)
	}

	return types.CommitID{
		Version: st.tree.Version(),
		Hash:    hash,
	}
}

// SetPruning panics as pruning options should be provided at initialization
// since IAVl accepts pruning options directly.
func (st *Store) SetPruning(_ pruningtypes.PruningOptions) {
	panic("cannot set pruning options on an initialized IAVL store")
}

// SetPruning panics as pruning options should be provided at initialization
// since IAVl accepts pruning options directly.
func (st *Store) GetPruning() pruningtypes.PruningOptions {
	panic("cannot get pruning options on an initialized IAVL store")
}

// VersionExists returns whether or not a given version is stored.
func (st *Store) VersionExists(version int64) bool {
	return st.tree.VersionExists(version)
}

// GetAllVersions returns all versions in the iavl tree
func (st *Store) GetAllVersions() []int {
<<<<<<< HEAD
	return st.tree.(*iavl.MutableTree).AvailableVersions()
=======
	return st.tree.AvailableVersions()
>>>>>>> 3a051e1f
}

// Implements Store.
func (st *Store) GetStoreType() types.StoreType {
	return types.StoreTypeIAVL
}

// Implements Store.
func (st *Store) CacheWrap() types.CacheWrap {
	return cachekv.NewStore(st)
}

// CacheWrapWithTrace implements the Store interface.
func (st *Store) CacheWrapWithTrace(w io.Writer, tc types.TraceContext) types.CacheWrap {
	return cachekv.NewStore(tracekv.NewStore(st, w, tc))
}

// Implements types.KVStore.
func (st *Store) Set(key, value []byte) {
	types.AssertValidKey(key)
	types.AssertValidValue(value)
	_, err := st.tree.Set(key, value)
	if err != nil && st.logger != nil {
		st.logger.Error("iavl set error", "error", err.Error())
	}
}

// Implements types.KVStore.
func (st *Store) Get(key []byte) []byte {
	defer telemetry.MeasureSince(time.Now(), "store", "iavl", "get")
	value, err := st.tree.Get(key)
	if err != nil {
		panic(err)
	}
	return value
}

// Implements types.KVStore.
func (st *Store) Has(key []byte) (exists bool) {
	defer telemetry.MeasureSince(time.Now(), "store", "iavl", "has")
	has, err := st.tree.Has(key)
	if err != nil {
		panic(err)
	}
	return has
}

// Implements types.KVStore.
func (st *Store) Delete(key []byte) {
	defer telemetry.MeasureSince(time.Now(), "store", "iavl", "delete")
	st.tree.Remove(key)
}

// DeleteVersions deletes a series of versions from the MutableTree. An error
// is returned if any single version is invalid or the delete fails. All writes
// happen in a single batch with a single commit.
func (st *Store) DeleteVersions(versions ...int64) error {
	return st.tree.DeleteVersions(versions...)
}

// LoadVersionForOverwriting attempts to load a tree at a previously committed
// version, or the latest version below it. Any versions greater than targetVersion will be deleted.
func (st *Store) LoadVersionForOverwriting(targetVersion int64) (int64, error) {
	return st.tree.LoadVersionForOverwriting(targetVersion)
}

// Implements types.KVStore.
func (st *Store) Iterator(start, end []byte) types.Iterator {
	iterator, err := st.tree.Iterator(start, end, true)
	if err != nil {
		panic(err)
	}
	return iterator
}

// Implements types.KVStore.
func (st *Store) ReverseIterator(start, end []byte) types.Iterator {
	iterator, err := st.tree.Iterator(start, end, false)
	if err != nil {
		panic(err)
	}
	return iterator
}

// SetInitialVersion sets the initial version of the IAVL tree. It is used when
// starting a new chain at an arbitrary height.
func (st *Store) SetInitialVersion(version int64) {
	st.tree.SetInitialVersion(uint64(version))
}

// Exports the IAVL store at the given version, returning an iavl.Exporter for the tree.
func (st *Store) Export(version int64) (*iavl.Exporter, error) {
	istore, err := st.GetImmutable(version)
	if err != nil {
		return nil, fmt.Errorf("iavl export failed for version %v: %w", version, err)
	}
	tree, ok := istore.tree.(*immutableTree)
	if !ok || tree == nil {
		return nil, fmt.Errorf("iavl export failed: unable to fetch tree for version %v", version)
	}
	return tree.Export(), nil
}

// Import imports an IAVL tree at the given version, returning an iavl.Importer for importing.
func (st *Store) Import(version int64) (*iavl.Importer, error) {
	tree, ok := st.tree.(*iavl.MutableTree)
	if !ok {
		return nil, errors.New("iavl import failed: unable to find mutable tree")
	}
	return tree.Import(version)
}

// Handle gatest the latest height, if height is 0
func getHeight(tree Tree, req abci.RequestQuery) int64 {
	height := req.Height
	if height == 0 {
		latest := tree.Version()
		if tree.VersionExists(latest - 1) {
			height = latest - 1
		} else {
			height = latest
		}
	}
	return height
}

// Query implements ABCI interface, allows queries
//
// by default we will return from (latest height -1),
// as we will have merkle proofs immediately (header height = data height + 1)
// If latest-1 is not present, use latest (which must be present)
// if you care to have the latest data to see a tx results, you must
// explicitly set the height you want to see
func (st *Store) Query(req abci.RequestQuery) (res abci.ResponseQuery) {
	defer telemetry.MeasureSince(time.Now(), "store", "iavl", "query")

	if len(req.Data) == 0 {
		return sdkerrors.QueryResult(sdkerrors.Wrap(sdkerrors.ErrTxDecode, "query cannot be zero length"), false)
	}

	tree := st.tree

	// store the height we chose in the response, with 0 being changed to the
	// latest height
	res.Height = getHeight(tree, req)

	switch req.Path {
	case "/key": // get by key
		key := req.Data // data holds the key bytes

		res.Key = key
		if !st.VersionExists(res.Height) {
			res.Log = iavl.ErrVersionDoesNotExist.Error()
			break
		}

		value, err := tree.GetVersioned(key, res.Height)
		if err != nil {
			panic(err)
		}
		res.Value = value

		if !req.Prove {
			break
		}

		// Continue to prove existence/absence of value
		// Must convert store.Tree to iavl.MutableTree with given version to use in CreateProof
		iTree, err := tree.GetImmutable(res.Height)
		if err != nil {
			// sanity check: If value for given version was retrieved, immutable tree must also be retrievable
			panic(fmt.Sprintf("version exists in store but could not retrieve corresponding versioned tree in store, %s", err.Error()))
		}
		mtree := &iavl.MutableTree{
			ImmutableTree: iTree,
		}

		// get proof from tree and convert to merkle.Proof before adding to result
		res.ProofOps = getProofFromTree(mtree, req.Data, res.Value != nil)

	case "/subspace":
		pairs := kv.Pairs{
			Pairs: make([]kv.Pair, 0),
		}

		subspace := req.Data
		res.Key = subspace

		iterator := types.KVStorePrefixIterator(st, subspace)
		for ; iterator.Valid(); iterator.Next() {
			pairs.Pairs = append(pairs.Pairs, kv.Pair{Key: iterator.Key(), Value: iterator.Value()})
		}
		iterator.Close()

		bz, err := pairs.Marshal()
		if err != nil {
			panic(fmt.Errorf("failed to marshal KV pairs: %w", err))
		}

		res.Value = bz

	default:
		return sdkerrors.QueryResult(sdkerrors.Wrapf(sdkerrors.ErrUnknownRequest, "unexpected query path: %v", req.Path), false)
	}

	return res
}

// Takes a MutableTree, a key, and a flag for creating existence or absence proof and returns the
// appropriate merkle.Proof. Since this must be called after querying for the value, this function should never error
// Thus, it will panic on error rather than returning it
func getProofFromTree(tree *iavl.MutableTree, key []byte, exists bool) *tmcrypto.ProofOps {
	var (
		commitmentProof *ics23.CommitmentProof
		err             error
	)

	if exists {
		// value was found
		commitmentProof, err = tree.GetMembershipProof(key)
		if err != nil {
			// sanity check: If value was found, membership proof must be creatable
			panic(fmt.Sprintf("unexpected value for empty proof: %s", err.Error()))
		}
	} else {
		// value wasn't found
		commitmentProof, err = tree.GetNonMembershipProof(key)
		if err != nil {
			// sanity check: If value wasn't found, nonmembership proof must be creatable
			panic(fmt.Sprintf("unexpected error for nonexistence proof: %s", err.Error()))
		}
	}

	op := types.NewIavlCommitmentOp(key, commitmentProof)
	return &tmcrypto.ProofOps{Ops: []tmcrypto.ProofOp{op.ProofOp()}}
}

//----------------------------------------

// iavlIterator implements types.Iterator.
type iavlIterator struct {
	dbm.Iterator
}

var _ types.Iterator = (*iavlIterator)(nil)

// newIAVLIterator will create a new iavlIterator.
// CONTRACT: Caller must release the iavlIterator, as each one creates a new
// goroutine.
func newIAVLIterator(tree *iavl.ImmutableTree, start, end []byte, ascending bool) *iavlIterator { //nolint:unused
	iterator, err := tree.Iterator(start, end, ascending)
	if err != nil {
		panic(err)
	}
	iter := &iavlIterator{
		Iterator: iterator,
	}
	return iter
}<|MERGE_RESOLUTION|>--- conflicted
+++ resolved
@@ -172,11 +172,7 @@
 
 // GetAllVersions returns all versions in the iavl tree
 func (st *Store) GetAllVersions() []int {
-<<<<<<< HEAD
-	return st.tree.(*iavl.MutableTree).AvailableVersions()
-=======
 	return st.tree.AvailableVersions()
->>>>>>> 3a051e1f
 }
 
 // Implements Store.
