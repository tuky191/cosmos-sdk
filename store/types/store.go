--- conflicted
+++ resolved
@@ -190,15 +190,12 @@
 
 	// SetIAVLCacheSize sets the cache size of the IAVL tree.
 	SetIAVLCacheSize(size int)
-<<<<<<< HEAD
-=======
 
 	// SetIAVLDisableFastNode enables/disables fastnode feature on iavl.
 	SetIAVLDisableFastNode(disable bool)
 
 	// RollbackToVersion rollback the db to specific version(height).
 	RollbackToVersion(version int64) error
->>>>>>> 6f309d2f
 }
 
 //---------subsp-------------------------------
