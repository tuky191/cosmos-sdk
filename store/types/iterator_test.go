--- conflicted
+++ resolved
@@ -13,11 +13,7 @@
 
 func newMemTestKVStore(t *testing.T) types.KVStore {
 	db := dbm.NewMemDB()
-<<<<<<< HEAD
-	store, err := iavl.LoadStore(db, types.CommitID{}, false, iavl.DefaultIAVLCacheSize)
-=======
 	store, err := iavl.LoadStore(db, log.NewNopLogger(), types.NewKVStoreKey("test"), types.CommitID{}, false, iavl.DefaultIAVLCacheSize, false)
->>>>>>> 6f309d2f
 	require.NoError(t, err)
 	return store
 }
