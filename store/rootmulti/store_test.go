--- conflicted
+++ resolved
@@ -13,10 +13,7 @@
 
 	"github.com/cosmos/cosmos-sdk/codec"
 	codecTypes "github.com/cosmos/cosmos-sdk/codec/types"
-<<<<<<< HEAD
-=======
 	pruningtypes "github.com/cosmos/cosmos-sdk/pruning/types"
->>>>>>> 3a051e1f
 	"github.com/cosmos/cosmos-sdk/store/cachemulti"
 	"github.com/cosmos/cosmos-sdk/store/iavl"
 	sdkmaps "github.com/cosmos/cosmos-sdk/store/internal/maps"
@@ -410,7 +407,7 @@
 	k2, v2 := []byte("water"), []byte("flows")
 	// v3 := []byte("is cold")
 
-	cid1 := multi.Commit()
+	cid := multi.Commit()
 
 	// Make sure we can get by name.
 	garbage := multi.GetStoreByName("bad-name")
@@ -425,8 +422,8 @@
 	store2.Set(k2, v2)
 
 	// Commit the multistore.
-	cid2 := multi.Commit()
-	ver := cid2.Version
+	cid = multi.Commit()
+	ver := cid.Version
 
 	// Reload multistore from database
 	multi = newMultiStoreWithMounts(db, pruningtypes.NewPruningOptions(pruningtypes.PruningNothing))
@@ -468,26 +465,6 @@
 	qres = multi.Query(query)
 	require.EqualValues(t, 0, qres.Code)
 	require.Equal(t, v2, qres.Value)
-
-	// Test proofs latest height
-	query.Path = fmt.Sprintf("/%s", proofsPath)
-	qres = multi.Query(query)
-	require.EqualValues(t, 0, qres.Code)
-	require.NotNil(t, qres.ProofOps)
-	require.Equal(t, []byte(proofsPath), qres.Key)
-	require.Equal(t, cid2.Hash, qres.Value)
-	require.Equal(t, cid2.Version, qres.Height)
-	require.Equal(t, 3, len(qres.ProofOps.Ops)) // 3 mounted stores
-
-	// Test proofs second latest height
-	query.Height = query.Height - 1
-	qres = multi.Query(query)
-	require.EqualValues(t, 0, qres.Code)
-	require.NotNil(t, qres.ProofOps)
-	require.Equal(t, []byte(proofsPath), qres.Key)
-	require.Equal(t, cid1.Hash, qres.Value)
-	require.Equal(t, cid1.Version, qres.Height)
-	require.Equal(t, 3, len(qres.ProofOps.Ops)) // 3 mounted stores
 }
 
 func TestMultiStore_Pruning(t *testing.T) {
@@ -764,21 +741,11 @@
 
 	cacheWrappedWithTrace := multi.CacheWrapWithTrace(nil, nil)
 	require.IsType(t, cachemulti.Store{}, cacheWrappedWithTrace)
-<<<<<<< HEAD
-
-	cacheWrappedWithListeners := multi.CacheWrapWithListeners(nil, nil)
-	require.IsType(t, cachemulti.Store{}, cacheWrappedWithListeners)
-=======
->>>>>>> 3a051e1f
 }
 
 func TestTraceConcurrency(t *testing.T) {
 	db := dbm.NewMemDB()
-<<<<<<< HEAD
-	multi := newMultiStoreWithMounts(db, types.PruneNothing)
-=======
 	multi := newMultiStoreWithMounts(db, pruningtypes.NewPruningOptions(pruningtypes.PruningNothing))
->>>>>>> 3a051e1f
 	err := multi.LoadLatestVersion()
 	require.NoError(t, err)
 
@@ -820,12 +787,6 @@
 			}
 		}
 	}(stopW)
-<<<<<<< HEAD
-
-	time.Sleep(3 * time.Second)
-	stop <- struct{}{}
-	stopW <- struct{}{}
-=======
 
 	time.Sleep(3 * time.Second)
 	stop <- struct{}{}
@@ -864,7 +825,6 @@
 	for i, s := range ci.StoreInfos {
 		require.Equal(t, s.Name, fmt.Sprintf("store%d", i+1))
 	}
->>>>>>> 3a051e1f
 }
 
 //-----------------------------------------------------------------------
@@ -876,15 +836,9 @@
 	testStoreKey3 = types.NewKVStoreKey("store3")
 )
 
-<<<<<<< HEAD
-func newMultiStoreWithMounts(db dbm.DB, pruningOpts types.PruningOptions) *Store {
-	store := NewStore(db, log.NewNopLogger())
-	store.pruningOpts = pruningOpts
-=======
 func newMultiStoreWithMounts(db dbm.DB, pruningOpts pruningtypes.PruningOptions) *Store {
 	store := NewStore(db, log.NewNopLogger())
 	store.SetPruning(pruningOpts)
->>>>>>> 3a051e1f
 
 	store.MountStoreWithDB(testStoreKey1, types.StoreTypeIAVL, nil)
 	store.MountStoreWithDB(testStoreKey2, types.StoreTypeIAVL, nil)
@@ -893,15 +847,9 @@
 	return store
 }
 
-<<<<<<< HEAD
-func newMultiStoreWithModifiedMounts(db dbm.DB, pruningOpts types.PruningOptions) (*Store, *types.StoreUpgrades) {
-	store := NewStore(db, log.NewNopLogger())
-	store.pruningOpts = pruningOpts
-=======
 func newMultiStoreWithModifiedMounts(db dbm.DB, pruningOpts pruningtypes.PruningOptions) (*Store, *types.StoreUpgrades) {
 	store := NewStore(db, log.NewNopLogger())
 	store.SetPruning(pruningOpts)
->>>>>>> 3a051e1f
 
 	store.MountStoreWithDB(types.NewKVStoreKey("store1"), types.StoreTypeIAVL, nil)
 	store.MountStoreWithDB(types.NewKVStoreKey("restore2"), types.StoreTypeIAVL, nil)
@@ -978,11 +926,7 @@
 
 func TestStateListeners(t *testing.T) {
 	var db dbm.DB = dbm.NewMemDB()
-<<<<<<< HEAD
-	ms := newMultiStoreWithMounts(db, types.NewPruningOptionsFromString(types.PruningOptionNothing))
-=======
 	ms := newMultiStoreWithMounts(db, pruningtypes.NewPruningOptions(pruningtypes.PruningNothing))
->>>>>>> 3a051e1f
 
 	listener := &MockListener{}
 	ms.AddListeners(testStoreKey1, []types.WriteListener{listener})
@@ -1013,8 +957,6 @@
 	// writes are observed when inner cache store commit
 	cacheMulti.Write()
 	require.Equal(t, 1, len(listener.stateCache))
-<<<<<<< HEAD
-=======
 }
 
 type commitKVStoreStub struct {
@@ -1088,5 +1030,4 @@
 			require.Equal(t, tc.exptectCommit, store.Committed)
 		})
 	}
->>>>>>> 3a051e1f
 }