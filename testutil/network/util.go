--- conflicted
+++ resolved
@@ -202,11 +202,7 @@
 		return err
 	}
 
-<<<<<<< HEAD
-	err = tmos.WriteFile(file, contents, 0o644)
-=======
 	err = os.WriteFile(file, contents, 0o644) // nolint: gosec
->>>>>>> 3a051e1f
 	if err != nil {
 		return err
 	}
