package testutil

import (
	"bytes"
	"io"
	"os"
	"strings"
	"testing"

	"github.com/spf13/cobra"
	"github.com/stretchr/testify/require"
)

// BufferReader is implemented by types that read from a string buffer.
type BufferReader interface {
	io.Reader
	Reset(string)
}

// BufferWriter is implemented by types that write to a buffer.
type BufferWriter interface {
	io.Writer
	Reset()
	Bytes() []byte
	String() string
}

// ApplyMockIO replaces stdin/out/err with buffers that can be used during testing.
// Returns an input BufferReader and an output BufferWriter.
func ApplyMockIO(c *cobra.Command) (BufferReader, BufferWriter) {
	mockIn := strings.NewReader("")
	mockOut := bytes.NewBufferString("")

	c.SetIn(mockIn)
	c.SetOut(mockOut)
	c.SetErr(mockOut)

	return mockIn, mockOut
}

// ApplyMockIODiscardOutputs replaces a cobra.Command output and error streams with a dummy io.Writer.
// Replaces and returns the io.Reader associated to the cobra.Command input stream.
func ApplyMockIODiscardOutErr(c *cobra.Command) BufferReader {
	mockIn := strings.NewReader("")

	c.SetIn(mockIn)
	c.SetOut(io.Discard)
	c.SetErr(io.Discard)

	return mockIn
}

// Write the given string to a new temporary file.
// Returns an open file for the test to use.
func WriteToNewTempFile(t testing.TB, s string) *os.File {
	t.Helper()

	fp := TempFile(t)
	_, err := fp.WriteString(s)

	require.Nil(t, err)

	return fp
}

// TempFile returns a writable temporary file for the test to use.
func TempFile(t testing.TB) *os.File {
	t.Helper()

<<<<<<< HEAD
	fp, err := os.CreateTemp(t.TempDir(), "")
=======
	fp, err := os.CreateTemp(GetTempDir(t), "")
>>>>>>> 3a051e1f
	require.NoError(t, err)

	return fp
}

// GetTempDir returns a writable temporary director for the test to use.
func GetTempDir(t testing.TB) string {
	t.Helper()
	// os.MkDir() is used instead of testing.T.TempDir()
	// see https://github.com/cosmos/cosmos-sdk/pull/8475 and
	// https://github.com/cosmos/cosmos-sdk/pull/10341 for
	// this change's rationale.
	tempdir, err := os.MkdirTemp("", "")
	require.NoError(t, err)
	t.Cleanup(func() { _ = os.RemoveAll(tempdir) })
	return tempdir
}<|MERGE_RESOLUTION|>--- conflicted
+++ resolved
@@ -67,11 +67,7 @@
 func TempFile(t testing.TB) *os.File {
 	t.Helper()
 
-<<<<<<< HEAD
-	fp, err := os.CreateTemp(t.TempDir(), "")
-=======
 	fp, err := os.CreateTemp(GetTempDir(t), "")
->>>>>>> 3a051e1f
 	require.NoError(t, err)
 
 	return fp
