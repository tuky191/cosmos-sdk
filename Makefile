--- conflicted
+++ resolved
@@ -2,15 +2,9 @@
 
 PACKAGES_NOSIMULATION=$(shell go list ./... | grep -v '/simulation')
 PACKAGES_SIMTEST=$(shell go list ./... | grep '/simulation')
-<<<<<<< HEAD
-VERSION := $(shell echo $(shell git describe --always --match "v*") | sed 's/^v//')
-TMVERSION := $(shell go list -m github.com/tendermint/tendermint | sed 's:.* ::')
-COMMIT := $(shell git log -1 --format='%H')
-=======
 export VERSION := $(shell echo $(shell git describe --always --match "v*") | sed 's/^v//')
 export TMVERSION := $(shell go list -m github.com/tendermint/tendermint | sed 's:.* ::')
 export COMMIT := $(shell git log -1 --format='%H')
->>>>>>> 3a051e1f
 LEDGER_ENABLED ?= true
 BINDIR ?= $(GOPATH)/bin
 BUILDDIR ?= $(CURDIR)/build
@@ -57,10 +51,6 @@
   build_tags += libsecp256k1_sdk
 endif
 
-ifeq (secp,$(findstring secp,$(COSMOS_BUILD_OPTIONS)))
-  build_tags += libsecp256k1_sdk
-endif
-
 whitespace :=
 whitespace += $(whitespace)
 comma := ,
@@ -354,20 +344,6 @@
 golangci_lint_cmd=golangci-lint
 golangci_version=v1.49.0
 
-<<<<<<< HEAD
-golangci_lint_cmd=go run github.com/golangci/golangci-lint/cmd/golangci-lint
-
-lint: lint-go
-	@if docker ps -a --format '{{.Names}}' | grep -Eq "^${containerMarkdownLint}$$"; then docker start -a $(containerMarkdownLint); else docker run --name $(containerMarkdownLint) -i -v "$(CURDIR):/work" $(markdownLintImage); fi
-
-lint-fix:
-	$(golangci_lint_cmd) run --fix --out-format=tab --issues-exit-code=0
-	@if docker ps -a --format '{{.Names}}' | grep -Eq "^${containerMarkdownLintFix}$$"; then docker start -a $(containerMarkdownLintFix); else docker run --name $(containerMarkdownLintFix) -i -v "$(CURDIR):/work" $(markdownLintImage) . --fix; fi
-
-lint-go:
-	echo $(GIT_DIFF)
-	$(golangci_lint_cmd) run --out-format=tab $(GIT_DIFF)
-=======
 lint:
 	@echo "--> Running linter"
 	@go install github.com/golangci/golangci-lint/cmd/golangci-lint@$(golangci_version)
@@ -377,16 +353,12 @@
 	@echo "--> Running linter"
 	@go install github.com/golangci/golangci-lint/cmd/golangci-lint@$(golangci_version)
 	@$(golangci_lint_cmd) run --fix --out-format=tab --issues-exit-code=0
->>>>>>> 3a051e1f
 
 .PHONY: lint lint-fix
 
 format:
-<<<<<<< HEAD
-=======
 	@go install mvdan.cc/gofumpt@latest
 	@go install github.com/golangci/golangci-lint/cmd/golangci-lint@$(golangci_version)
->>>>>>> 3a051e1f
 	find . -name '*.go' -type f -not -path "./vendor*" -not -path "*.git*" -not -path "./client/docs/statik/statik.go" -not -path "./tests/mocks/*" -not -name "*.pb.go" -not -name "*.pb.gw.go" -not -name "*.pulsar.go" -not -path "./crypto/keys/secp256k1/*" | xargs gofumpt -w -l
 	golangci-lint run --fix
 .PHONY: format
@@ -434,7 +406,6 @@
 	@echo "Generating Protobuf files"
 	@if docker ps -a --format '{{.Names}}' | grep -Eq "^${containerProtoGen}$$"; then docker start -a $(containerProtoGen); else docker run --name $(containerProtoGen) -v $(CURDIR):/workspace --workdir /workspace $(protoImageName) \
 		sh ./scripts/protocgen.sh; fi
-	@go mod tidy
 
 # This generates the SDK's custom wrapper for google.protobuf.Any. It should only be run manually when needed
 proto-gen-any:
@@ -460,12 +431,6 @@
 	@$(DOCKER_BUF) breaking --against $(HTTPS_GIT)#branch=main
 
 TM_URL              = https://raw.githubusercontent.com/tendermint/tendermint/v0.34.22/proto/tendermint
-<<<<<<< HEAD
-GOGO_PROTO_URL      = https://raw.githubusercontent.com/regen-network/protobuf/cosmos
-COSMOS_PROTO_URL    = https://raw.githubusercontent.com/regen-network/cosmos-proto/master
-CONFIO_URL          = https://raw.githubusercontent.com/confio/ics23/v0.6.3
-=======
->>>>>>> 3a051e1f
 
 TM_CRYPTO_TYPES     = proto/tendermint/crypto
 TM_ABCI_TYPES       = proto/tendermint/abci
@@ -508,10 +473,6 @@
 
 localnet-build-env:
 	$(MAKE) -C contrib/images simd-env
-<<<<<<< HEAD
-
-=======
->>>>>>> 3a051e1f
 localnet-build-dlv:
 	$(MAKE) -C contrib/images simd-dlv
 
@@ -531,22 +492,16 @@
 # you can read more about the debug mode here: ./contrib/images/simd-dlv/README.md
 localnet-debug: localnet-stop localnet-build-dlv localnet-build-nodes
 
-<<<<<<< HEAD
-.PHONY: localnet-start localnet-stop localnet-debug localnet-build-env \
-localnet-build-dlv localnet-build-nodes
-=======
 .PHONY: localnet-start localnet-stop localnet-debug localnet-build-env localnet-build-dlv localnet-build-nodes
->>>>>>> 3a051e1f
 
 ###############################################################################
 ###                                rosetta                                  ###
 ###############################################################################
-
+# builds rosetta test data dir
 rosetta-data:
 	-docker container rm data_dir_build
 	docker build -t rosetta-ci:latest -f contrib/rosetta/rosetta-ci/Dockerfile .
 	docker run --name data_dir_build -t rosetta-ci:latest sh /rosetta/data.sh
 	docker cp data_dir_build:/tmp/data.tar.gz "$(CURDIR)/contrib/rosetta/rosetta-ci/data.tar.gz"
 	docker container rm data_dir_build
-
 .PHONY: rosetta-data