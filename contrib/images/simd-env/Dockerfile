--- conflicted
+++ resolved
@@ -1,19 +1,4 @@
 FROM golang:1.18-alpine AS build
-<<<<<<< HEAD
-RUN apk add build-base git linux-headers
-WORKDIR /work
-COPY go.mod go.sum /work/
-COPY ./ics23/go/go.mod /work/ics23/go/go.mod
-
-RUN go mod download
-COPY ./ /work
-RUN LEDGER_ENABLED=false make clean build
-
-FROM alpine:3.14 AS run
-RUN apk add bash curl jq
-COPY contrib/images/simd-env/wrapper.sh /usr/bin/wrapper.sh
-
-=======
 
 RUN apk add build-base git linux-headers
 
@@ -31,7 +16,6 @@
 RUN apk add bash curl jq
 COPY contrib/images/simd-env/wrapper.sh /usr/bin/wrapper.sh
 
->>>>>>> 3a051e1f
 VOLUME /simd
 COPY --from=build /work/build/simd /simd/
 WORKDIR /simd
