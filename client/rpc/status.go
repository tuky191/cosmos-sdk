--- conflicted
+++ resolved
@@ -84,68 +84,4 @@
 	}
 
 	return node.Status(context.Background())
-<<<<<<< HEAD
-}
-
-// NodeInfoResponse defines a response type that contains node status and version
-// information.
-type NodeInfoResponse struct {
-	p2p.DefaultNodeInfo `json:"node_info"`
-
-	ApplicationVersion version.Info `json:"application_version"`
-}
-
-// REST handler for node info
-func NodeInfoRequestHandlerFn(clientCtx client.Context) http.HandlerFunc {
-	return func(w http.ResponseWriter, r *http.Request) {
-		status, err := getNodeStatus(clientCtx)
-		if rest.CheckInternalServerError(w, err) {
-			return
-		}
-
-		resp := NodeInfoResponse{
-			DefaultNodeInfo:    status.NodeInfo,
-			ApplicationVersion: version.NewInfo(),
-		}
-
-		rest.PostProcessResponseBare(w, clientCtx, resp)
-	}
-}
-
-// SyncingResponse defines a response type that contains node syncing information.
-type SyncingResponse struct {
-	Syncing bool `json:"syncing"`
-}
-
-// REST handler for node syncing
-func NodeSyncingRequestHandlerFn(clientCtx client.Context) http.HandlerFunc {
-	return func(w http.ResponseWriter, r *http.Request) {
-		status, err := getNodeStatus(clientCtx)
-		if rest.CheckInternalServerError(w, err) {
-			return
-		}
-
-		rest.PostProcessResponseBare(w, clientCtx, SyncingResponse{Syncing: status.SyncInfo.CatchingUp})
-	}
-}
-
-type HealthcheckResponse struct {
-	Health string `json:"health"`
-}
-
-// REST handler for node health check - aws recognizes only http status codes
-func NodeHealthRequestHandlerFn(clientCtx client.Context) http.HandlerFunc {
-	return func(w http.ResponseWriter, r *http.Request) {
-		status, err := getNodeStatus(clientCtx)
-		if rest.CheckInternalServerError(w, err) {
-			return
-		}
-		if status.SyncInfo.CatchingUp {
-			rest.WriteErrorResponse(w, http.StatusServiceUnavailable, "NOK")
-		} else {
-			rest.PostProcessResponseBare(w, clientCtx, HealthcheckResponse{Health: "OK"})
-		}
-	}
-=======
->>>>>>> 3a051e1f
 }