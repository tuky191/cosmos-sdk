package keys

import (
	"context"
	"fmt"
	"strings"
	"testing"

	design99keyring "github.com/99designs/keyring"
	"github.com/stretchr/testify/suite"

	"github.com/cosmos/cosmos-sdk/client"
	"github.com/cosmos/cosmos-sdk/client/flags"
	"github.com/cosmos/cosmos-sdk/codec"
	"github.com/cosmos/cosmos-sdk/crypto/keyring"
	"github.com/cosmos/cosmos-sdk/crypto/keys/multisig"
	"github.com/cosmos/cosmos-sdk/crypto/keys/secp256k1"
	cryptotypes "github.com/cosmos/cosmos-sdk/crypto/types"
	"github.com/cosmos/cosmos-sdk/simapp"
	"github.com/cosmos/cosmos-sdk/testutil"
)

type setter interface {
	SetItem(item design99keyring.Item) error
}

type MigrateTestSuite struct {
	suite.Suite

	dir     string
	appName string
	cdc     codec.Codec
	priv    cryptotypes.PrivKey
	pub     cryptotypes.PubKey
}

func (s *MigrateTestSuite) SetupSuite() {
	s.dir = s.T().TempDir()
	s.cdc = simapp.MakeTestEncodingConfig().Codec
	s.appName = "cosmos"
	s.priv = cryptotypes.PrivKey(secp256k1.GenPrivKey())
	s.pub = s.priv.PubKey()
}

func (s *MigrateTestSuite) Test_runListAndShowCmd() {
	// adding LegacyInfo item into keyring
	multi := multisig.NewLegacyAminoPubKey(
		1, []cryptotypes.PubKey{
			s.pub,
		},
	)
	legacyMultiInfo, err := keyring.NewLegacyMultiInfo(s.appName, multi)
	s.Require().NoError(err)
	serializedLegacyMultiInfo := keyring.MarshalInfo(legacyMultiInfo)

	item := design99keyring.Item{
		Key:         s.appName + ".info",
		Data:        serializedLegacyMultiInfo,
		Description: "SDK keyring version",
	}

	// run test simd keys list - to see that the migrated key is there
	cmd := ListKeysCmd()
	cmd.Flags().AddFlagSet(Commands("home").PersistentFlags())
<<<<<<< HEAD
	// mockIn := testutil.ApplyMockIODiscardOutErr(cmd)
	mockIn, mockOut := testutil.ApplyMockIO(cmd)

	cmd.SetArgs([]string{
		kbHome,
		// fmt.Sprintf("--%s=%s", flags.FlagHome, kbHome),
		fmt.Sprintf("--%s=true", flags.FlagDryRun),
		fmt.Sprintf("--%s=%s", flags.FlagKeyringBackend, keyring.BackendTest),
=======

	mockIn := testutil.ApplyMockIODiscardOutErr(cmd)
	kb, err := keyring.New(s.appName, keyring.BackendTest, s.dir, mockIn, s.cdc)
	s.Require().NoError(err)

	setter, ok := kb.(setter)
	s.Require().True(ok)
	s.Require().NoError(setter.SetItem(item))

	clientCtx := client.Context{}.WithKeyring(kb)
	ctx := context.WithValue(context.Background(), client.ClientContextKey, &clientCtx)

	cmd.SetArgs([]string{
		fmt.Sprintf("--%s=%s", flags.FlagHome, s.dir),
		fmt.Sprintf("--%s=false", flagListNames),
>>>>>>> 3a051e1f
	})

	s.Require().NoError(cmd.ExecuteContext(ctx))

	// simd show n1 - to see that the migration worked
	cmd = ShowKeysCmd()
	cmd.SetArgs([]string{s.appName})
	clientCtx = clientCtx.WithCodec(s.cdc)
	ctx = context.WithValue(context.Background(), client.ClientContextKey, &clientCtx)
	s.Require().NoError(cmd.ExecuteContext(ctx))
}

func (s *MigrateTestSuite) Test_runMigrateCmdRecord() {
	k, err := keyring.NewLocalRecord("test record", s.priv, s.pub)
	s.Require().NoError(err)
	serializedRecord, err := s.cdc.Marshal(k)
	s.Require().NoError(err)

	item := design99keyring.Item{
		Key:         s.appName,
		Data:        serializedRecord,
		Description: "SDK kerying version",
	}

	cmd := MigrateCommand()
	mockIn := strings.NewReader("")
	kb, err := keyring.New(s.appName, keyring.BackendTest, s.dir, mockIn, s.cdc)
	s.Require().NoError(err)

	setter, ok := kb.(setter)
	s.Require().True(ok)
	s.Require().NoError(setter.SetItem(item))

	clientCtx := client.Context{}.WithKeyring(kb)
	ctx := context.WithValue(context.Background(), client.ClientContextKey, &clientCtx)
	s.Require().NoError(cmd.ExecuteContext(ctx))
}

func (s *MigrateTestSuite) Test_runMigrateCmdLegacyMultiInfo() {
	// adding LegacyInfo item into keyring
	multi := multisig.NewLegacyAminoPubKey(
		1, []cryptotypes.PubKey{
			s.pub,
		},
	)

	legacyMultiInfo, err := keyring.NewLegacyMultiInfo(s.appName, multi)
	s.Require().NoError(err)
	serializedLegacyMultiInfo := keyring.MarshalInfo(legacyMultiInfo)

	item := design99keyring.Item{
		Key:         s.appName,
		Data:        serializedLegacyMultiInfo,
		Description: "SDK kerying version",
	}

	cmd := MigrateCommand()
	mockIn := testutil.ApplyMockIODiscardOutErr(cmd)

	kb, err := keyring.New(s.appName, keyring.BackendTest, s.dir, mockIn, s.cdc)
	s.Require().NoError(err)

	setter, ok := kb.(setter)
	s.Require().True(ok)
	s.Require().NoError(setter.SetItem(item))

	clientCtx := client.Context{}.WithKeyring(kb)
	ctx := context.WithValue(context.Background(), client.ClientContextKey, &clientCtx)
	s.Require().NoError(cmd.ExecuteContext(ctx))
}

func TestMigrateTestSuite(t *testing.T) {
	suite.Run(t, new(MigrateTestSuite))
}<|MERGE_RESOLUTION|>--- conflicted
+++ resolved
@@ -62,16 +62,6 @@
 	// run test simd keys list - to see that the migrated key is there
 	cmd := ListKeysCmd()
 	cmd.Flags().AddFlagSet(Commands("home").PersistentFlags())
-<<<<<<< HEAD
-	// mockIn := testutil.ApplyMockIODiscardOutErr(cmd)
-	mockIn, mockOut := testutil.ApplyMockIO(cmd)
-
-	cmd.SetArgs([]string{
-		kbHome,
-		// fmt.Sprintf("--%s=%s", flags.FlagHome, kbHome),
-		fmt.Sprintf("--%s=true", flags.FlagDryRun),
-		fmt.Sprintf("--%s=%s", flags.FlagKeyringBackend, keyring.BackendTest),
-=======
 
 	mockIn := testutil.ApplyMockIODiscardOutErr(cmd)
 	kb, err := keyring.New(s.appName, keyring.BackendTest, s.dir, mockIn, s.cdc)
@@ -87,7 +77,6 @@
 	cmd.SetArgs([]string{
 		fmt.Sprintf("--%s=%s", flags.FlagHome, s.dir),
 		fmt.Sprintf("--%s=false", flagListNames),
->>>>>>> 3a051e1f
 	})
 
 	s.Require().NoError(cmd.ExecuteContext(ctx))
