package tx_test

import (
	gocontext "context"
	"fmt"
	"testing"

	"github.com/stretchr/testify/require"
	"google.golang.org/grpc"

	"github.com/cosmos/cosmos-sdk/client"
	"github.com/cosmos/cosmos-sdk/client/tx"
	"github.com/cosmos/cosmos-sdk/crypto/hd"
	"github.com/cosmos/cosmos-sdk/crypto/keyring"
	cryptotypes "github.com/cosmos/cosmos-sdk/crypto/types"
	"github.com/cosmos/cosmos-sdk/simapp"
	sdk "github.com/cosmos/cosmos-sdk/types"
	txtypes "github.com/cosmos/cosmos-sdk/types/tx"
	signingtypes "github.com/cosmos/cosmos-sdk/types/tx/signing"
	"github.com/cosmos/cosmos-sdk/x/auth/signing"
	banktypes "github.com/cosmos/cosmos-sdk/x/bank/types"
)

func NewTestTxConfig() client.TxConfig {
	cfg := simapp.MakeTestEncodingConfig()
	return cfg.TxConfig
}

// mockContext is a mock client.Context to return abitrary simulation response, used to
// unit test CalculateGas.
type mockContext struct {
	gasUsed uint64
	wantErr bool
}

func (m mockContext) Invoke(grpcCtx gocontext.Context, method string, req, reply interface{}, opts ...grpc.CallOption) (err error) {
	if m.wantErr {
		return fmt.Errorf("mock err")
	}

	*(reply.(*txtypes.SimulateResponse)) = txtypes.SimulateResponse{
		GasInfo: &sdk.GasInfo{GasUsed: m.gasUsed, GasWanted: m.gasUsed},
		Result:  &sdk.Result{Data: []byte("tx data"), Log: "log"},
	}

	return nil
}

func (mockContext) NewStream(gocontext.Context, *grpc.StreamDesc, string, ...grpc.CallOption) (grpc.ClientStream, error) {
	panic("not implemented")
}

func TestCalculateGas(t *testing.T) {
	type args struct {
		mockGasUsed uint64
		mockWantErr bool
		adjustment  float64
	}

	testCases := []struct {
		name         string
		args         args
		wantEstimate uint64
		wantAdjusted uint64
		expPass      bool
	}{
		{"error", args{0, true, 1.2}, 0, 0, false},
		{"adjusted gas", args{10, false, 1.2}, 10, 12, true},
	}

	for _, tc := range testCases {
		stc := tc
		txCfg := NewTestTxConfig()

		txf := tx.Factory{}.
			WithChainID("test-chain").
			WithTxConfig(txCfg).WithSignMode(txCfg.SignModeHandler().DefaultMode())

		t.Run(stc.name, func(t *testing.T) {
			mockClientCtx := mockContext{
				gasUsed: tc.args.mockGasUsed,
				wantErr: tc.args.mockWantErr,
			}
			simRes, gotAdjusted, err := tx.CalculateGas(mockClientCtx, txf.WithGasAdjustment(stc.args.adjustment))
			if stc.expPass {
				require.NoError(t, err)
				require.Equal(t, simRes.GasInfo.GasUsed, stc.wantEstimate)
				require.Equal(t, gotAdjusted, stc.wantAdjusted)
				require.NotNil(t, simRes.Result)
			} else {
				require.Error(t, err)
				require.Nil(t, simRes)
			}
		})
	}
}

func TestBuildSimTx(t *testing.T) {
	txCfg := NewTestTxConfig()
	encCfg := simapp.MakeTestEncodingConfig()

	kb, err := keyring.New(t.Name(), "test", t.TempDir(), nil, encCfg.Codec)
	require.NoError(t, err)

	path := hd.CreateHDPath(118, 0, 0).String()
	_, _, err = kb.NewMnemonic("test_key1", keyring.English, path, keyring.DefaultBIP39Passphrase, hd.Secp256k1)
	require.NoError(t, err)

	kb, err := keyring.New(t.Name(), "test", t.TempDir(), nil)
	require.NoError(t, err)

	path := hd.CreateHDPath(118, 0, 0).String()
	_, _, err = kb.NewMnemonic("test_key1", keyring.English, path, keyring.DefaultBIP39Passphrase, hd.Secp256k1)
	require.NoError(t, err)

	txf := tx.Factory{}.
		WithTxConfig(txCfg).
		WithAccountNumber(50).
		WithSequence(23).
		WithFees("50stake").
		WithMemo("memo").
		WithChainID("test-chain").
		WithSignMode(txCfg.SignModeHandler().DefaultMode()).
		WithKeybase(kb)

	msg := banktypes.NewMsgSend(sdk.AccAddress("from"), sdk.AccAddress("to"), nil)
	bz, err := txf.BuildSimTx(msg)
	require.NoError(t, err)
	require.NotNil(t, bz)
}

func TestBuildUnsignedTx(t *testing.T) {
<<<<<<< HEAD
	kb, err := keyring.New(t.Name(), "test", t.TempDir(), nil)
=======
	encCfg := simapp.MakeTestEncodingConfig()
	kb, err := keyring.New(t.Name(), "test", t.TempDir(), nil, encCfg.Codec)
>>>>>>> 3a051e1f
	require.NoError(t, err)

	path := hd.CreateHDPath(118, 0, 0).String()

	_, _, err = kb.NewMnemonic("test_key1", keyring.English, path, keyring.DefaultBIP39Passphrase, hd.Secp256k1)
	require.NoError(t, err)

	txf := tx.Factory{}.
		WithTxConfig(NewTestTxConfig()).
		WithAccountNumber(50).
		WithSequence(23).
		WithFees("50stake").
		WithMemo("memo").
		WithChainID("test-chain").
		WithKeybase(kb)

	msg := banktypes.NewMsgSend(sdk.AccAddress("from"), sdk.AccAddress("to"), nil)
	tx, err := txf.BuildUnsignedTx(msg)
	require.NoError(t, err)
	require.NotNil(t, tx)

	sigs, err := tx.GetTx().(signing.SigVerifiableTx).GetSignaturesV2()
	require.NoError(t, err)
	require.Empty(t, sigs)
}

func TestSign(t *testing.T) {
	requireT := require.New(t)
	path := hd.CreateHDPath(118, 0, 0).String()
	encCfg := simapp.MakeTestEncodingConfig()
	kb, err := keyring.New(t.Name(), "test", t.TempDir(), nil, encCfg.Codec)
	requireT.NoError(err)

	from1 := "test_key1"
	from2 := "test_key2"

	// create a new key using a mnemonic generator and test if we can reuse seed to recreate that account
	_, seed, err := kb.NewMnemonic(from1, keyring.English, path, keyring.DefaultBIP39Passphrase, hd.Secp256k1)
	requireT.NoError(err)
	requireT.NoError(kb.Delete(from1))
	k1, _, err := kb.NewMnemonic(from1, keyring.English, path, keyring.DefaultBIP39Passphrase, hd.Secp256k1)
	requireT.NoError(err)

	k2, err := kb.NewAccount(from2, seed, "", path, hd.Secp256k1)
	requireT.NoError(err)

	pubKey1, err := k1.GetPubKey()
	requireT.NoError(err)
	pubKey2, err := k2.GetPubKey()
	requireT.NoError(err)
	requireT.NotEqual(pubKey1.Bytes(), pubKey2.Bytes())
	t.Log("Pub keys:", pubKey1, pubKey2)

	txfNoKeybase := tx.Factory{}.
		WithTxConfig(NewTestTxConfig()).
		WithAccountNumber(50).
		WithSequence(23).
		WithFees("50stake").
		WithMemo("memo").
		WithChainID("test-chain")
	txfDirect := txfNoKeybase.
		WithKeybase(kb).
		WithSignMode(signingtypes.SignMode_SIGN_MODE_DIRECT)
	txfAmino := txfDirect.
		WithSignMode(signingtypes.SignMode_SIGN_MODE_LEGACY_AMINO_JSON)
<<<<<<< HEAD
	msg1 := banktypes.NewMsgSend(info1.GetAddress(), sdk.AccAddress("to"), nil)
	msg2 := banktypes.NewMsgSend(info2.GetAddress(), sdk.AccAddress("to"), nil)

	txb, err := tx.BuildUnsignedTx(txfNoKeybase, msg1, msg2)
=======
	addr1, err := k1.GetAddress()
	requireT.NoError(err)
	addr2, err := k2.GetAddress()
>>>>>>> 3a051e1f
	requireT.NoError(err)
	msg1 := banktypes.NewMsgSend(addr1, sdk.AccAddress("to"), nil)
	msg2 := banktypes.NewMsgSend(addr2, sdk.AccAddress("to"), nil)
	txb, err := txfNoKeybase.BuildUnsignedTx(msg1, msg2)
	requireT.NoError(err)
	txb2, err := txfNoKeybase.BuildUnsignedTx(msg1, msg2)
	requireT.NoError(err)
	txbSimple, err := txfNoKeybase.BuildUnsignedTx(msg2)
	requireT.NoError(err)

	testCases := []struct {
		name         string
		txf          tx.Factory
		txb          client.TxBuilder
		from         string
		overwrite    bool
		expectedPKs  []cryptotypes.PubKey
		matchingSigs []int // if not nil, check matching signature against old ones.
	}{
		{
			"should fail if txf without keyring",
			txfNoKeybase, txb, from1, true, nil, nil,
		},
		{
			"should fail for non existing key",
			txfAmino, txb, "unknown", true, nil, nil,
		},
		{
			"amino: should succeed with keyring",
			txfAmino, txbSimple, from1, true,
			[]cryptotypes.PubKey{pubKey1},
			nil,
		},
		{
			"direct: should succeed with keyring",
			txfDirect, txbSimple, from1, true,
			[]cryptotypes.PubKey{pubKey1},
			nil,
		},

		/**** test double sign Amino mode ****/
		{
			"amino: should sign multi-signers tx",
			txfAmino, txb, from1, true,
			[]cryptotypes.PubKey{pubKey1},
			nil,
		},
		{
			"amino: should append a second signature and not overwrite",
			txfAmino, txb, from2, false,
			[]cryptotypes.PubKey{pubKey1, pubKey2},
			[]int{0, 0},
		},
		{
			"amino: should overwrite a signature",
			txfAmino, txb, from2, true,
			[]cryptotypes.PubKey{pubKey2},
			[]int{1, 0},
		},

		/**** test double sign Direct mode
<<<<<<< HEAD
		  signing transaction with more than 2 signers should fail in DIRECT mode ****/
		{
			"direct: should fail to append a signature with different mode",
			txfDirect, txb, from1, false,
			[]cryptotypes.PubKey{},
			nil,
		},
		{
			"direct: should fail to sign multi-signers tx",
			txfDirect, txb2, from1, false,
=======
		  signing transaction with 2 or more DIRECT signers should fail in DIRECT mode ****/
		{
			"direct: should  append a DIRECT signature with existing AMINO",
			// txb already has 1 AMINO signature
			txfDirect, txb, from1, false,
			[]cryptotypes.PubKey{pubKey2, pubKey1},
			nil,
		},
		{
			"direct: should add single DIRECT sig in multi-signers tx",
			txfDirect, txb2, from1, false,
			[]cryptotypes.PubKey{pubKey1},
			nil,
		},
		{
			"direct: should fail to append 2nd DIRECT sig in multi-signers tx",
			txfDirect, txb2, from2, false,
>>>>>>> 3a051e1f
			[]cryptotypes.PubKey{},
			nil,
		},
		{
<<<<<<< HEAD
			"direct: should fail to overwrite multi-signers tx",
			txfDirect, txb2, from1, true,
			[]cryptotypes.PubKey{},
			nil,
		},
=======
			"amino: should append 2nd AMINO sig in multi-signers tx with 1 DIRECT sig",
			// txb2 already has 1 DIRECT signature
			txfAmino, txb2, from2, false,
			[]cryptotypes.PubKey{},
			nil,
		},
		{
			"direct: should overwrite multi-signers tx with DIRECT sig",
			txfDirect, txb2, from1, true,
			[]cryptotypes.PubKey{pubKey1},
			nil,
		},
>>>>>>> 3a051e1f
	}

	var prevSigs []signingtypes.SignatureV2
	for _, tc := range testCases {
		t.Run(tc.name, func(_ *testing.T) {
			err = tx.Sign(tc.txf, tc.from, tc.txb, tc.overwrite)
			if len(tc.expectedPKs) == 0 {
				requireT.Error(err)
			} else {
				requireT.NoError(err)
				sigs := testSigners(requireT, tc.txb.GetTx(), tc.expectedPKs...)
				if tc.matchingSigs != nil {
					requireT.Equal(prevSigs[tc.matchingSigs[0]], sigs[tc.matchingSigs[1]])
				}
				prevSigs = sigs
			}
		})
	}
}

func testSigners(require *require.Assertions, tr signing.Tx, pks ...cryptotypes.PubKey) []signingtypes.SignatureV2 {
	sigs, err := tr.GetSignaturesV2()
	require.Len(sigs, len(pks))
	require.NoError(err)
	require.Len(sigs, len(pks))
	for i := range pks {
		require.True(sigs[i].PubKey.Equals(pks[i]), "Signature is signed with a wrong pubkey. Got: %s, expected: %s", sigs[i].PubKey, pks[i])
	}
	return sigs
}<|MERGE_RESOLUTION|>--- conflicted
+++ resolved
@@ -106,13 +106,6 @@
 	_, _, err = kb.NewMnemonic("test_key1", keyring.English, path, keyring.DefaultBIP39Passphrase, hd.Secp256k1)
 	require.NoError(t, err)
 
-	kb, err := keyring.New(t.Name(), "test", t.TempDir(), nil)
-	require.NoError(t, err)
-
-	path := hd.CreateHDPath(118, 0, 0).String()
-	_, _, err = kb.NewMnemonic("test_key1", keyring.English, path, keyring.DefaultBIP39Passphrase, hd.Secp256k1)
-	require.NoError(t, err)
-
 	txf := tx.Factory{}.
 		WithTxConfig(txCfg).
 		WithAccountNumber(50).
@@ -130,12 +123,8 @@
 }
 
 func TestBuildUnsignedTx(t *testing.T) {
-<<<<<<< HEAD
-	kb, err := keyring.New(t.Name(), "test", t.TempDir(), nil)
-=======
 	encCfg := simapp.MakeTestEncodingConfig()
 	kb, err := keyring.New(t.Name(), "test", t.TempDir(), nil, encCfg.Codec)
->>>>>>> 3a051e1f
 	require.NoError(t, err)
 
 	path := hd.CreateHDPath(118, 0, 0).String()
@@ -201,16 +190,9 @@
 		WithSignMode(signingtypes.SignMode_SIGN_MODE_DIRECT)
 	txfAmino := txfDirect.
 		WithSignMode(signingtypes.SignMode_SIGN_MODE_LEGACY_AMINO_JSON)
-<<<<<<< HEAD
-	msg1 := banktypes.NewMsgSend(info1.GetAddress(), sdk.AccAddress("to"), nil)
-	msg2 := banktypes.NewMsgSend(info2.GetAddress(), sdk.AccAddress("to"), nil)
-
-	txb, err := tx.BuildUnsignedTx(txfNoKeybase, msg1, msg2)
-=======
 	addr1, err := k1.GetAddress()
 	requireT.NoError(err)
 	addr2, err := k2.GetAddress()
->>>>>>> 3a051e1f
 	requireT.NoError(err)
 	msg1 := banktypes.NewMsgSend(addr1, sdk.AccAddress("to"), nil)
 	msg2 := banktypes.NewMsgSend(addr2, sdk.AccAddress("to"), nil)
@@ -272,18 +254,6 @@
 		},
 
 		/**** test double sign Direct mode
-<<<<<<< HEAD
-		  signing transaction with more than 2 signers should fail in DIRECT mode ****/
-		{
-			"direct: should fail to append a signature with different mode",
-			txfDirect, txb, from1, false,
-			[]cryptotypes.PubKey{},
-			nil,
-		},
-		{
-			"direct: should fail to sign multi-signers tx",
-			txfDirect, txb2, from1, false,
-=======
 		  signing transaction with 2 or more DIRECT signers should fail in DIRECT mode ****/
 		{
 			"direct: should  append a DIRECT signature with existing AMINO",
@@ -301,18 +271,10 @@
 		{
 			"direct: should fail to append 2nd DIRECT sig in multi-signers tx",
 			txfDirect, txb2, from2, false,
->>>>>>> 3a051e1f
 			[]cryptotypes.PubKey{},
 			nil,
 		},
 		{
-<<<<<<< HEAD
-			"direct: should fail to overwrite multi-signers tx",
-			txfDirect, txb2, from1, true,
-			[]cryptotypes.PubKey{},
-			nil,
-		},
-=======
 			"amino: should append 2nd AMINO sig in multi-signers tx with 1 DIRECT sig",
 			// txb2 already has 1 DIRECT signature
 			txfAmino, txb2, from2, false,
@@ -325,12 +287,11 @@
 			[]cryptotypes.PubKey{pubKey1},
 			nil,
 		},
->>>>>>> 3a051e1f
 	}
 
 	var prevSigs []signingtypes.SignatureV2
 	for _, tc := range testCases {
-		t.Run(tc.name, func(_ *testing.T) {
+		t.Run(tc.name, func(t *testing.T) {
 			err = tx.Sign(tc.txf, tc.from, tc.txb, tc.overwrite)
 			if len(tc.expectedPKs) == 0 {
 				requireT.Error(err)
