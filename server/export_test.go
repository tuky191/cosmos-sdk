package server_test

import (
	"bytes"
	"context"
	"fmt"
	"io"
	"os"
	"path"
	"testing"

	"github.com/spf13/cobra"
	"github.com/stretchr/testify/require"

	abci "github.com/tendermint/tendermint/abci/types"
	tmjson "github.com/tendermint/tendermint/libs/json"
	"github.com/tendermint/tendermint/libs/log"
	tmproto "github.com/tendermint/tendermint/proto/tendermint/types"
	tmtypes "github.com/tendermint/tendermint/types"
	dbm "github.com/tendermint/tm-db"

	"github.com/cosmos/cosmos-sdk/client"
	"github.com/cosmos/cosmos-sdk/client/flags"
	"github.com/cosmos/cosmos-sdk/server"
	"github.com/cosmos/cosmos-sdk/server/types"
	"github.com/cosmos/cosmos-sdk/simapp"
	"github.com/cosmos/cosmos-sdk/types/errors"
	"github.com/cosmos/cosmos-sdk/x/genutil"
)

func TestExportCmd_ConsensusParams(t *testing.T) {
	tempDir := t.TempDir()

	_, ctx, genDoc, cmd := setupApp(t, tempDir)

	output := &bytes.Buffer{}
	cmd.SetOut(output)
	cmd.SetArgs([]string{fmt.Sprintf("--%s=%s", flags.FlagHome, tempDir)})
	require.NoError(t, cmd.ExecuteContext(ctx))

	var exportedGenDoc tmtypes.GenesisDoc
	err := tmjson.Unmarshal(output.Bytes(), &exportedGenDoc)
	if err != nil {
		t.Fatalf("error unmarshaling exported genesis doc: %s", err)
	}

	require.Equal(t, simapp.DefaultConsensusParams.Block.MaxBytes, exportedGenDoc.ConsensusParams.Block.MaxBytes)
	require.Equal(t, simapp.DefaultConsensusParams.Block.MaxGas, exportedGenDoc.ConsensusParams.Block.MaxGas)
	require.Equal(t, genDoc.ConsensusParams.Block.TimeIotaMs, exportedGenDoc.ConsensusParams.Block.TimeIotaMs)

	require.Equal(t, simapp.DefaultConsensusParams.Evidence.MaxAgeDuration, exportedGenDoc.ConsensusParams.Evidence.MaxAgeDuration)
	require.Equal(t, simapp.DefaultConsensusParams.Evidence.MaxAgeNumBlocks, exportedGenDoc.ConsensusParams.Evidence.MaxAgeNumBlocks)

	require.Equal(t, simapp.DefaultConsensusParams.Validator.PubKeyTypes, exportedGenDoc.ConsensusParams.Validator.PubKeyTypes)
}

func TestExportCmd_HomeDir(t *testing.T) {
	_, ctx, _, cmd := setupApp(t, t.TempDir())

	cmd.SetArgs([]string{fmt.Sprintf("--%s=%s", flags.FlagHome, "foobar")})

	err := cmd.ExecuteContext(ctx)
	require.EqualError(t, err, "stat foobar/config/genesis.json: no such file or directory")
}

func TestExportCmd_Height(t *testing.T) {
	testCases := []struct {
		name        string
		flags       []string
		fastForward int64
		expHeight   int64
	}{
		{
			"should export correct height",
			[]string{},
			5, 6,
		},
		{
			"should export correct height with --height",
			[]string{
				fmt.Sprintf("--%s=%d", server.FlagHeight, 3),
			},
			5, 4,
		},
		{
			"should export height 0 with --for-zero-height",
			[]string{
				fmt.Sprintf("--%s=%s", server.FlagForZeroHeight, "true"),
			},
			2, 0,
		},
	}

	for _, tc := range testCases {
		t.Run(tc.name, func(t *testing.T) {
			tempDir := t.TempDir()
			app, ctx, _, cmd := setupApp(t, tempDir)

			// Fast forward to block `tc.fastForward`.
			for i := int64(2); i <= tc.fastForward; i++ {
				app.BeginBlock(abci.RequestBeginBlock{Header: tmproto.Header{Height: i}})
				app.Commit()
			}

			output := &bytes.Buffer{}
			cmd.SetOut(output)
			args := append(tc.flags, fmt.Sprintf("--%s=%s", flags.FlagHome, tempDir))
			cmd.SetArgs(args)
			require.NoError(t, cmd.ExecuteContext(ctx))

			var exportedGenDoc tmtypes.GenesisDoc
			err := tmjson.Unmarshal(output.Bytes(), &exportedGenDoc)
			if err != nil {
				t.Fatalf("error unmarshaling exported genesis doc: %s", err)
			}

			require.Equal(t, tc.expHeight, exportedGenDoc.InitialHeight)
		})
	}
}

func setupApp(t *testing.T, tempDir string) (*simapp.SimApp, context.Context, *tmtypes.GenesisDoc, *cobra.Command) {
	t.Helper()

	if err := createConfigFolder(tempDir); err != nil {
		t.Fatalf("error creating config folder: %s", err)
	}

	logger := log.NewTMLogger(log.NewSyncWriter(os.Stdout))
	db := dbm.NewMemDB()
	encCfg := simapp.MakeTestEncodingConfig()
	app := simapp.NewSimApp(logger, db, nil, true, map[int64]bool{}, tempDir, 0, encCfg, simapp.EmptyAppOptions{})

	genesisState := simapp.GenesisStateWithSingleValidator(t, app)
	stateBytes, err := tmjson.MarshalIndent(genesisState, "", " ")
	require.NoError(t, err)

	serverCtx := server.NewDefaultContext()
	serverCtx.Config.RootDir = tempDir

	clientCtx := client.Context{}.WithCodec(app.AppCodec())
	genDoc := &tmtypes.GenesisDoc{}
	genDoc.ChainID = "theChainId"
	genDoc.Validators = nil
	genDoc.AppState = stateBytes

	require.NoError(t, saveGenesisFile(genDoc, serverCtx.Config.GenesisFile()))
	app.InitChain(
		abci.RequestInitChain{
			Validators:      []abci.ValidatorUpdate{},
			ConsensusParams: simapp.DefaultConsensusParams,
			AppStateBytes:   genDoc.AppState,
		},
	)
	app.Commit()

	cmd := server.ExportCmd(
		func(_ log.Logger, _ dbm.DB, _ io.Writer, height int64, forZeroHeight bool, jailAllowedAddrs []string, appOptons types.AppOptions) (types.ExportedApp, error) {
			encCfg := simapp.MakeTestEncodingConfig()

			var simApp *simapp.SimApp
			if height != -1 {
				simApp = simapp.NewSimApp(logger, db, nil, false, map[int64]bool{}, "", 0, encCfg, appOptons)

				if err := simApp.LoadHeight(height); err != nil {
					return types.ExportedApp{}, err
				}
			} else {
				simApp = simapp.NewSimApp(logger, db, nil, true, map[int64]bool{}, "", 0, encCfg, appOptons)
			}

			return simApp.ExportAppStateAndValidators(forZeroHeight, jailAllowedAddrs)
		}, tempDir)

	ctx := context.Background()
	ctx = context.WithValue(ctx, client.ClientContextKey, &clientCtx)
	ctx = context.WithValue(ctx, server.ServerContextKey, serverCtx)

	return app, ctx, genDoc, cmd
}

func createConfigFolder(dir string) error {
	return os.Mkdir(path.Join(dir, "config"), 0o700)
<<<<<<< HEAD
}

func newDefaultGenesisDoc(cdc codec.Codec) *tmtypes.GenesisDoc {
	genesisState := simapp.NewDefaultGenesisState(cdc)

	stateBytes, err := json.MarshalIndent(genesisState, "", "  ")
	if err != nil {
		panic(err)
	}

	genDoc := &tmtypes.GenesisDoc{}
	genDoc.ChainID = "theChainId"
	genDoc.Validators = nil
	genDoc.AppState = stateBytes

	return genDoc
=======
>>>>>>> 3a051e1f
}

func saveGenesisFile(genDoc *tmtypes.GenesisDoc, dir string) error {
	err := genutil.ExportGenesisFile(genDoc, dir)
	if err != nil {
		return errors.Wrap(err, "error creating file")
	}

	return nil
}<|MERGE_RESOLUTION|>--- conflicted
+++ resolved
@@ -181,25 +181,6 @@
 
 func createConfigFolder(dir string) error {
 	return os.Mkdir(path.Join(dir, "config"), 0o700)
-<<<<<<< HEAD
-}
-
-func newDefaultGenesisDoc(cdc codec.Codec) *tmtypes.GenesisDoc {
-	genesisState := simapp.NewDefaultGenesisState(cdc)
-
-	stateBytes, err := json.MarshalIndent(genesisState, "", "  ")
-	if err != nil {
-		panic(err)
-	}
-
-	genDoc := &tmtypes.GenesisDoc{}
-	genDoc.ChainID = "theChainId"
-	genDoc.Validators = nil
-	genDoc.AppState = stateBytes
-
-	return genDoc
-=======
->>>>>>> 3a051e1f
 }
 
 func saveGenesisFile(genDoc *tmtypes.GenesisDoc, dir string) error {
