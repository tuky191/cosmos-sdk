--- conflicted
+++ resolved
@@ -53,22 +53,14 @@
 		// RegisterTendermintService registers the gRPC Query service for tendermint queries.
 		RegisterTendermintService(client.Context)
 
-<<<<<<< HEAD
-		// CommitMultiStore Returns the multistore instance
-=======
 		// Return the multistore instance
->>>>>>> 3a051e1f
 		CommitMultiStore() sdk.CommitMultiStore
 	}
 
 	// ApplicationQueryService defines an extension of the Application interface
 	// that facilitates gRPC query Services.
 	//
-<<<<<<< HEAD
-	// NOTE: This interfaces exists only in the v0.45.x line to ensure the existing
-=======
 	// NOTE: This interfaces exists only in the v0.46.x line to ensure the existing
->>>>>>> 3a051e1f
 	// Application interface does not introduce API breaking changes.
 	ApplicationQueryService interface {
 		// RegisterNodeService registers the node gRPC Query service.
