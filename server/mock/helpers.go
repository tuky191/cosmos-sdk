package mock

import (
	"fmt"
	"os"

	"github.com/rs/zerolog"
	abci "github.com/tendermint/tendermint/abci/types"
	tmlog "github.com/tendermint/tendermint/libs/log"

	"github.com/cosmos/cosmos-sdk/server"
)

// SetupApp returns an application as well as a clean-up function
// to be used to quickly setup a test case with an app
func SetupApp() (abci.Application, func(), error) {
<<<<<<< HEAD
	logger := log.NewTMLogger(log.NewSyncWriter(os.Stdout)).
		With("module", "mock")
=======
	var logger tmlog.Logger

	logWriter := zerolog.ConsoleWriter{Out: os.Stderr}
	logger = server.ZeroLogWrapper{
		Logger: zerolog.New(logWriter).Level(zerolog.InfoLevel).With().Timestamp().Logger(),
	}
	logger = logger.With("module", "mock")

>>>>>>> 3a051e1f
	rootDir, err := os.MkdirTemp("", "mock-sdk")
	if err != nil {
		return nil, nil, err
	}

	cleanup := func() {
		err := os.RemoveAll(rootDir)
		if err != nil {
			fmt.Printf("could not delete %s, had error %s\n", rootDir, err.Error())
		}
	}

	app, err := NewApp(rootDir, logger)
	return app, cleanup, err
}<|MERGE_RESOLUTION|>--- conflicted
+++ resolved
@@ -14,10 +14,6 @@
 // SetupApp returns an application as well as a clean-up function
 // to be used to quickly setup a test case with an app
 func SetupApp() (abci.Application, func(), error) {
-<<<<<<< HEAD
-	logger := log.NewTMLogger(log.NewSyncWriter(os.Stdout)).
-		With("module", "mock")
-=======
 	var logger tmlog.Logger
 
 	logWriter := zerolog.ConsoleWriter{Out: os.Stderr}
@@ -26,7 +22,6 @@
 	}
 	logger = logger.With("module", "mock")
 
->>>>>>> 3a051e1f
 	rootDir, err := os.MkdirTemp("", "mock-sdk")
 	if err != nil {
 		return nil, nil, err
