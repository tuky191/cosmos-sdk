package rosetta

import (
	"bytes"
	"context"
	"encoding/base64"
	"encoding/hex"
	"errors"
	"fmt"
	"regexp"
	"strconv"
	"time"

	"github.com/cosmos/cosmos-sdk/version"

	abcitypes "github.com/tendermint/tendermint/abci/types"

	rosettatypes "github.com/coinbase/rosetta-sdk-go/types"
	"google.golang.org/grpc/metadata"

	"github.com/tendermint/tendermint/rpc/client/http"
	"google.golang.org/grpc"

	crgerrs "github.com/cosmos/cosmos-sdk/server/rosetta/lib/errors"
	crgtypes "github.com/cosmos/cosmos-sdk/server/rosetta/lib/types"

	sdk "github.com/cosmos/cosmos-sdk/types"
	grpctypes "github.com/cosmos/cosmos-sdk/types/grpc"
	authtx "github.com/cosmos/cosmos-sdk/x/auth/tx"
	auth "github.com/cosmos/cosmos-sdk/x/auth/types"
	bank "github.com/cosmos/cosmos-sdk/x/bank/types"

	tmrpc "github.com/tendermint/tendermint/rpc/client"
)

// interface assertion
var _ crgtypes.Client = (*Client)(nil)

const (
<<<<<<< HEAD
	tmWebsocketPath    = "/websocket"
	defaultNodeTimeout = 15 * time.Second
=======
	defaultNodeTimeout = time.Minute
	tmWebsocketPath    = "/websocket"
>>>>>>> 3a051e1f
)

// Client implements a single network client to interact with cosmos based chains
type Client struct {
	supportedOperations []string

	config *Config

	auth  auth.QueryClient
	bank  bank.QueryClient
	tmRPC tmrpc.Client

	version string

	converter Converter
}

// NewClient instantiates a new online servicer
func NewClient(cfg *Config) (*Client, error) {
	info := version.NewInfo()

	v := info.Version
	if v == "" {
		v = "unknown"
	}

	txConfig := authtx.NewTxConfig(cfg.Codec, authtx.DefaultSignModes)

	var supportedOperations []string
	for _, ii := range cfg.InterfaceRegistry.ListImplementations(sdk.MsgInterfaceProtoName) {
		resolvedMsg, err := cfg.InterfaceRegistry.Resolve(ii)
		if err != nil {
			continue
		}

		if _, ok := resolvedMsg.(sdk.Msg); ok {
			supportedOperations = append(supportedOperations, ii)
		}
	}

	supportedOperations = append(
		supportedOperations,
		bank.EventTypeCoinSpent,
		bank.EventTypeCoinReceived,
		bank.EventTypeCoinBurn,
	)

	return &Client{
		supportedOperations: supportedOperations,
		config:              cfg,
		auth:                nil,
		bank:                nil,
		tmRPC:               nil,
		version:             fmt.Sprintf("%s/%s", info.AppName, v),
		converter:           NewConverter(cfg.Codec, cfg.InterfaceRegistry, txConfig),
	}, nil
}

// ---------- cosmos-rosetta-gateway.types.Client implementation ------------ //

// Bootstrap is gonna connect the client to the endpoints
func (c *Client) Bootstrap() error {
	grpcConn, err := grpc.Dial(c.config.GRPCEndpoint, grpc.WithInsecure()) //nolint:staticcheck
	if err != nil {
		return err
	}

	tmRPC, err := http.New(c.config.TendermintRPC, tmWebsocketPath)
	if err != nil {
		return err
	}

	authClient := auth.NewQueryClient(grpcConn)
	bankClient := bank.NewQueryClient(grpcConn)

	c.auth = authClient
	c.bank = bankClient
	c.tmRPC = tmRPC

	return nil
}

// Ready performs a health check and returns an error if the client is not ready.
func (c *Client) Ready() error {
	ctx, cancel := context.WithTimeout(context.Background(), defaultNodeTimeout)
	defer cancel()
	_, err := c.tmRPC.Health(ctx)
	if err != nil {
		return err
	}

	// to prevent timeout of reading genesis block
	var height int64 = -1
	_, err = c.BlockByHeight(ctx, &height)
	if err != nil {
		return err
	}

	_, err = c.bank.TotalSupply(ctx, &bank.QueryTotalSupplyRequest{})
	if err != nil {
		return err
	}
	return nil
}

func (c *Client) accountInfo(ctx context.Context, addr string, height *int64) (*SignerData, error) {
	if height != nil {
		strHeight := strconv.FormatInt(*height, 10)
		ctx = metadata.AppendToOutgoingContext(ctx, grpctypes.GRPCBlockHeightHeader, strHeight)
	}

	accountInfo, err := c.auth.Account(ctx, &auth.QueryAccountRequest{
		Address: addr,
	})
	if err != nil {
		return nil, crgerrs.FromGRPCToRosettaError(err)
	}

	signerData, err := c.converter.ToRosetta().SignerData(accountInfo.Account)
	if err != nil {
		return nil, err
	}
	return signerData, nil
}

func (c *Client) Balances(ctx context.Context, addr string, height *int64) ([]*rosettatypes.Amount, error) {
	if height != nil {
		strHeight := strconv.FormatInt(*height, 10)
		ctx = metadata.AppendToOutgoingContext(ctx, grpctypes.GRPCBlockHeightHeader, strHeight)
	}

	balance, err := c.bank.AllBalances(ctx, &bank.QueryAllBalancesRequest{
		Address: addr,
	})
	if err != nil {
		return nil, crgerrs.FromGRPCToRosettaError(err)
	}

	availableCoins, err := c.coins(ctx)
	if err != nil {
		return nil, err
	}

	return c.converter.ToRosetta().Amounts(balance.Balances, availableCoins), nil
}

func (c *Client) BlockByHash(ctx context.Context, hash string) (crgtypes.BlockResponse, error) {
	bHash, err := hex.DecodeString(hash)
	if err != nil {
		return crgtypes.BlockResponse{}, fmt.Errorf("invalid block hash: %s", err)
	}

	block, err := c.tmRPC.BlockByHash(ctx, bHash)
	if err != nil {
		return crgtypes.BlockResponse{}, crgerrs.WrapError(crgerrs.ErrBadGateway, err.Error())
	}

	return c.converter.ToRosetta().BlockResponse(block), nil
}

func (c *Client) BlockByHeight(ctx context.Context, height *int64) (crgtypes.BlockResponse, error) {
	height, err := c.getHeight(ctx, height)
	if err != nil {
		return crgtypes.BlockResponse{}, crgerrs.WrapError(crgerrs.ErrBadGateway, err.Error())
	}
	block, err := c.tmRPC.Block(ctx, height)
	if err != nil {
		return crgtypes.BlockResponse{}, crgerrs.WrapError(crgerrs.ErrBadGateway, err.Error())
	}

	return c.converter.ToRosetta().BlockResponse(block), nil
}

func (c *Client) BlockTransactionsByHash(ctx context.Context, hash string) (crgtypes.BlockTransactionsResponse, error) {
	// TODO(fdymylja): use a faster path, by searching the block by hash, instead of doing a double query operation
	blockResp, err := c.BlockByHash(ctx, hash)
	if err != nil {
		return crgtypes.BlockTransactionsResponse{}, err
	}

	return c.blockTxs(ctx, &blockResp.Block.Index)
}

func (c *Client) BlockTransactionsByHeight(ctx context.Context, height *int64) (crgtypes.BlockTransactionsResponse, error) {
	height, err := c.getHeight(ctx, height)
	if err != nil {
		return crgtypes.BlockTransactionsResponse{}, crgerrs.WrapError(crgerrs.ErrBadGateway, err.Error())
	}
	blockTxResp, err := c.blockTxs(ctx, height)
	if err != nil {
		return crgtypes.BlockTransactionsResponse{}, err
	}
	return blockTxResp, nil
}

// Coins fetches the existing coins in the application
func (c *Client) coins(ctx context.Context) (sdk.Coins, error) {
	supply, err := c.bank.TotalSupply(ctx, &bank.QueryTotalSupplyRequest{})
	if err != nil {
		return nil, crgerrs.FromGRPCToRosettaError(err)
	}
	return supply.Supply, nil
}

func (c *Client) TxOperationsAndSignersAccountIdentifiers(signed bool, txBytes []byte) (ops []*rosettatypes.Operation, signers []*rosettatypes.AccountIdentifier, err error) {
	switch signed {
	case false:
		rosTx, err := c.converter.ToRosetta().Tx(txBytes, nil)
		if err != nil {
			return nil, nil, err
		}
		return rosTx.Operations, nil, err
	default:
		ops, signers, err = c.converter.ToRosetta().OpsAndSigners(txBytes)
		return
	}
}

// GetTx returns a transaction given its hash. For Rosetta we  make a synthetic transaction for BeginBlock
//
//	and EndBlock to adhere to balance tracking rules.
func (c *Client) GetTx(ctx context.Context, hash string) (*rosettatypes.Transaction, error) {
	hashBytes, err := hex.DecodeString(hash)
	if err != nil {
		return nil, crgerrs.WrapError(crgerrs.ErrCodec, fmt.Sprintf("bad tx hash: %s", err))
	}

	// get tx type and hash
	txType, hashBytes := c.converter.ToSDK().HashToTxType(hashBytes)

	// construct rosetta tx
	switch txType {
	// handle begin block hash
	case BeginBlockTx:
		// get block height by hash
		block, err := c.tmRPC.BlockByHash(ctx, hashBytes)
		if err != nil {
			return nil, crgerrs.WrapError(crgerrs.ErrUnknown, err.Error())
		}

		// get block txs
		fullBlock, err := c.blockTxs(ctx, &block.Block.Height)
		if err != nil {
			return nil, err
		}

		return fullBlock.Transactions[0], nil
	// handle deliver tx hash
	case DeliverTxTx:
		rawTx, err := c.tmRPC.Tx(ctx, hashBytes, true)
		if err != nil {
			return nil, crgerrs.WrapError(crgerrs.ErrUnknown, err.Error())
		}
		return c.converter.ToRosetta().Tx(rawTx.Tx, &rawTx.TxResult)
	// handle end block hash
	case EndBlockTx:
		// get block height by hash
		block, err := c.tmRPC.BlockByHash(ctx, hashBytes)
		if err != nil {
			return nil, crgerrs.WrapError(crgerrs.ErrUnknown, err.Error())
		}

		// get block txs
		fullBlock, err := c.blockTxs(ctx, &block.Block.Height)
		if err != nil {
			return nil, err
		}

		// get last tx
		return fullBlock.Transactions[len(fullBlock.Transactions)-1], nil
	// unrecognized tx
	default:
		return nil, crgerrs.WrapError(crgerrs.ErrBadArgument, fmt.Sprintf("invalid tx hash provided: %s", hash))
	}
}

// GetUnconfirmedTx gets an unconfirmed transaction given its hash
func (c *Client) GetUnconfirmedTx(ctx context.Context, hash string) (*rosettatypes.Transaction, error) {
	res, err := c.tmRPC.UnconfirmedTxs(ctx, nil)
	if err != nil {
		return nil, crgerrs.WrapError(crgerrs.ErrNotFound, "unconfirmed tx not found")
	}

	hashAsBytes, err := hex.DecodeString(hash)
	if err != nil {
		return nil, crgerrs.WrapError(crgerrs.ErrInterpreting, "invalid hash")
	}

	// assert that correct tx length is provided
	switch len(hashAsBytes) {
	default:
		return nil, crgerrs.WrapError(crgerrs.ErrBadArgument, fmt.Sprintf("unrecognized tx size: %d", len(hashAsBytes)))
	case BeginEndBlockTxSize:
		return nil, crgerrs.WrapError(crgerrs.ErrBadArgument, "endblock and begin block txs cannot be unconfirmed")
	case DeliverTxSize:
		break
	}

	// iterate over unconfirmed txs to find the one with matching hash
	for _, unconfirmedTx := range res.Txs {
		if !bytes.Equal(unconfirmedTx.Hash(), hashAsBytes) {
			continue
		}

		return c.converter.ToRosetta().Tx(unconfirmedTx, nil)
	}
	return nil, crgerrs.WrapError(crgerrs.ErrNotFound, "transaction not found in mempool: "+hash)
}

// Mempool returns the unconfirmed transactions in the mempool
func (c *Client) Mempool(ctx context.Context) ([]*rosettatypes.TransactionIdentifier, error) {
	txs, err := c.tmRPC.UnconfirmedTxs(ctx, nil)
	if err != nil {
		return nil, err
	}

	return c.converter.ToRosetta().TxIdentifiers(txs.Txs), nil
}

// Peers gets the number of peers
func (c *Client) Peers(ctx context.Context) ([]*rosettatypes.Peer, error) {
	netInfo, err := c.tmRPC.NetInfo(ctx)
	if err != nil {
		return nil, crgerrs.WrapError(crgerrs.ErrUnknown, err.Error())
	}
	return c.converter.ToRosetta().Peers(netInfo.Peers), nil
}

func (c *Client) Status(ctx context.Context) (*rosettatypes.SyncStatus, error) {
	status, err := c.tmRPC.Status(ctx)
	if err != nil {
		return nil, crgerrs.WrapError(crgerrs.ErrUnknown, err.Error())
	}
	return c.converter.ToRosetta().SyncStatus(status), err
}

func (c *Client) PostTx(txBytes []byte) (*rosettatypes.TransactionIdentifier, map[string]interface{}, error) {
	// sync ensures it will go through checkTx
	res, err := c.tmRPC.BroadcastTxSync(context.Background(), txBytes)
	if err != nil {
		return nil, nil, crgerrs.WrapError(crgerrs.ErrUnknown, err.Error())
	}
	// check if tx was broadcast successfully
	if res.Code != abcitypes.CodeTypeOK {
		return nil, nil, crgerrs.WrapError(
			crgerrs.ErrUnknown,
			fmt.Sprintf("transaction broadcast failure: (%d) %s ", res.Code, res.Log),
		)
	}

	return &rosettatypes.TransactionIdentifier{
			Hash: fmt.Sprintf("%X", res.Hash),
		},
		map[string]interface{}{
			Log: res.Log,
		}, nil
}

// construction endpoints

// ConstructionMetadataFromOptions builds the metadata given the options
func (c *Client) ConstructionMetadataFromOptions(ctx context.Context, options map[string]interface{}) (meta map[string]interface{}, err error) {
	if len(options) == 0 {
		return nil, crgerrs.ErrBadArgument
	}

	constructionOptions := new(PreprocessOperationsOptionsResponse)

	err = constructionOptions.FromMetadata(options)
	if err != nil {
		return nil, err
	}

	// if default fees suggestion is enabled and gas limit or price is unset, use default
	if c.config.EnableFeeSuggestion {
		if constructionOptions.GasLimit <= 0 {
			constructionOptions.GasLimit = uint64(c.config.GasToSuggest)
		}
		if constructionOptions.GasPrice == "" {
			denom := c.config.DenomToSuggest
			constructionOptions.GasPrice = c.config.GasPrices.AmountOf(denom).String() + denom
		}
	}

	if constructionOptions.GasLimit > 0 && constructionOptions.GasPrice != "" {
		gasPrice, err := sdk.ParseDecCoin(constructionOptions.GasPrice)
		if err != nil {
			return nil, err
		}
		if !gasPrice.IsPositive() {
			return nil, crgerrs.WrapError(crgerrs.ErrBadArgument, "gas price must be positive")
		}
	}

	signersData := make([]*SignerData, len(constructionOptions.ExpectedSigners))

	for i, signer := range constructionOptions.ExpectedSigners {
		accountInfo, err := c.accountInfo(ctx, signer, nil)
		if err != nil {
			return nil, err
		}

		signersData[i] = accountInfo
	}

	status, err := c.tmRPC.Status(ctx)
	if err != nil {
		return nil, err
	}

	metadataResp := ConstructionMetadata{
		ChainID:     status.NodeInfo.Network,
		SignersData: signersData,
		GasLimit:    constructionOptions.GasLimit,
		GasPrice:    constructionOptions.GasPrice,
		Memo:        constructionOptions.Memo,
	}

	return metadataResp.ToMetadata()
}

func (c *Client) blockTxs(ctx context.Context, height *int64) (crgtypes.BlockTransactionsResponse, error) {
	// get block info
	blockInfo, err := c.tmRPC.Block(ctx, height)
	if err != nil {
		return crgtypes.BlockTransactionsResponse{}, err
	}
	// get block events
	blockResults, err := c.tmRPC.BlockResults(ctx, height)
	if err != nil {
		return crgtypes.BlockTransactionsResponse{}, err
	}

	if len(blockResults.TxsResults) != len(blockInfo.Block.Txs) {
		// wtf?
		panic("block results transactions do now match block transactions")
	}
	// process begin and end block txs
	beginBlockTx := &rosettatypes.Transaction{
		TransactionIdentifier: &rosettatypes.TransactionIdentifier{Hash: c.converter.ToRosetta().BeginBlockTxHash(blockInfo.BlockID.Hash)},
		Operations: AddOperationIndexes(
			nil,
			c.converter.ToRosetta().BalanceOps(StatusTxSuccess, blockResults.BeginBlockEvents),
		),
	}

	endBlockTx := &rosettatypes.Transaction{
		TransactionIdentifier: &rosettatypes.TransactionIdentifier{Hash: c.converter.ToRosetta().EndBlockTxHash(blockInfo.BlockID.Hash)},
		Operations: AddOperationIndexes(
			nil,
			c.converter.ToRosetta().BalanceOps(StatusTxSuccess, blockResults.EndBlockEvents),
		),
	}

	deliverTx := make([]*rosettatypes.Transaction, len(blockInfo.Block.Txs))
	// process normal txs
	for i, tx := range blockInfo.Block.Txs {
		rosTx, err := c.converter.ToRosetta().Tx(tx, blockResults.TxsResults[i])
		if err != nil {
			return crgtypes.BlockTransactionsResponse{}, err
		}
		deliverTx[i] = rosTx
	}

	finalTxs := make([]*rosettatypes.Transaction, 0, 2+len(deliverTx))
	finalTxs = append(finalTxs, beginBlockTx)
	finalTxs = append(finalTxs, deliverTx...)
	finalTxs = append(finalTxs, endBlockTx)

	return crgtypes.BlockTransactionsResponse{
		BlockResponse: c.converter.ToRosetta().BlockResponse(blockInfo),
		Transactions:  finalTxs,
	}, nil
}

func (c *Client) getHeight(ctx context.Context, height *int64) (realHeight *int64, err error) {
	if height != nil && *height == -1 {
		genesisChunk, err := c.tmRPC.GenesisChunked(ctx, 0)
		if err != nil {
			return nil, err
		}

		heightNum, err := extractInitialHeightFromGenesisChunk(genesisChunk.Data)
		if err != nil {
			return nil, err
		}

		realHeight = &heightNum
	} else {
		realHeight = height
	}
	return
}

<<<<<<< HEAD
=======
var initialHeightRE = regexp.MustCompile(`"initial_height":"(\d+)"`)

>>>>>>> 3a051e1f
func extractInitialHeightFromGenesisChunk(genesisChunk string) (int64, error) {
	firstChunk, err := base64.StdEncoding.DecodeString(genesisChunk)
	if err != nil {
		return 0, err
	}

<<<<<<< HEAD
	re, err := regexp.Compile("\"initial_height\":\"(\\d+)\"") //nolint:gocritic
	if err != nil {
		return 0, err
	}

	matches := re.FindStringSubmatch(string(firstChunk))
=======
	matches := initialHeightRE.FindStringSubmatch(string(firstChunk))
>>>>>>> 3a051e1f
	if len(matches) != 2 {
		return 0, errors.New("failed to fetch initial_height")
	}

	heightStr := matches[1]
	return strconv.ParseInt(heightStr, 10, 64)
}<|MERGE_RESOLUTION|>--- conflicted
+++ resolved
@@ -37,13 +37,8 @@
 var _ crgtypes.Client = (*Client)(nil)
 
 const (
-<<<<<<< HEAD
-	tmWebsocketPath    = "/websocket"
-	defaultNodeTimeout = 15 * time.Second
-=======
 	defaultNodeTimeout = time.Minute
 	tmWebsocketPath    = "/websocket"
->>>>>>> 3a051e1f
 )
 
 // Client implements a single network client to interact with cosmos based chains
@@ -538,27 +533,15 @@
 	return
 }
 
-<<<<<<< HEAD
-=======
 var initialHeightRE = regexp.MustCompile(`"initial_height":"(\d+)"`)
 
->>>>>>> 3a051e1f
 func extractInitialHeightFromGenesisChunk(genesisChunk string) (int64, error) {
 	firstChunk, err := base64.StdEncoding.DecodeString(genesisChunk)
 	if err != nil {
 		return 0, err
 	}
 
-<<<<<<< HEAD
-	re, err := regexp.Compile("\"initial_height\":\"(\\d+)\"") //nolint:gocritic
-	if err != nil {
-		return 0, err
-	}
-
-	matches := re.FindStringSubmatch(string(firstChunk))
-=======
 	matches := initialHeightRE.FindStringSubmatch(string(firstChunk))
->>>>>>> 3a051e1f
 	if len(matches) != 2 {
 		return 0, errors.New("failed to fetch initial_height")
 	}
