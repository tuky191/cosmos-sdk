package grpc

import (
	"fmt"
	"net"
	"time"

	"google.golang.org/grpc"

	"github.com/cosmos/cosmos-sdk/client"
	"github.com/cosmos/cosmos-sdk/codec"
	"github.com/cosmos/cosmos-sdk/server/config"
	"github.com/cosmos/cosmos-sdk/server/grpc/gogoreflection"
	reflection "github.com/cosmos/cosmos-sdk/server/grpc/reflection/v2alpha1"
	"github.com/cosmos/cosmos-sdk/server/types"
	sdk "github.com/cosmos/cosmos-sdk/types"
)

// StartGRPCServer starts a gRPC server on the given address.
<<<<<<< HEAD
func StartGRPCServer(clientCtx client.Context, app types.Application, address string) (*grpc.Server, error) {
	grpcSrv := grpc.NewServer()
	app.RegisterGRPCServer(grpcSrv)
	// reflection allows consumers to build dynamic clients that can write
	// to any cosmos-sdk application without relying on application packages at compile time
=======
func StartGRPCServer(clientCtx client.Context, app types.Application, cfg config.GRPCConfig) (*grpc.Server, error) {
	maxSendMsgSize := cfg.MaxSendMsgSize
	if maxSendMsgSize == 0 {
		maxSendMsgSize = config.DefaultGRPCMaxSendMsgSize
	}

	maxRecvMsgSize := cfg.MaxRecvMsgSize
	if maxRecvMsgSize == 0 {
		maxRecvMsgSize = config.DefaultGRPCMaxRecvMsgSize
	}

	grpcSrv := grpc.NewServer(
		grpc.ForceServerCodec(codec.NewProtoCodec(clientCtx.InterfaceRegistry).GRPCCodec()),
		grpc.MaxSendMsgSize(maxSendMsgSize),
		grpc.MaxRecvMsgSize(maxRecvMsgSize),
	)

	app.RegisterGRPCServer(grpcSrv)

	// Reflection allows consumers to build dynamic clients that can write to any
	// Cosmos SDK application without relying on application packages at compile
	// time.
>>>>>>> 3a051e1f
	err := reflection.Register(grpcSrv, reflection.Config{
		SigningModes: func() map[string]int32 {
			modes := make(map[string]int32, len(clientCtx.TxConfig.SignModeHandler().Modes()))
			for _, m := range clientCtx.TxConfig.SignModeHandler().Modes() {
				modes[m.String()] = (int32)(m)
			}
			return modes
		}(),
		ChainID:           clientCtx.ChainID,
		SdkConfig:         sdk.GetConfig(),
		InterfaceRegistry: clientCtx.InterfaceRegistry,
	})
	if err != nil {
		return nil, err
	}

	// Reflection allows external clients to see what services and methods
	// the gRPC server exposes.
	gogoreflection.Register(grpcSrv)

	listener, err := net.Listen("tcp", cfg.Address)
	if err != nil {
		return nil, err
	}

	errCh := make(chan error)
	go func() {
		err = grpcSrv.Serve(listener)
		if err != nil {
			errCh <- fmt.Errorf("failed to serve: %w", err)
		}
	}()

	select {
	case err := <-errCh:
		return nil, err
<<<<<<< HEAD
	case <-time.After(types.ServerStartTime): // assume server started successfully
=======

	case <-time.After(types.ServerStartTime):
		// assume server started successfully
>>>>>>> 3a051e1f
		return grpcSrv, nil
	}
}<|MERGE_RESOLUTION|>--- conflicted
+++ resolved
@@ -17,13 +17,6 @@
 )
 
 // StartGRPCServer starts a gRPC server on the given address.
-<<<<<<< HEAD
-func StartGRPCServer(clientCtx client.Context, app types.Application, address string) (*grpc.Server, error) {
-	grpcSrv := grpc.NewServer()
-	app.RegisterGRPCServer(grpcSrv)
-	// reflection allows consumers to build dynamic clients that can write
-	// to any cosmos-sdk application without relying on application packages at compile time
-=======
 func StartGRPCServer(clientCtx client.Context, app types.Application, cfg config.GRPCConfig) (*grpc.Server, error) {
 	maxSendMsgSize := cfg.MaxSendMsgSize
 	if maxSendMsgSize == 0 {
@@ -46,7 +39,6 @@
 	// Reflection allows consumers to build dynamic clients that can write to any
 	// Cosmos SDK application without relying on application packages at compile
 	// time.
->>>>>>> 3a051e1f
 	err := reflection.Register(grpcSrv, reflection.Config{
 		SigningModes: func() map[string]int32 {
 			modes := make(map[string]int32, len(clientCtx.TxConfig.SignModeHandler().Modes()))
@@ -83,13 +75,9 @@
 	select {
 	case err := <-errCh:
 		return nil, err
-<<<<<<< HEAD
-	case <-time.After(types.ServerStartTime): // assume server started successfully
-=======
 
 	case <-time.After(types.ServerStartTime):
 		// assume server started successfully
->>>>>>> 3a051e1f
 		return grpcSrv, nil
 	}
 }