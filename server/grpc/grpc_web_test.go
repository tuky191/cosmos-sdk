--- conflicted
+++ resolved
@@ -195,13 +195,9 @@
 	if err != nil {
 		return nil, Trailer{}, nil, err
 	}
-<<<<<<< HEAD
-	defer resp.Body.Close()
-=======
 	defer func() {
 		_ = resp.Body.Close()
 	}()
->>>>>>> 3a051e1f
 	contents, err := io.ReadAll(resp.Body)
 	if err != nil {
 		return nil, Trailer{}, nil, err
