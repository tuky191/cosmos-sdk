package server

import (
	"errors"
	"fmt"
	"io"
	"net"
	"os"
	"os/signal"
	"path"
	"path/filepath"
	"strconv"
	"strings"
	"syscall"
	"time"

	"github.com/rs/zerolog"
	"github.com/rs/zerolog/log"
	"github.com/spf13/cast"
	"github.com/spf13/cobra"
	"github.com/spf13/pflag"
	"github.com/spf13/viper"
	tmcmd "github.com/tendermint/tendermint/cmd/tendermint/commands"
	tmcfg "github.com/tendermint/tendermint/config"
	tmlog "github.com/tendermint/tendermint/libs/log"
	dbm "github.com/tendermint/tm-db"

	"github.com/cosmos/cosmos-sdk/baseapp"
	"github.com/cosmos/cosmos-sdk/client/flags"
	"github.com/cosmos/cosmos-sdk/server/config"
	"github.com/cosmos/cosmos-sdk/server/types"
	"github.com/cosmos/cosmos-sdk/snapshots"
	snapshottypes "github.com/cosmos/cosmos-sdk/snapshots/types"
	"github.com/cosmos/cosmos-sdk/store"
	sdk "github.com/cosmos/cosmos-sdk/types"
	"github.com/cosmos/cosmos-sdk/version"
)

// DONTCOVER

// ServerContextKey defines the context key used to retrieve a server.Context from
// a command's Context.
const ServerContextKey = sdk.ContextKey("server.context")

// server context
type Context struct {
	Viper  *viper.Viper
	Config *tmcfg.Config
	Logger tmlog.Logger
}

// ErrorCode contains the exit code for server exit.
type ErrorCode struct {
	Code int
}

func (e ErrorCode) Error() string {
	return strconv.Itoa(e.Code)
}

func NewDefaultContext() *Context {
	return NewContext(
		viper.New(),
		tmcfg.DefaultConfig(),
		ZeroLogWrapper{log.Logger},
	)
}

func NewContext(v *viper.Viper, config *tmcfg.Config, logger tmlog.Logger) *Context {
	return &Context{v, config, logger}
}

func bindFlags(basename string, cmd *cobra.Command, v *viper.Viper) (err error) {
	defer func() {
		if r := recover(); r != nil {
			err = fmt.Errorf("bindFlags failed: %v", r)
		}
	}()

	cmd.Flags().VisitAll(func(f *pflag.Flag) {
		// Environment variables can't have dashes in them, so bind them to their equivalent
		// keys with underscores, e.g. --favorite-color to STING_FAVORITE_COLOR
		err = v.BindEnv(f.Name, fmt.Sprintf("%s_%s", basename, strings.ToUpper(strings.ReplaceAll(f.Name, "-", "_"))))
		if err != nil {
			panic(err)
		}

		err = v.BindPFlag(f.Name, f)
		if err != nil {
			panic(err)
		}

		// Apply the viper config value to the flag when the flag is not set and viper has a value
		if !f.Changed && v.IsSet(f.Name) {
			val := v.Get(f.Name)
			err = cmd.Flags().Set(f.Name, fmt.Sprintf("%v", val))
			if err != nil {
				panic(err)
			}
		}
	})

	return nil
}

// InterceptConfigsPreRunHandler performs a pre-run function for the root daemon
// application command. It will create a Viper literal and a default server
// Context. The server Tendermint configuration will either be read and parsed
// or created and saved to disk, where the server Context is updated to reflect
// the Tendermint configuration. It takes custom app config template and config
// settings to create a custom Tendermint configuration. If the custom template
// is empty, it uses default-template provided by the server. The Viper literal
// is used to read and parse the application configuration. Command handlers can
// fetch the server Context to get the Tendermint configuration or to get access
// to Viper.
func InterceptConfigsPreRunHandler(cmd *cobra.Command, customAppConfigTemplate string, customAppConfig interface{}, tmConfig *tmcfg.Config) error {
	serverCtx := NewDefaultContext()

	// Get the executable name and configure the viper instance so that environmental
	// variables are checked based off that name. The underscore character is used
	// as a separator
	executableName, err := os.Executable()
	if err != nil {
		return err
	}

	basename := path.Base(executableName)

	// Configure the viper instance
	if err := serverCtx.Viper.BindPFlags(cmd.Flags()); err != nil {
		return err
	}
	if err := serverCtx.Viper.BindPFlags(cmd.PersistentFlags()); err != nil {
		return err
	}
	serverCtx.Viper.SetEnvPrefix(basename)
	serverCtx.Viper.SetEnvKeyReplacer(strings.NewReplacer(".", "_", "-", "_"))
	serverCtx.Viper.AutomaticEnv()

	// intercept configuration files, using both Viper instances separately
	config, err := interceptConfigs(serverCtx.Viper, customAppConfigTemplate, customAppConfig, tmConfig)
	if err != nil {
		return err
	}

	// return value is a tendermint configuration object
	serverCtx.Config = config
	if err = bindFlags(basename, cmd, serverCtx.Viper); err != nil {
		return err
	}

	var logWriter io.Writer
	if strings.ToLower(serverCtx.Viper.GetString(flags.FlagLogFormat)) == tmcfg.LogFormatPlain {
		logWriter = zerolog.ConsoleWriter{Out: os.Stderr}
	} else {
		logWriter = os.Stderr
	}

	logLvlStr := serverCtx.Viper.GetString(flags.FlagLogLevel)
	logLvl, err := zerolog.ParseLevel(logLvlStr)
	if err != nil {
		return fmt.Errorf("failed to parse log level (%s): %w", logLvlStr, err)
	}

	serverCtx.Logger = ZeroLogWrapper{zerolog.New(logWriter).Level(logLvl).With().Timestamp().Logger()}

	return SetCmdServerContext(cmd, serverCtx)
}

// GetServerContextFromCmd returns a Context from a command or an empty Context
// if it has not been set.
func GetServerContextFromCmd(cmd *cobra.Command) *Context {
	if v := cmd.Context().Value(ServerContextKey); v != nil {
		serverCtxPtr := v.(*Context)
		return serverCtxPtr
	}

	return NewDefaultContext()
}

// SetCmdServerContext sets a command's Context value to the provided argument.
func SetCmdServerContext(cmd *cobra.Command, serverCtx *Context) error {
	v := cmd.Context().Value(ServerContextKey)
	if v == nil {
		return errors.New("server context not set")
	}

	serverCtxPtr := v.(*Context)
	*serverCtxPtr = *serverCtx

	return nil
}

// interceptConfigs parses and updates a Tendermint configuration file or
// creates a new one and saves it. It also parses and saves the application
// configuration file. The Tendermint configuration file is parsed given a root
// Viper object, whereas the application is parsed with the private package-aware
// viperCfg object.
func interceptConfigs(rootViper *viper.Viper, customAppTemplate string, customConfig interface{}, tmConfig *tmcfg.Config) (*tmcfg.Config, error) {
	rootDir := rootViper.GetString(flags.FlagHome)
	configPath := filepath.Join(rootDir, "config")
	tmCfgFile := filepath.Join(configPath, "config.toml")

	conf := tmConfig

	switch _, err := os.Stat(tmCfgFile); {
	case os.IsNotExist(err):
		tmcfg.EnsureRoot(rootDir)

		if err = conf.ValidateBasic(); err != nil {
			return nil, fmt.Errorf("error in config file: %w", err)
		}

		conf.RPC.PprofListenAddress = "localhost:6060"
		conf.P2P.RecvRate = 5120000
		conf.P2P.SendRate = 5120000
		conf.Consensus.TimeoutCommit = 5 * time.Second
		tmcfg.WriteConfigFile(tmCfgFile, conf)

	case err != nil:
		return nil, err

	default:
		rootViper.SetConfigType("toml")
		rootViper.SetConfigName("config")
		rootViper.AddConfigPath(configPath)

		if err := rootViper.ReadInConfig(); err != nil {
			return nil, fmt.Errorf("failed to read in %s: %w", tmCfgFile, err)
		}
	}

	// Read into the configuration whatever data the viper instance has for it.
	// This may come from the configuration file above but also any of the other
	// sources viper uses.
	if err := rootViper.Unmarshal(conf); err != nil {
		return nil, err
	}

	conf.SetRoot(rootDir)

	appCfgFilePath := filepath.Join(configPath, "app.toml")
	if _, err := os.Stat(appCfgFilePath); os.IsNotExist(err) {
		if customAppTemplate != "" {
			config.SetConfigTemplate(customAppTemplate)

			if err = rootViper.Unmarshal(&customConfig); err != nil {
				return nil, fmt.Errorf("failed to parse %s: %w", appCfgFilePath, err)
			}

			config.WriteConfigFile(appCfgFilePath, customConfig)
		} else {
			appConf, err := config.ParseConfig(rootViper)
			if err != nil {
				return nil, fmt.Errorf("failed to parse %s: %w", appCfgFilePath, err)
			}

			config.WriteConfigFile(appCfgFilePath, appConf)
		}
	}

	rootViper.SetConfigType("toml")
	rootViper.SetConfigName("app")
	rootViper.AddConfigPath(configPath)

	if err := rootViper.MergeInConfig(); err != nil {
		return nil, fmt.Errorf("failed to merge configuration: %w", err)
	}

	return conf, nil
}

// add server commands
func AddCommands(rootCmd *cobra.Command, defaultNodeHome string, appCreator types.AppCreator, appExport types.AppExporter, addStartFlags types.ModuleInitFlags) {
	tendermintCmd := &cobra.Command{
		Use:   "tendermint",
		Short: "Tendermint subcommands",
	}

	tendermintCmd.AddCommand(
		ShowNodeIDCmd(),
		ShowValidatorCmd(),
		ShowAddressCmd(),
		VersionCmd(),
		tmcmd.ResetAllCmd,
		tmcmd.ResetStateCmd,
	)

	startCmd := StartCmd(appCreator, defaultNodeHome)
	addStartFlags(startCmd)

	rootCmd.AddCommand(
		startCmd,
		tendermintCmd,
		ExportCmd(appExport, defaultNodeHome),
		version.NewVersionCommand(),
		NewRollbackCmd(appCreator, defaultNodeHome),
	)
}

// https://stackoverflow.com/questions/23558425/how-do-i-get-the-local-ip-address-in-go
// TODO there must be a better way to get external IP
func ExternalIP() (string, error) {
	ifaces, err := net.Interfaces()
	if err != nil {
		return "", err
	}

	for _, iface := range ifaces {
		if skipInterface(iface) {
			continue
		}
		addrs, err := iface.Addrs()
		if err != nil {
			return "", err
		}

		for _, addr := range addrs {
			ip := addrToIP(addr)
			if ip == nil || ip.IsLoopback() {
				continue
			}
			ip = ip.To4()
			if ip == nil {
				continue // not an ipv4 address
			}
			return ip.String(), nil
		}
	}
	return "", errors.New("are you connected to the network?")
}

// TrapSignal traps SIGINT and SIGTERM and terminates the server correctly.
func TrapSignal(cleanupFunc func()) {
	sigs := make(chan os.Signal, 1)
	signal.Notify(sigs, syscall.SIGINT, syscall.SIGTERM)

	go func() {
		sig := <-sigs

		if cleanupFunc != nil {
			cleanupFunc()
		}
		exitCode := 128

		switch sig {
		case syscall.SIGINT:
			exitCode += int(syscall.SIGINT)
		case syscall.SIGTERM:
			exitCode += int(syscall.SIGTERM)
		}

		os.Exit(exitCode)
	}()
}

// WaitForQuitSignals waits for SIGINT and SIGTERM and returns.
func WaitForQuitSignals() ErrorCode {
	sigs := make(chan os.Signal, 1)
	signal.Notify(sigs, syscall.SIGINT, syscall.SIGTERM)
	sig := <-sigs
	return ErrorCode{Code: int(sig.(syscall.Signal)) + 128}
}

// GetAppDBBackend gets the backend type to use for the application DBs.
func GetAppDBBackend(opts types.AppOptions) dbm.BackendType {
	rv := cast.ToString(opts.Get("app-db-backend"))
	if len(rv) == 0 {
		rv = sdk.DBBackend
	}
	if len(rv) == 0 {
		rv = cast.ToString(opts.Get("db-backend"))
	}
	if len(rv) != 0 {
		return dbm.BackendType(rv)
	}
	return dbm.GoLevelDBBackend
}

func skipInterface(iface net.Interface) bool {
	if iface.Flags&net.FlagUp == 0 {
		return true // interface down
	}

	if iface.Flags&net.FlagLoopback != 0 {
		return true // loopback interface
	}

	return false
}

func addrToIP(addr net.Addr) net.IP {
	var ip net.IP

	switch v := addr.(type) {
	case *net.IPNet:
		ip = v.IP
	case *net.IPAddr:
		ip = v.IP
	}
	return ip
}

func openDB(rootDir string, backendType dbm.BackendType) (dbm.DB, error) {
	dataDir := filepath.Join(rootDir, "data")
	return dbm.NewDB("application", backendType, dataDir)
}

func openTraceWriter(traceWriterFile string) (w io.Writer, err error) {
	if traceWriterFile == "" {
		return
	}
	return os.OpenFile(
		traceWriterFile,
		os.O_WRONLY|os.O_APPEND|os.O_CREATE,
		0o666,
<<<<<<< HEAD
=======
	)
}

// DefaultBaseappOptions returns the default baseapp options provided by the Cosmos SDK
func DefaultBaseappOptions(appOpts types.AppOptions) []func(*baseapp.BaseApp) {
	var cache sdk.MultiStorePersistentCache

	if cast.ToBool(appOpts.Get(FlagInterBlockCache)) {
		cache = store.NewCommitKVStoreCacheManager()
	}

	pruningOpts, err := GetPruningOptionsFromFlags(appOpts)
	if err != nil {
		panic(err)
	}

	snapshotDir := filepath.Join(cast.ToString(appOpts.Get(flags.FlagHome)), "data", "snapshots")
	snapshotDB, err := dbm.NewDB("metadata", GetAppDBBackend(appOpts), snapshotDir)
	if err != nil {
		panic(err)
	}
	snapshotStore, err := snapshots.NewStore(snapshotDB, snapshotDir)
	if err != nil {
		panic(err)
	}

	snapshotOptions := snapshottypes.NewSnapshotOptions(
		cast.ToUint64(appOpts.Get(FlagStateSyncSnapshotInterval)),
		cast.ToUint32(appOpts.Get(FlagStateSyncSnapshotKeepRecent)),
>>>>>>> 3a051e1f
	)

	return []func(*baseapp.BaseApp){
		baseapp.SetPruning(pruningOpts),
		baseapp.SetMinGasPrices(cast.ToString(appOpts.Get(FlagMinGasPrices))),
		baseapp.SetHaltHeight(cast.ToUint64(appOpts.Get(FlagHaltHeight))),
		baseapp.SetHaltTime(cast.ToUint64(appOpts.Get(FlagHaltTime))),
		baseapp.SetMinRetainBlocks(cast.ToUint64(appOpts.Get(FlagMinRetainBlocks))),
		baseapp.SetInterBlockCache(cache),
		baseapp.SetTrace(cast.ToBool(appOpts.Get(FlagTrace))),
		baseapp.SetIndexEvents(cast.ToStringSlice(appOpts.Get(FlagIndexEvents))),
		baseapp.SetSnapshot(snapshotStore, snapshotOptions),
		baseapp.SetIAVLCacheSize(cast.ToInt(appOpts.Get(FlagIAVLCacheSize))),
		baseapp.SetIAVLDisableFastNode(cast.ToBool(appOpts.Get(FlagDisableIAVLFastNode))),
	}
}<|MERGE_RESOLUTION|>--- conflicted
+++ resolved
@@ -414,8 +414,6 @@
 		traceWriterFile,
 		os.O_WRONLY|os.O_APPEND|os.O_CREATE,
 		0o666,
-<<<<<<< HEAD
-=======
 	)
 }
 
@@ -445,7 +443,6 @@
 	snapshotOptions := snapshottypes.NewSnapshotOptions(
 		cast.ToUint64(appOpts.Get(FlagStateSyncSnapshotInterval)),
 		cast.ToUint32(appOpts.Get(FlagStateSyncSnapshotKeepRecent)),
->>>>>>> 3a051e1f
 	)
 
 	return []func(*baseapp.BaseApp){
