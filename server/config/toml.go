--- conflicted
+++ resolved
@@ -76,14 +76,6 @@
 # ["message.sender", "message.recipient"]
 index-events = {{ .BaseConfig.IndexEvents }}
 
-<<<<<<< HEAD
-# IAVLCacheSize set the cache size (the number of cache items) of the iavl tree. 
-# Each item size consumes 128 bytes, so the value should be dividend by 128
-# Default cache size is 100mb.
-# Ex) 100mb = 100,000,000 / 128 = 781,250
-iavl-cache-size = {{ .BaseConfig.IAVLCacheSize }}
-
-=======
 # IavlCacheSize set the size of the iavl tree cache. 
 # Default cache size is 50mb.
 iavl-cache-size = {{ .BaseConfig.IAVLCacheSize }}
@@ -92,7 +84,6 @@
 # Default is true.
 iavl-disable-fastnode = {{ .BaseConfig.IAVLDisableFastNode }}
 
->>>>>>> 6f309d2f
 ###############################################################################
 ###                         Telemetry Configuration                         ###
 ###############################################################################
