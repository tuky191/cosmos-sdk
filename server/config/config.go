package config

import (
	"fmt"
	"strings"

	"github.com/spf13/viper"

	"github.com/cosmos/cosmos-sdk/store/cache"
	"github.com/cosmos/cosmos-sdk/store/iavl"
	storetypes "github.com/cosmos/cosmos-sdk/store/types"
	"github.com/cosmos/cosmos-sdk/telemetry"
	sdk "github.com/cosmos/cosmos-sdk/types"
	sdkerrors "github.com/cosmos/cosmos-sdk/types/errors"
)

const (
	defaultMinGasPrices = ""

	// DefaultGRPCAddress defines the default address to bind the gRPC server to.
	DefaultGRPCAddress = "0.0.0.0:9090"

	// DefaultGRPCWebAddress defines the default address to bind the gRPC-web server to.
	DefaultGRPCWebAddress = "0.0.0.0:9091"
)

// BaseConfig defines the server's basic configuration
type BaseConfig struct {
	// The minimum gas prices a validator is willing to accept for processing a
	// transaction. A transaction's fees must meet the minimum of any denomination
	// specified in this config (e.g. 0.25token1;0.0001token2).
	MinGasPrices string `mapstructure:"minimum-gas-prices"`

	Pruning           string `mapstructure:"pruning"`
	PruningKeepRecent string `mapstructure:"pruning-keep-recent"`
	PruningKeepEvery  string `mapstructure:"pruning-keep-every"`
	PruningInterval   string `mapstructure:"pruning-interval"`

	// HaltHeight contains a non-zero block height at which a node will gracefully
	// halt and shutdown that can be used to assist upgrades and testing.
	//
	// Note: Commitment of state will be attempted on the corresponding block.
	HaltHeight uint64 `mapstructure:"halt-height"`

	// HaltTime contains a non-zero minimum block time (in Unix seconds) at which
	// a node will gracefully halt and shutdown that can be used to assist
	// upgrades and testing.
	//
	// Note: Commitment of state will be attempted on the corresponding block.
	HaltTime uint64 `mapstructure:"halt-time"`

	// MinRetainBlocks defines the minimum block height offset from the current
	// block being committed, such that blocks past this offset may be pruned
	// from Tendermint. It is used as part of the process of determining the
	// ResponseCommit.RetainHeight value during ABCI Commit. A value of 0 indicates
	// that no blocks should be pruned.
	//
	// This configuration value is only responsible for pruning Tendermint blocks.
	// It has no bearing on application state pruning which is determined by the
	// "pruning-*" configurations.
	//
	// Note: Tendermint block pruning is dependant on this parameter in conunction
	// with the unbonding (safety threshold) period, state pruning and state sync
	// snapshot parameters to determine the correct minimum value of
	// ResponseCommit.RetainHeight.
	MinRetainBlocks uint64 `mapstructure:"min-retain-blocks"`

	// InterBlockCache enables inter-block caching.
	InterBlockCache bool `mapstructure:"inter-block-cache"`

	// InterBlockCacheSize set the size of the inter-block cache.
	InterBlockCacheSize uint `mapstructure:"inter-block-cache-size"`

	// IndexEvents defines the set of events in the form {eventType}.{attributeKey},
	// which informs Tendermint what to index. If empty, all events will be indexed.
	IndexEvents []string `mapstructure:"index-events"`

	// IavlCacheSize set the size of the iavl tree cache.
	IAVLCacheSize uint64 `mapstructure:"iavl-cache-size"`
<<<<<<< HEAD
=======

	// IAVLDisableFastNode enables or disables the fast sync node.
	IAVLDisableFastNode bool `mapstructure:"iavl-disable-fastnode"`
>>>>>>> 6f309d2f
}

// APIConfig defines the API listener configuration.
type APIConfig struct {
	// Enable defines if the API server should be enabled.
	Enable bool `mapstructure:"enable"`

	// Swagger defines if swagger documentation should automatically be registered.
	Swagger bool `mapstructure:"swagger"`

	// EnableUnsafeCORS defines if CORS should be enabled (unsafe - use it at your own risk)
	EnableUnsafeCORS bool `mapstructure:"enabled-unsafe-cors"`

	// Address defines the API server to listen on
	Address string `mapstructure:"address"`

	// MaxOpenConnections defines the number of maximum open connections
	MaxOpenConnections uint `mapstructure:"max-open-connections"`

	// RPCReadTimeout defines the Tendermint RPC read timeout (in seconds)
	RPCReadTimeout uint `mapstructure:"rpc-read-timeout"`

	// RPCWriteTimeout defines the Tendermint RPC write timeout (in seconds)
	RPCWriteTimeout uint `mapstructure:"rpc-write-timeout"`

	// RPCMaxBodyBytes defines the Tendermint maximum response body (in bytes)
	RPCMaxBodyBytes uint `mapstructure:"rpc-max-body-bytes"`

	// TODO: TLS/Proxy configuration.
	//
	// Ref: https://github.com/cosmos/cosmos-sdk/issues/6420
}

// RosettaConfig defines the Rosetta API listener configuration.
type RosettaConfig struct {
	// Address defines the API server to listen on
	Address string `mapstructure:"address"`

	// Blockchain defines the blockchain name
	// defaults to DefaultBlockchain
	Blockchain string `mapstructure:"blockchain"`

	// Network defines the network name
	Network string `mapstructure:"network"`

	// Retries defines the maximum number of retries
	// rosetta will do before quitting
	Retries int `mapstructure:"retries"`

	// Enable defines if the API server should be enabled.
	Enable bool `mapstructure:"enable"`

	// Offline defines if the server must be run in offline mode
	Offline bool `mapstructure:"offline"`
}

// GRPCConfig defines configuration for the gRPC server.
type GRPCConfig struct {
	// Enable defines if the gRPC server should be enabled.
	Enable bool `mapstructure:"enable"`

	// Address defines the API server to listen on
	Address string `mapstructure:"address"`
}

// GRPCWebConfig defines configuration for the gRPC-web server.
type GRPCWebConfig struct {
	// Enable defines if the gRPC-web should be enabled.
	Enable bool `mapstructure:"enable"`

	// Address defines the gRPC-web server to listen on
	Address string `mapstructure:"address"`

	// EnableUnsafeCORS defines if CORS should be enabled (unsafe - use it at your own risk)
	EnableUnsafeCORS bool `mapstructure:"enable-unsafe-cors"`
}

// StateSyncConfig defines the state sync snapshot configuration.
type StateSyncConfig struct {
	// SnapshotInterval sets the interval at which state sync snapshots are taken.
	// 0 disables snapshots. Must be a multiple of PruningKeepEvery.
	SnapshotInterval uint64 `mapstructure:"snapshot-interval"`

	// SnapshotKeepRecent sets the number of recent state sync snapshots to keep.
	// 0 keeps all snapshots.
	SnapshotKeepRecent uint32 `mapstructure:"snapshot-keep-recent"`
}

// Config defines the server's top level configuration
type Config struct {
	BaseConfig `mapstructure:",squash"`

	// Telemetry defines the application telemetry configuration
	Telemetry telemetry.Config `mapstructure:"telemetry"`
	API       APIConfig        `mapstructure:"api"`
	GRPC      GRPCConfig       `mapstructure:"grpc"`
	Rosetta   RosettaConfig    `mapstructure:"rosetta"`
	GRPCWeb   GRPCWebConfig    `mapstructure:"grpc-web"`
	StateSync StateSyncConfig  `mapstructure:"state-sync"`
}

// SetMinGasPrices sets the validator's minimum gas prices.
func (c *Config) SetMinGasPrices(gasPrices sdk.DecCoins) {
	c.MinGasPrices = gasPrices.String()
}

// GetMinGasPrices returns the validator's minimum gas prices based on the set
// configuration.
func (c *Config) GetMinGasPrices() sdk.DecCoins {
	if c.MinGasPrices == "" {
		return sdk.DecCoins{}
	}

	gasPricesStr := strings.Split(c.MinGasPrices, ";")
	gasPrices := make(sdk.DecCoins, len(gasPricesStr))

	for i, s := range gasPricesStr {
		gasPrice, err := sdk.ParseDecCoin(s)
		if err != nil {
			panic(fmt.Errorf("failed to parse minimum gas price coin (%s): %s", s, err))
		}

		gasPrices[i] = gasPrice
	}

	return gasPrices
}

// DefaultConfig returns server's default configuration.
func DefaultConfig() *Config {
	return &Config{
		BaseConfig: BaseConfig{
			MinGasPrices:        defaultMinGasPrices,
			InterBlockCache:     true,
<<<<<<< HEAD
			InterBlockCacheSize: cache.DefaultCommitKVStoreCacheSize,
=======
>>>>>>> 6f309d2f
			Pruning:             storetypes.PruningOptionDefault,
			PruningKeepRecent:   "0",
			PruningKeepEvery:    "0",
			PruningInterval:     "0",
			MinRetainBlocks:     0,
			IndexEvents:         make([]string, 0),
<<<<<<< HEAD
			IAVLCacheSize:       iavl.DefaultIAVLCacheSize,
=======
			IAVLCacheSize:       781250, // 50 MB
			IAVLDisableFastNode: true,
>>>>>>> 6f309d2f
		},
		Telemetry: telemetry.Config{
			Enabled:      false,
			GlobalLabels: [][]string{},
		},
		API: APIConfig{
			Enable:             false,
			Swagger:            false,
			Address:            "tcp://0.0.0.0:1317",
			MaxOpenConnections: 1000,
			RPCReadTimeout:     10,
			RPCMaxBodyBytes:    1000000,
		},
		GRPC: GRPCConfig{
			Enable:  true,
			Address: DefaultGRPCAddress,
		},
		Rosetta: RosettaConfig{
			Enable:     false,
			Address:    ":8080",
			Blockchain: "app",
			Network:    "network",
			Retries:    3,
			Offline:    false,
		},
		GRPCWeb: GRPCWebConfig{
			Enable:  true,
			Address: DefaultGRPCWebAddress,
		},
		StateSync: StateSyncConfig{
			SnapshotInterval:   0,
			SnapshotKeepRecent: 2,
		},
	}
}

// GetConfig returns a fully parsed Config object.
func GetConfig(v *viper.Viper) (Config, error) {
	globalLabelsRaw, ok := v.Get("telemetry.global-labels").([]interface{})
	if !ok {
		return Config{}, fmt.Errorf("failed to parse global-labels config")
	}

	globalLabels := make([][]string, 0, len(globalLabelsRaw))
	for idx, glr := range globalLabelsRaw {
		labelsRaw, ok := glr.([]interface{})
		if !ok {
			return Config{}, fmt.Errorf("failed to parse global label number %d from config", idx)
		}
		if len(labelsRaw) == 2 {
			globalLabels = append(globalLabels, []string{labelsRaw[0].(string), labelsRaw[1].(string)})
		}
	}

	return Config{
		BaseConfig: BaseConfig{
			MinGasPrices:        v.GetString("minimum-gas-prices"),
			InterBlockCache:     v.GetBool("inter-block-cache"),
<<<<<<< HEAD
			InterBlockCacheSize: v.GetUint("inter-block-cache-size"),
			Pruning:             v.GetString("pruning"),
			PruningKeepRecent:   v.GetString("pruning-keep-recent"),
			PruningKeepEvery:    v.GetString("pruning-keep-every"),
=======
			Pruning:             v.GetString("pruning"),
			PruningKeepRecent:   v.GetString("pruning-keep-recent"),
>>>>>>> 6f309d2f
			PruningInterval:     v.GetString("pruning-interval"),
			HaltHeight:          v.GetUint64("halt-height"),
			HaltTime:            v.GetUint64("halt-time"),
			IndexEvents:         v.GetStringSlice("index-events"),
			MinRetainBlocks:     v.GetUint64("min-retain-blocks"),
			IAVLCacheSize:       v.GetUint64("iavl-cache-size"),
<<<<<<< HEAD
=======
			IAVLDisableFastNode: v.GetBool("iavl-disable-fastnode"),
>>>>>>> 6f309d2f
		},
		Telemetry: telemetry.Config{
			ServiceName:             v.GetString("telemetry.service-name"),
			Enabled:                 v.GetBool("telemetry.enabled"),
			EnableHostname:          v.GetBool("telemetry.enable-hostname"),
			EnableHostnameLabel:     v.GetBool("telemetry.enable-hostname-label"),
			EnableServiceLabel:      v.GetBool("telemetry.enable-service-label"),
			PrometheusRetentionTime: v.GetInt64("telemetry.prometheus-retention-time"),
			GlobalLabels:            globalLabels,
		},
		API: APIConfig{
			Enable:             v.GetBool("api.enable"),
			Swagger:            v.GetBool("api.swagger"),
			Address:            v.GetString("api.address"),
			MaxOpenConnections: v.GetUint("api.max-open-connections"),
			RPCReadTimeout:     v.GetUint("api.rpc-read-timeout"),
			RPCWriteTimeout:    v.GetUint("api.rpc-write-timeout"),
			RPCMaxBodyBytes:    v.GetUint("api.rpc-max-body-bytes"),
			EnableUnsafeCORS:   v.GetBool("api.enabled-unsafe-cors"),
		},
		Rosetta: RosettaConfig{
			Enable:     v.GetBool("rosetta.enable"),
			Address:    v.GetString("rosetta.address"),
			Blockchain: v.GetString("rosetta.blockchain"),
			Network:    v.GetString("rosetta.network"),
			Retries:    v.GetInt("rosetta.retries"),
			Offline:    v.GetBool("rosetta.offline"),
		},
		GRPC: GRPCConfig{
			Enable:  v.GetBool("grpc.enable"),
			Address: v.GetString("grpc.address"),
		},
		GRPCWeb: GRPCWebConfig{
			Enable:           v.GetBool("grpc-web.enable"),
			Address:          v.GetString("grpc-web.address"),
			EnableUnsafeCORS: v.GetBool("grpc-web.enable-unsafe-cors"),
		},
		StateSync: StateSyncConfig{
			SnapshotInterval:   v.GetUint64("state-sync.snapshot-interval"),
			SnapshotKeepRecent: v.GetUint32("state-sync.snapshot-keep-recent"),
		},
	}, nil
}

// ValidateBasic returns an error if min-gas-prices field is empty in BaseConfig. Otherwise, it returns nil.
func (c Config) ValidateBasic() error {
	if c.BaseConfig.MinGasPrices == "" {
		return sdkerrors.ErrAppConfig.Wrap("set min gas price in app.toml or flag or env variable")
	}
	if c.Pruning == storetypes.PruningOptionEverything && c.StateSync.SnapshotInterval > 0 {
		return sdkerrors.ErrAppConfig.Wrapf(
			"cannot enable state sync snapshots with '%s' pruning setting", storetypes.PruningOptionEverything,
		)
	}

	return nil
}<|MERGE_RESOLUTION|>--- conflicted
+++ resolved
@@ -6,8 +6,6 @@
 
 	"github.com/spf13/viper"
 
-	"github.com/cosmos/cosmos-sdk/store/cache"
-	"github.com/cosmos/cosmos-sdk/store/iavl"
 	storetypes "github.com/cosmos/cosmos-sdk/store/types"
 	"github.com/cosmos/cosmos-sdk/telemetry"
 	sdk "github.com/cosmos/cosmos-sdk/types"
@@ -77,12 +75,9 @@
 
 	// IavlCacheSize set the size of the iavl tree cache.
 	IAVLCacheSize uint64 `mapstructure:"iavl-cache-size"`
-<<<<<<< HEAD
-=======
 
 	// IAVLDisableFastNode enables or disables the fast sync node.
 	IAVLDisableFastNode bool `mapstructure:"iavl-disable-fastnode"`
->>>>>>> 6f309d2f
 }
 
 // APIConfig defines the API listener configuration.
@@ -217,22 +212,14 @@
 		BaseConfig: BaseConfig{
 			MinGasPrices:        defaultMinGasPrices,
 			InterBlockCache:     true,
-<<<<<<< HEAD
-			InterBlockCacheSize: cache.DefaultCommitKVStoreCacheSize,
-=======
->>>>>>> 6f309d2f
 			Pruning:             storetypes.PruningOptionDefault,
 			PruningKeepRecent:   "0",
 			PruningKeepEvery:    "0",
 			PruningInterval:     "0",
 			MinRetainBlocks:     0,
 			IndexEvents:         make([]string, 0),
-<<<<<<< HEAD
-			IAVLCacheSize:       iavl.DefaultIAVLCacheSize,
-=======
 			IAVLCacheSize:       781250, // 50 MB
 			IAVLDisableFastNode: true,
->>>>>>> 6f309d2f
 		},
 		Telemetry: telemetry.Config{
 			Enabled:      false,
@@ -291,25 +278,15 @@
 		BaseConfig: BaseConfig{
 			MinGasPrices:        v.GetString("minimum-gas-prices"),
 			InterBlockCache:     v.GetBool("inter-block-cache"),
-<<<<<<< HEAD
-			InterBlockCacheSize: v.GetUint("inter-block-cache-size"),
 			Pruning:             v.GetString("pruning"),
 			PruningKeepRecent:   v.GetString("pruning-keep-recent"),
-			PruningKeepEvery:    v.GetString("pruning-keep-every"),
-=======
-			Pruning:             v.GetString("pruning"),
-			PruningKeepRecent:   v.GetString("pruning-keep-recent"),
->>>>>>> 6f309d2f
 			PruningInterval:     v.GetString("pruning-interval"),
 			HaltHeight:          v.GetUint64("halt-height"),
 			HaltTime:            v.GetUint64("halt-time"),
 			IndexEvents:         v.GetStringSlice("index-events"),
 			MinRetainBlocks:     v.GetUint64("min-retain-blocks"),
 			IAVLCacheSize:       v.GetUint64("iavl-cache-size"),
-<<<<<<< HEAD
-=======
 			IAVLDisableFastNode: v.GetBool("iavl-disable-fastnode"),
->>>>>>> 6f309d2f
 		},
 		Telemetry: telemetry.Config{
 			ServiceName:             v.GetString("telemetry.service-name"),
