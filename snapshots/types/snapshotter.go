--- conflicted
+++ resolved
@@ -10,8 +10,6 @@
 type Snapshotter interface {
 	// Snapshot writes snapshot items into the protobuf writer.
 	Snapshot(height uint64, protoWriter protoio.Writer) error
-<<<<<<< HEAD
-=======
 
 	// PruneSnapshotHeight prunes the given height according to the prune strategy.
 	// If PruneNothing, this is a no-op.
@@ -23,9 +21,8 @@
 	// It is used by the store that implements the Snapshotter interface
 	// to determine which heights to retain until after the snapshot is complete.
 	SetSnapshotInterval(snapshotInterval uint64)
->>>>>>> 3a051e1f
 
-	// Restore restores a state snapshot from the protobuf items read from the reader.
+	// Restore restores a state snapshot, taking snapshot chunk readers as input.
 	// If the ready channel is non-nil, it returns a ready signal (by being closed) once the
 	// restorer is ready to accept chunks.
 	Restore(height uint64, format uint32, protoReader protoio.Reader) (SnapshotItem, error)
