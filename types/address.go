package types

import (
	"bytes"
	"encoding/hex"
	"encoding/json"
	"errors"
	"fmt"
	"strings"
	"sync"

	"github.com/hashicorp/golang-lru/simplelru"
	"sigs.k8s.io/yaml"

	cryptotypes "github.com/cosmos/cosmos-sdk/crypto/types"
	"github.com/cosmos/cosmos-sdk/internal/conv"
	"github.com/cosmos/cosmos-sdk/types/address"
	"github.com/cosmos/cosmos-sdk/types/bech32"
	sdkerrors "github.com/cosmos/cosmos-sdk/types/errors"
)

const (
	// Constants defined here are the defaults value for address.
	// You can use the specific values for your project.
	// Add the follow lines to the `main()` of your server.
	//
	//	config := sdk.GetConfig()
	//	config.SetBech32PrefixForAccount(yourBech32PrefixAccAddr, yourBech32PrefixAccPub)
	//	config.SetBech32PrefixForValidator(yourBech32PrefixValAddr, yourBech32PrefixValPub)
	//	config.SetBech32PrefixForConsensusNode(yourBech32PrefixConsAddr, yourBech32PrefixConsPub)
	//	config.SetPurpose(yourPurpose)
	//	config.SetCoinType(yourCoinType)
	//	config.Seal()

	// Bech32MainPrefix defines the main SDK Bech32 prefix of an account's address
	Bech32MainPrefix = "cosmos"

	// Purpose is the ATOM purpose as defined in SLIP44 (https://github.com/satoshilabs/slips/blob/master/slip-0044.md)
	Purpose = 44

	// CoinType is the ATOM coin type as defined in SLIP44 (https://github.com/satoshilabs/slips/blob/master/slip-0044.md)
	CoinType = 118

	// FullFundraiserPath is the parts of the BIP44 HD path that are fixed by
	// what we used during the ATOM fundraiser.
	FullFundraiserPath = "m/44'/118'/0'/0/0"

	// PrefixAccount is the prefix for account keys
	PrefixAccount = "acc"
	// PrefixValidator is the prefix for validator keys
	PrefixValidator = "val"
	// PrefixConsensus is the prefix for consensus keys
	PrefixConsensus = "cons"
	// PrefixPublic is the prefix for public keys
	PrefixPublic = "pub"
	// PrefixOperator is the prefix for operator keys
	PrefixOperator = "oper"

	// PrefixAddress is the prefix for addresses
	PrefixAddress = "addr"

	// Bech32PrefixAccAddr defines the Bech32 prefix of an account's address
	Bech32PrefixAccAddr = Bech32MainPrefix
	// Bech32PrefixAccPub defines the Bech32 prefix of an account's public key
	Bech32PrefixAccPub = Bech32MainPrefix + PrefixPublic
	// Bech32PrefixValAddr defines the Bech32 prefix of a validator's operator address
	Bech32PrefixValAddr = Bech32MainPrefix + PrefixValidator + PrefixOperator
	// Bech32PrefixValPub defines the Bech32 prefix of a validator's operator public key
	Bech32PrefixValPub = Bech32MainPrefix + PrefixValidator + PrefixOperator + PrefixPublic
	// Bech32PrefixConsAddr defines the Bech32 prefix of a consensus node address
	Bech32PrefixConsAddr = Bech32MainPrefix + PrefixValidator + PrefixConsensus
	// Bech32PrefixConsPub defines the Bech32 prefix of a consensus node public key
	Bech32PrefixConsPub = Bech32MainPrefix + PrefixValidator + PrefixConsensus + PrefixPublic
)

// cache variables
var (
	// AccAddress.String() is expensive and if unoptimized dominantly showed up in profiles,
	// yet has no mechanisms to trivially cache the result given that AccAddress is a []byte type.
	accAddrMu     sync.Mutex
	accAddrCache  *simplelru.LRU
	consAddrMu    sync.Mutex
	consAddrCache *simplelru.LRU
	valAddrMu     sync.Mutex
	valAddrCache  *simplelru.LRU
)

// sentinel errors
var (
	ErrEmptyHexAddress = errors.New("decoding address from hex string failed: empty address")
)

func init() {
	var err error
	// in total the cache size is 61k entries. Key is 32 bytes and value is around 50-70 bytes.
	// That will make around 92 * 61k * 2 (LRU) bytes ~ 11 MB
	if accAddrCache, err = simplelru.NewLRU(60000, nil); err != nil {
		panic(err)
	}
	if consAddrCache, err = simplelru.NewLRU(500, nil); err != nil {
		panic(err)
	}
	if valAddrCache, err = simplelru.NewLRU(500, nil); err != nil {
		panic(err)
	}
}

// Address is a common interface for different types of addresses used by the SDK
type Address interface {
	Equals(Address) bool
	Empty() bool
	Marshal() ([]byte, error)
	MarshalJSON() ([]byte, error)
	Bytes() []byte
	String() string
	Format(s fmt.State, verb rune)
}

// Ensure that different address types implement the interface
<<<<<<< HEAD
var _ Address = AccAddress{}

var (
	_ Address = ValAddress{}
	_ Address = ConsAddress{}
)

var (
	_ yaml.Marshaler = AccAddress{}
	_ yaml.Marshaler = ValAddress{}
	_ yaml.Marshaler = ConsAddress{}
)
=======
var (
	_ Address = AccAddress{}
	_ Address = ValAddress{}
	_ Address = ConsAddress{}
)
>>>>>>> 3a051e1f

// ----------------------------------------------------------------------------
// account
// ----------------------------------------------------------------------------

// AccAddress a wrapper around bytes meant to represent an account address.
// When marshaled to a string or JSON, it uses Bech32.
type AccAddress []byte

// AccAddressFromHexUnsafe creates an AccAddress from a HEX-encoded string.
//
// Note, this function is considered unsafe as it may produce an AccAddress from
// otherwise invalid input, such as a transaction hash. Please use
// AccAddressFromBech32.
func AccAddressFromHexUnsafe(address string) (addr AccAddress, err error) {
	bz, err := addressBytesFromHexString(address)
	return AccAddress(bz), err
}

// VerifyAddressFormat verifies that the provided bytes form a valid address
// according to the default address rules or a custom address verifier set by
// GetConfig().SetAddressVerifier().
// TODO make an issue to get rid of global Config
// ref: https://github.com/cosmos/cosmos-sdk/issues/9690
func VerifyAddressFormat(bz []byte) error {
	verifier := GetConfig().GetAddressVerifier()
	if verifier != nil {
		return verifier(bz)
	}

	if len(bz) == 0 {
		return sdkerrors.Wrap(sdkerrors.ErrUnknownAddress, "addresses cannot be empty")
	}

	if len(bz) > address.MaxAddrLen {
		return sdkerrors.Wrapf(sdkerrors.ErrUnknownAddress, "address max length is %d, got %d", address.MaxAddrLen, len(bz))
	}

	return nil
}

// MustAccAddressFromBech32 calls AccAddressFromBech32 and panics on error.
func MustAccAddressFromBech32(address string) AccAddress {
	addr, err := AccAddressFromBech32(address)
	if err != nil {
		panic(err)
	}

	return addr
}

// AccAddressFromBech32 creates an AccAddress from a Bech32 string.
func AccAddressFromBech32(address string) (addr AccAddress, err error) {
	if len(strings.TrimSpace(address)) == 0 {
		return AccAddress{}, errors.New("empty address string is not allowed")
	}

	bech32PrefixAccAddr := GetConfig().GetBech32AccountAddrPrefix()

	bz, err := GetFromBech32(address, bech32PrefixAccAddr)
	if err != nil {
		return nil, err
	}

	err = VerifyAddressFormat(bz)
	if err != nil {
		return nil, err
	}

	return AccAddress(bz), nil
}

// Returns boolean for whether two AccAddresses are Equal
func (aa AccAddress) Equals(aa2 Address) bool {
	if aa.Empty() && aa2.Empty() {
		return true
	}

	return bytes.Equal(aa.Bytes(), aa2.Bytes())
}

// Returns boolean for whether an AccAddress is empty
func (aa AccAddress) Empty() bool {
	return len(aa) == 0
}

// Marshal returns the raw address bytes. It is needed for protobuf
// compatibility.
func (aa AccAddress) Marshal() ([]byte, error) {
	return aa, nil
}

// Unmarshal sets the address to the given data. It is needed for protobuf
// compatibility.
func (aa *AccAddress) Unmarshal(data []byte) error {
	*aa = data
	return nil
}

// MarshalJSON marshals to JSON using Bech32.
func (aa AccAddress) MarshalJSON() ([]byte, error) {
	return json.Marshal(aa.String())
}

// MarshalYAML marshals to YAML using Bech32.
func (aa AccAddress) MarshalYAML() (interface{}, error) {
	return aa.String(), nil
}

// UnmarshalJSON unmarshals from JSON assuming Bech32 encoding.
func (aa *AccAddress) UnmarshalJSON(data []byte) error {
	var s string
	err := json.Unmarshal(data, &s)
	if err != nil {
		return err
	}
	if s == "" {
		*aa = AccAddress{}
		return nil
	}

	aa2, err := AccAddressFromBech32(s)
	if err != nil {
		return err
	}

	*aa = aa2
	return nil
}

// UnmarshalYAML unmarshals from JSON assuming Bech32 encoding.
func (aa *AccAddress) UnmarshalYAML(data []byte) error {
	var s string
	err := yaml.Unmarshal(data, &s)
	if err != nil {
		return err
	}
	if s == "" {
		*aa = AccAddress{}
		return nil
	}

	aa2, err := AccAddressFromBech32(s)
	if err != nil {
		return err
	}

	*aa = aa2
	return nil
}

// Bytes returns the raw address bytes.
func (aa AccAddress) Bytes() []byte {
	return aa
}

// String implements the Stringer interface.
func (aa AccAddress) String() string {
	if aa.Empty() {
		return ""
	}

	key := conv.UnsafeBytesToStr(aa)
	accAddrMu.Lock()
	defer accAddrMu.Unlock()
	addr, ok := accAddrCache.Get(key)
	if ok {
		return addr.(string)
	}
	return cacheBech32Addr(GetConfig().GetBech32AccountAddrPrefix(), aa, accAddrCache, key)
}

// Format implements the fmt.Formatter interface.
// nolint: errcheck
func (aa AccAddress) Format(s fmt.State, verb rune) {
	switch verb {
	case 's':
		s.Write([]byte(aa.String()))
	case 'p':
		s.Write([]byte(fmt.Sprintf("%p", aa)))
	default:
		s.Write([]byte(fmt.Sprintf("%X", []byte(aa))))
	}
}

// ----------------------------------------------------------------------------
// validator operator
// ----------------------------------------------------------------------------

// ValAddress defines a wrapper around bytes meant to present a validator's
// operator. When marshaled to a string or JSON, it uses Bech32.
type ValAddress []byte

// ValAddressFromHex creates a ValAddress from a hex string.
func ValAddressFromHex(address string) (addr ValAddress, err error) {
	bz, err := addressBytesFromHexString(address)
	return ValAddress(bz), err
}

// ValAddressFromBech32 creates a ValAddress from a Bech32 string.
func ValAddressFromBech32(address string) (addr ValAddress, err error) {
	if len(strings.TrimSpace(address)) == 0 {
		return ValAddress{}, errors.New("empty address string is not allowed")
	}

	bech32PrefixValAddr := GetConfig().GetBech32ValidatorAddrPrefix()

	bz, err := GetFromBech32(address, bech32PrefixValAddr)
	if err != nil {
		return nil, err
	}

	err = VerifyAddressFormat(bz)
	if err != nil {
		return nil, err
	}

	return ValAddress(bz), nil
}

// Returns boolean for whether two ValAddresses are Equal
func (va ValAddress) Equals(va2 Address) bool {
	if va.Empty() && va2.Empty() {
		return true
	}

	return bytes.Equal(va.Bytes(), va2.Bytes())
}

// Returns boolean for whether an AccAddress is empty
func (va ValAddress) Empty() bool {
	return len(va) == 0
}

// Marshal returns the raw address bytes. It is needed for protobuf
// compatibility.
func (va ValAddress) Marshal() ([]byte, error) {
	return va, nil
}

// Unmarshal sets the address to the given data. It is needed for protobuf
// compatibility.
func (va *ValAddress) Unmarshal(data []byte) error {
	*va = data
	return nil
}

// MarshalJSON marshals to JSON using Bech32.
func (va ValAddress) MarshalJSON() ([]byte, error) {
	return json.Marshal(va.String())
}

// MarshalYAML marshals to YAML using Bech32.
func (va ValAddress) MarshalYAML() (interface{}, error) {
	return va.String(), nil
}

// UnmarshalJSON unmarshals from JSON assuming Bech32 encoding.
func (va *ValAddress) UnmarshalJSON(data []byte) error {
	var s string

	err := json.Unmarshal(data, &s)
	if err != nil {
		return err
	}
	if s == "" {
		*va = ValAddress{}
		return nil
	}

	va2, err := ValAddressFromBech32(s)
	if err != nil {
		return err
	}

	*va = va2
	return nil
}

// UnmarshalYAML unmarshals from YAML assuming Bech32 encoding.
func (va *ValAddress) UnmarshalYAML(data []byte) error {
	var s string

	err := yaml.Unmarshal(data, &s)
	if err != nil {
		return err
	}
	if s == "" {
		*va = ValAddress{}
		return nil
	}

	va2, err := ValAddressFromBech32(s)
	if err != nil {
		return err
	}

	*va = va2
	return nil
}

// Bytes returns the raw address bytes.
func (va ValAddress) Bytes() []byte {
	return va
}

// String implements the Stringer interface.
func (va ValAddress) String() string {
	if va.Empty() {
		return ""
	}

	key := conv.UnsafeBytesToStr(va)
	valAddrMu.Lock()
	defer valAddrMu.Unlock()
	addr, ok := valAddrCache.Get(key)
	if ok {
		return addr.(string)
	}
	return cacheBech32Addr(GetConfig().GetBech32ValidatorAddrPrefix(), va, valAddrCache, key)
}

// Format implements the fmt.Formatter interface.
// nolint: errcheck
func (va ValAddress) Format(s fmt.State, verb rune) {
	switch verb {
	case 's':
		s.Write([]byte(va.String()))
	case 'p':
		s.Write([]byte(fmt.Sprintf("%p", va)))
	default:
		s.Write([]byte(fmt.Sprintf("%X", []byte(va))))
	}
}

// ----------------------------------------------------------------------------
// consensus node
// ----------------------------------------------------------------------------

// ConsAddress defines a wrapper around bytes meant to present a consensus node.
// When marshaled to a string or JSON, it uses Bech32.
type ConsAddress []byte

// ConsAddressFromHex creates a ConsAddress from a hex string.
func ConsAddressFromHex(address string) (addr ConsAddress, err error) {
	bz, err := addressBytesFromHexString(address)
	return ConsAddress(bz), err
}

// ConsAddressFromBech32 creates a ConsAddress from a Bech32 string.
func ConsAddressFromBech32(address string) (addr ConsAddress, err error) {
	if len(strings.TrimSpace(address)) == 0 {
		return ConsAddress{}, errors.New("empty address string is not allowed")
	}

	bech32PrefixConsAddr := GetConfig().GetBech32ConsensusAddrPrefix()

	bz, err := GetFromBech32(address, bech32PrefixConsAddr)
	if err != nil {
		return nil, err
	}

	err = VerifyAddressFormat(bz)
	if err != nil {
		return nil, err
	}

	return ConsAddress(bz), nil
}

// get ConsAddress from pubkey
func GetConsAddress(pubkey cryptotypes.PubKey) ConsAddress {
	return ConsAddress(pubkey.Address())
}

// Returns boolean for whether two ConsAddress are Equal
func (ca ConsAddress) Equals(ca2 Address) bool {
	if ca.Empty() && ca2.Empty() {
		return true
	}

	return bytes.Equal(ca.Bytes(), ca2.Bytes())
}

// Returns boolean for whether an ConsAddress is empty
func (ca ConsAddress) Empty() bool {
	return len(ca) == 0
}

// Marshal returns the raw address bytes. It is needed for protobuf
// compatibility.
func (ca ConsAddress) Marshal() ([]byte, error) {
	return ca, nil
}

// Unmarshal sets the address to the given data. It is needed for protobuf
// compatibility.
func (ca *ConsAddress) Unmarshal(data []byte) error {
	*ca = data
	return nil
}

// MarshalJSON marshals to JSON using Bech32.
func (ca ConsAddress) MarshalJSON() ([]byte, error) {
	return json.Marshal(ca.String())
}

// MarshalYAML marshals to YAML using Bech32.
func (ca ConsAddress) MarshalYAML() (interface{}, error) {
	return ca.String(), nil
}

// UnmarshalJSON unmarshals from JSON assuming Bech32 encoding.
func (ca *ConsAddress) UnmarshalJSON(data []byte) error {
	var s string

	err := json.Unmarshal(data, &s)
	if err != nil {
		return err
	}
	if s == "" {
		*ca = ConsAddress{}
		return nil
	}

	ca2, err := ConsAddressFromBech32(s)
	if err != nil {
		return err
	}

	*ca = ca2
	return nil
}

// UnmarshalYAML unmarshals from YAML assuming Bech32 encoding.
func (ca *ConsAddress) UnmarshalYAML(data []byte) error {
	var s string

	err := yaml.Unmarshal(data, &s)
	if err != nil {
		return err
	}
	if s == "" {
		*ca = ConsAddress{}
		return nil
	}

	ca2, err := ConsAddressFromBech32(s)
	if err != nil {
		return err
	}

	*ca = ca2
	return nil
}

// Bytes returns the raw address bytes.
func (ca ConsAddress) Bytes() []byte {
	return ca
}

// String implements the Stringer interface.
func (ca ConsAddress) String() string {
	if ca.Empty() {
		return ""
	}

	key := conv.UnsafeBytesToStr(ca)
	consAddrMu.Lock()
	defer consAddrMu.Unlock()
	addr, ok := consAddrCache.Get(key)
	if ok {
		return addr.(string)
	}
	return cacheBech32Addr(GetConfig().GetBech32ConsensusAddrPrefix(), ca, consAddrCache, key)
}

// Bech32ifyAddressBytes returns a bech32 representation of address bytes.
// Returns an empty sting if the byte slice is 0-length. Returns an error if the bech32 conversion
// fails or the prefix is empty.
func Bech32ifyAddressBytes(prefix string, bs []byte) (string, error) {
	if len(bs) == 0 {
		return "", nil
	}
	if len(prefix) == 0 {
		return "", errors.New("prefix cannot be empty")
	}
	return bech32.ConvertAndEncode(prefix, bs)
}

// MustBech32ifyAddressBytes returns a bech32 representation of address bytes.
// Returns an empty sting if the byte slice is 0-length. It panics if the bech32 conversion
// fails or the prefix is empty.
func MustBech32ifyAddressBytes(prefix string, bs []byte) string {
	s, err := Bech32ifyAddressBytes(prefix, bs)
	if err != nil {
		panic(err)
	}
	return s
}

// Format implements the fmt.Formatter interface.
// nolint: errcheck
func (ca ConsAddress) Format(s fmt.State, verb rune) {
	switch verb {
	case 's':
		s.Write([]byte(ca.String()))
	case 'p':
		s.Write([]byte(fmt.Sprintf("%p", ca)))
	default:
		s.Write([]byte(fmt.Sprintf("%X", []byte(ca))))
	}
}

// ----------------------------------------------------------------------------
// auxiliary
// ----------------------------------------------------------------------------

var errBech32EmptyAddress = errors.New("decoding Bech32 address failed: must provide a non empty address")

// GetFromBech32 decodes a bytestring from a Bech32 encoded string.
func GetFromBech32(bech32str, prefix string) ([]byte, error) {
	if len(bech32str) == 0 {
		return nil, errBech32EmptyAddress
	}

	hrp, bz, err := bech32.DecodeAndConvert(bech32str)
	if err != nil {
		return nil, err
	}

	if hrp != prefix {
		return nil, fmt.Errorf("invalid Bech32 prefix; expected %s, got %s", prefix, hrp)
	}

	return bz, nil
}

func addressBytesFromHexString(address string) ([]byte, error) {
	if len(address) == 0 {
		return nil, ErrEmptyHexAddress
	}

	return hex.DecodeString(address)
}

// cacheBech32Addr is not concurrency safe. Concurrent access to cache causes race condition.
func cacheBech32Addr(prefix string, addr []byte, cache *simplelru.LRU, cacheKey string) string {
	bech32Addr, err := bech32.ConvertAndEncode(prefix, addr)
	if err != nil {
		panic(err)
	}
	cache.Add(cacheKey, bech32Addr)
	return bech32Addr
}<|MERGE_RESOLUTION|>--- conflicted
+++ resolved
@@ -117,26 +117,11 @@
 }
 
 // Ensure that different address types implement the interface
-<<<<<<< HEAD
-var _ Address = AccAddress{}
-
-var (
-	_ Address = ValAddress{}
-	_ Address = ConsAddress{}
-)
-
-var (
-	_ yaml.Marshaler = AccAddress{}
-	_ yaml.Marshaler = ValAddress{}
-	_ yaml.Marshaler = ConsAddress{}
-)
-=======
 var (
 	_ Address = AccAddress{}
 	_ Address = ValAddress{}
 	_ Address = ConsAddress{}
 )
->>>>>>> 3a051e1f
 
 // ----------------------------------------------------------------------------
 // account
