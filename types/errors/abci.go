package errors

import (
	abci "github.com/tendermint/tendermint/abci/types"
)

// ResponseCheckTx returns an ABCI ResponseCheckTx object with fields filled in
// from the given error and gas values.
func ResponseCheckTx(err error, gw, gu uint64, debug bool) abci.ResponseCheckTx {
	space, code, log := ABCIInfo(err, debug)
	return abci.ResponseCheckTx{
		Codespace: space,
		Code:      code,
		Log:       log,
		GasWanted: int64(gw),
		GasUsed:   int64(gu),
	}
}

// ResponseCheckTxWithEvents returns an ABCI ResponseCheckTx object with fields filled in
// from the given error, gas values and events.
func ResponseCheckTxWithEvents(err error, gw, gu uint64, events []abci.Event, debug bool) abci.ResponseCheckTx {
	space, code, log := ABCIInfo(err, debug)
	return abci.ResponseCheckTx{
		Codespace: space,
		Code:      code,
		Log:       log,
		GasWanted: int64(gw),
		GasUsed:   int64(gu),
		Events:    events,
	}
}

// ResponseDeliverTx returns an ABCI ResponseDeliverTx object with fields filled in
// from the given error and gas values.
func ResponseDeliverTx(err error, gw, gu uint64, debug bool) abci.ResponseDeliverTx {
	space, code, log := ABCIInfo(err, debug)
	return abci.ResponseDeliverTx{
		Codespace: space,
		Code:      code,
		Log:       log,
		GasWanted: int64(gw),
		GasUsed:   int64(gu),
	}
}

// ResponseDeliverTxWithEvents returns an ABCI ResponseDeliverTx object with fields filled in
// from the given error, gas values and events.
func ResponseDeliverTxWithEvents(err error, gw, gu uint64, events []abci.Event, debug bool) abci.ResponseDeliverTx {
	space, code, log := ABCIInfo(err, debug)
	return abci.ResponseDeliverTx{
<<<<<<< HEAD
		Codespace: space,
		Code:      code,
		Log:       log,
		GasWanted: int64(gw),
		GasUsed:   int64(gu),
		Events:    events,
	}
}

// QueryResult returns a ResponseQuery from an error. It will try to parse ABCI
// info from the error.
func QueryResult(err error) abci.ResponseQuery {
	space, code, log := ABCIInfo(err, false)
	return abci.ResponseQuery{
=======
>>>>>>> 3a051e1f
		Codespace: space,
		Code:      code,
		Log:       log,
		GasWanted: int64(gw),
		GasUsed:   int64(gu),
		Events:    events,
	}
}

<<<<<<< HEAD
// QueryResultWithDebug returns a ResponseQuery from an error. It will try to parse ABCI
// info from the error. It will use debugErrEncoder if debug parameter is true.
// Starting from v0.46, this function will be removed, and be replaced by `QueryResult`.
func QueryResultWithDebug(err error, debug bool) abci.ResponseQuery {
=======
// QueryResult returns a ResponseQuery from an error. It will try to parse ABCI
// info from the error.
func QueryResult(err error, debug bool) abci.ResponseQuery {
>>>>>>> 3a051e1f
	space, code, log := ABCIInfo(err, debug)
	return abci.ResponseQuery{
		Codespace: space,
		Code:      code,
		Log:       log,
	}
<<<<<<< HEAD
}

// The debugErrEncoder encodes the error with a stacktrace.
func debugErrEncoder(err error) string {
	return fmt.Sprintf("%+v", err)
}

func defaultErrEncoder(err error) string {
	return err.Error()
}

type coder interface {
	ABCICode() uint32
}

// abciCode tests if given error contains an ABCI code and returns the value of
// it if available. This function is testing for the causer interface as well
// and unwraps the error.
func abciCode(err error) uint32 {
	if errIsNil(err) {
		return SuccessABCICode
	}

	for {
		if c, ok := err.(coder); ok {
			return c.ABCICode()
		}

		if c, ok := err.(causer); ok {
			err = c.Cause()
		} else {
			return internalABCICode
		}
	}
}

type codespacer interface {
	Codespace() string
}

// abciCodespace tests if given error contains a codespace and returns the value of
// it if available. This function is testing for the causer interface as well
// and unwraps the error.
func abciCodespace(err error) string {
	if errIsNil(err) {
		return ""
	}

	for {
		if c, ok := err.(codespacer); ok {
			return c.Codespace()
		}

		if c, ok := err.(causer); ok {
			err = c.Cause()
		} else {
			return internalABCICodespace
		}
	}
}

// errIsNil returns true if value represented by the given error is nil.
//
// Most of the time a simple == check is enough. There is a very narrowed
// spectrum of cases (mostly in tests) where a more sophisticated check is
// required.
func errIsNil(err error) bool {
	if err == nil {
		return true
	}
	if val := reflect.ValueOf(err); val.Kind() == reflect.Ptr {
		return val.IsNil()
	}
	return false
=======
>>>>>>> 3a051e1f
}<|MERGE_RESOLUTION|>--- conflicted
+++ resolved
@@ -49,7 +49,6 @@
 func ResponseDeliverTxWithEvents(err error, gw, gu uint64, events []abci.Event, debug bool) abci.ResponseDeliverTx {
 	space, code, log := ABCIInfo(err, debug)
 	return abci.ResponseDeliverTx{
-<<<<<<< HEAD
 		Codespace: space,
 		Code:      code,
 		Log:       log,
@@ -61,111 +60,11 @@
 
 // QueryResult returns a ResponseQuery from an error. It will try to parse ABCI
 // info from the error.
-func QueryResult(err error) abci.ResponseQuery {
-	space, code, log := ABCIInfo(err, false)
-	return abci.ResponseQuery{
-=======
->>>>>>> 3a051e1f
-		Codespace: space,
-		Code:      code,
-		Log:       log,
-		GasWanted: int64(gw),
-		GasUsed:   int64(gu),
-		Events:    events,
-	}
-}
-
-<<<<<<< HEAD
-// QueryResultWithDebug returns a ResponseQuery from an error. It will try to parse ABCI
-// info from the error. It will use debugErrEncoder if debug parameter is true.
-// Starting from v0.46, this function will be removed, and be replaced by `QueryResult`.
-func QueryResultWithDebug(err error, debug bool) abci.ResponseQuery {
-=======
-// QueryResult returns a ResponseQuery from an error. It will try to parse ABCI
-// info from the error.
 func QueryResult(err error, debug bool) abci.ResponseQuery {
->>>>>>> 3a051e1f
 	space, code, log := ABCIInfo(err, debug)
 	return abci.ResponseQuery{
 		Codespace: space,
 		Code:      code,
 		Log:       log,
 	}
-<<<<<<< HEAD
-}
-
-// The debugErrEncoder encodes the error with a stacktrace.
-func debugErrEncoder(err error) string {
-	return fmt.Sprintf("%+v", err)
-}
-
-func defaultErrEncoder(err error) string {
-	return err.Error()
-}
-
-type coder interface {
-	ABCICode() uint32
-}
-
-// abciCode tests if given error contains an ABCI code and returns the value of
-// it if available. This function is testing for the causer interface as well
-// and unwraps the error.
-func abciCode(err error) uint32 {
-	if errIsNil(err) {
-		return SuccessABCICode
-	}
-
-	for {
-		if c, ok := err.(coder); ok {
-			return c.ABCICode()
-		}
-
-		if c, ok := err.(causer); ok {
-			err = c.Cause()
-		} else {
-			return internalABCICode
-		}
-	}
-}
-
-type codespacer interface {
-	Codespace() string
-}
-
-// abciCodespace tests if given error contains a codespace and returns the value of
-// it if available. This function is testing for the causer interface as well
-// and unwraps the error.
-func abciCodespace(err error) string {
-	if errIsNil(err) {
-		return ""
-	}
-
-	for {
-		if c, ok := err.(codespacer); ok {
-			return c.Codespace()
-		}
-
-		if c, ok := err.(causer); ok {
-			err = c.Cause()
-		} else {
-			return internalABCICodespace
-		}
-	}
-}
-
-// errIsNil returns true if value represented by the given error is nil.
-//
-// Most of the time a simple == check is enough. There is a very narrowed
-// spectrum of cases (mostly in tests) where a more sophisticated check is
-// required.
-func errIsNil(err error) bool {
-	if err == nil {
-		return true
-	}
-	if val := reflect.ValueOf(err); val.Kind() == reflect.Ptr {
-		return val.IsNil()
-	}
-	return false
-=======
->>>>>>> 3a051e1f
 }