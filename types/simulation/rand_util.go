package simulation

import (
	"errors"
	"math/big"
	"math/rand"
	"time"
	"unsafe"

	"cosmossdk.io/math"
	sdk "github.com/cosmos/cosmos-sdk/types"
)

const (
	letterBytes   = "abcdefghijklmnopqrstuvwxyzABCDEFGHIJKLMNOPQRSTUVWXYZ"
	letterIdxBits = 6                    // 6 bits to represent a letter index
	letterIdxMask = 1<<letterIdxBits - 1 // All 1-bits, as many as letterIdxBits
	letterIdxMax  = 63 / letterIdxBits   // # of letter indices fitting in 63 bits
)

// shamelessly copied from
// https://stackoverflow.com/questions/22892120/how-to-generate-a-random-string-of-a-fixed-length-in-golang#31832326

// RandStringOfLength generates a random string of a particular length
func RandStringOfLength(r *rand.Rand, n int) string {
	b := make([]byte, n)
	// A src.Int63() generates 63 random bits, enough for letterIdxMax characters!
	for i, cache, remain := n-1, r.Int63(), letterIdxMax; i >= 0; {
		if remain == 0 {
			cache, remain = r.Int63(), letterIdxMax
		}
		if idx := int(cache & letterIdxMask); idx < len(letterBytes) {
			b[i] = letterBytes[idx]
			i--
		}
		cache >>= letterIdxBits
		remain--
	}

	return *(*string)(unsafe.Pointer(&b))
}

// RandPositiveInt get a rand positive sdk.Int
func RandPositiveInt(r *rand.Rand, max math.Int) (math.Int, error) {
	if !max.GTE(sdk.OneInt()) {
		return math.Int{}, errors.New("max too small")
	}

	max = max.Sub(sdk.OneInt())

	return sdk.NewIntFromBigInt(new(big.Int).Rand(r, max.BigInt())).Add(sdk.OneInt()), nil
}

// RandomAmount generates a random amount
// Note: The range of RandomAmount includes max, and is, in fact, biased to return max as well as 0.
<<<<<<< HEAD
func RandomAmount(r *rand.Rand, max sdk.Int) sdk.Int {
=======
func RandomAmount(r *rand.Rand, max math.Int) math.Int {
>>>>>>> 3a051e1f
	randInt := big.NewInt(0)

	switch r.Intn(10) {
	case 0:
		// randInt = big.NewInt(0)
	case 1:
		randInt = max.BigInt()
	default: // NOTE: there are 10 total cases.
		randInt = big.NewInt(0).Rand(r, max.BigInt()) // up to max - 1
	}

	return sdk.NewIntFromBigInt(randInt)
}

// RandomDecAmount generates a random decimal amount
// Note: The range of RandomDecAmount includes max, and is, in fact, biased to return max as well as 0.
func RandomDecAmount(r *rand.Rand, max sdk.Dec) sdk.Dec {
	randInt := big.NewInt(0)

	switch r.Intn(10) {
	case 0:
		// randInt = big.NewInt(0)
	case 1:
		randInt = max.BigInt() // the underlying big int with all precision bits.
	default: // NOTE: there are 10 total cases.
		randInt = big.NewInt(0).Rand(r, max.BigInt())
	}

	return sdk.NewDecFromBigIntWithPrec(randInt, sdk.Precision)
}

// RandTimestamp generates a random timestamp
func RandTimestamp(r *rand.Rand) time.Time {
	// json.Marshal breaks for timestamps with year greater than 9999
	// UnixNano breaks with year greater than 2262
	start := time.Date(2062, time.Month(1), 1, 1, 1, 1, 1, time.UTC).UnixMilli()

	// Calculate a random amount of time in seconds between 0 and 200 years
	unixTime := r.Int63n(60*60*24*365*200) * 1000 // convert to milliseconds

	// Get milliseconds for a time between Jan 1, 2062 and Jan 1, 2262
	rtime := time.UnixMilli(start+unixTime).UnixMilli() / 1000
	return time.Unix(rtime, 0)
}

// RandIntBetween returns a random int between two numbers inclusively.
func RandIntBetween(r *rand.Rand, min, max int) int {
	return r.Intn(max-min) + min
}

// returns random subset of the provided coins
// will return at least one coin unless coins argument is empty or malformed
// i.e. 0 amt in coins
func RandSubsetCoins(r *rand.Rand, coins sdk.Coins) sdk.Coins {
	if len(coins) == 0 {
		return sdk.Coins{}
	}
	// make sure at least one coin added
	denomIdx := r.Intn(len(coins))
	coin := coins[denomIdx]
	amt, err := RandPositiveInt(r, coin.Amount)
	// malformed coin. 0 amt in coins
	if err != nil {
		return sdk.Coins{}
	}

	subset := sdk.Coins{sdk.NewCoin(coin.Denom, amt)}

	for i, c := range coins {
		// skip denom that we already chose earlier
		if i == denomIdx {
			continue
		}
		// coin flip if multiple coins
		// if there is single coin then return random amount of it
		if r.Intn(2) == 0 && len(coins) != 1 {
			continue
		}

		amt, err := RandPositiveInt(r, c.Amount)
		// ignore errors and try another denom
		if err != nil {
			continue
		}

		subset = append(subset, sdk.NewCoin(c.Denom, amt))
	}

	return subset.Sort()
}

// DeriveRand derives a new Rand deterministically from another random source.
// Unlike rand.New(rand.NewSource(seed)), the result is "more random"
// depending on the source and state of r.
//
// NOTE: not crypto safe.
func DeriveRand(r *rand.Rand) *rand.Rand {
	const num = 8 // TODO what's a good number?  Too large is too slow.
	ms := multiSource(make([]rand.Source, num))

	for i := 0; i < num; i++ {
		ms[i] = rand.NewSource(r.Int63())
	}

	return rand.New(ms)
}

type multiSource []rand.Source

func (ms multiSource) Int63() (r int64) {
	for _, source := range ms {
		r ^= source.Int63()
	}

	return r
}

func (ms multiSource) Seed(seed int64) {
	panic("multiSource Seed should not be called")
}<|MERGE_RESOLUTION|>--- conflicted
+++ resolved
@@ -53,11 +53,7 @@
 
 // RandomAmount generates a random amount
 // Note: The range of RandomAmount includes max, and is, in fact, biased to return max as well as 0.
-<<<<<<< HEAD
-func RandomAmount(r *rand.Rand, max sdk.Int) sdk.Int {
-=======
 func RandomAmount(r *rand.Rand, max math.Int) math.Int {
->>>>>>> 3a051e1f
 	randInt := big.NewInt(0)
 
 	switch r.Intn(10) {
