--- conflicted
+++ resolved
@@ -457,20 +457,8 @@
 				return nil, err
 			}
 		} else {
-<<<<<<< HEAD
-			cfgtor, ok := cfg.(configurator)
-			if !ok {
-				// Currently, the only implementator of Configurator (the interface)
-				// is configurator (the struct).
-				return nil, sdkerrors.Wrapf(sdkerrors.ErrInvalidType, "expected %T, got %T", configurator{}, cfg)
-			}
-
-			moduleValUpdates := module.InitGenesis(ctx, cfgtor.cdc, module.DefaultGenesis(cfgtor.cdc))
-			ctx.Logger().Info(fmt.Sprintf("adding a new module: %s", moduleName))
-=======
 			ctx.Logger().Info(fmt.Sprintf("adding a new module: %s", moduleName))
 			moduleValUpdates := module.InitGenesis(ctx, c.cdc, module.DefaultGenesis(c.cdc))
->>>>>>> 3a051e1f
 			// The module manager assumes only one module will update the
 			// validator set, and it can't be a new module.
 			if len(moduleValUpdates) > 0 {
