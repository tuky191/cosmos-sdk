--- conflicted
+++ resolved
@@ -13,25 +13,6 @@
 	"github.com/rs/zerolog"
 )
 
-<<<<<<< HEAD
-// Trim off whitespace around the info - match least greedy, grab as much space on both sides
-// Defined here: https://github.com/cosmos/cosmos-sdk/blob/release/v0.38.2/x/upgrade/abci.go#L38
-//
-//	fmt.Sprintf("UPGRADE \"%s\" NEEDED at %s: %s", plan.Name, plan.DueAt(), plan.Info)
-//
-// DueAt defined here: https://github.com/cosmos/cosmos-sdk/blob/release/v0.38.2/x/upgrade/internal/types/plan.go#L73-L78
-//
-//	if !p.Time.IsZero() {
-//	  return fmt.Sprintf("time: %s", p.Time.UTC().Format(time.RFC3339))
-//	}
-//	return fmt.Sprintf("height: %d", p.Height)
-var upgradeRegex = regexp.MustCompile(`UPGRADE "(.*)" NEEDED at ((height): (\d+)|(time): (\S+)):\s+(\S*)`)
-
-// UpgradeInfo is the details from the regexp
-type UpgradeInfo struct {
-	Name string
-	Info string
-=======
 type fileWatcher struct {
 	logger *zerolog.Logger
 
@@ -46,7 +27,6 @@
 	needsUpdate bool
 
 	initialized bool
->>>>>>> 3a051e1f
 }
 
 func newUpgradeFileWatcher(logger *zerolog.Logger, filename string, interval time.Duration) (*fileWatcher, error) {
