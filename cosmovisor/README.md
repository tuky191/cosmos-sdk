--- conflicted
+++ resolved
@@ -1,12 +1,6 @@
 # Cosmosvisor
 
-<<<<<<< HEAD
-`cosmovisor` is a small process manager for Cosmos SDK application binaries that monitors the governance module via stdout for incoming chain upgrade proposals. If it sees a proposal that gets approved, `cosmovisor` can automatically download the new binary, stop the current binary, switch from the old binary to the new one, and finally restart the node with the new binary.
-
-*Note: If new versions of the application are not set up to run in-place store migrations, migrations will need to be run manually before restarting `cosmovisor` with the new binary. For this reason, we recommend applications adopt in-place store migrations.*
-=======
 `cosmovisor` is a small process manager for Cosmos SDK application binaries that monitors the governance module for incoming chain upgrade proposals. If it sees a proposal that gets approved, `cosmovisor` can automatically download the new binary, stop the current binary, switch from the old binary to the new one, and finally restart the node with the new binary.
->>>>>>> 3a051e1f
 
 ## Design
 
@@ -64,9 +58,6 @@
 
 ### Command Line Arguments And Environment Variables
 
-<<<<<<< HEAD
-All arguments passed to `cosmovisor` will be passed to the application binary (as a subprocess). `cosmovisor` will return `/dev/stdout` and `/dev/stderr` of the subprocess as its own. For this reason, `cosmovisor` cannot accept any command-line arguments other than those available to the application binary, nor will it print anything to output other than what is printed by the application binary.
-=======
 The first argument passed to `cosmovisor` is the action for `cosmovisor` to take. Options are:
 
 * `help`, `--help`, or `-h` - Output `cosmovisor` help information and check your `cosmovisor` configuration.
@@ -76,18 +67,12 @@
 All arguments passed to `cosmovisor run` will be passed to the application binary (as a subprocess). `cosmovisor` will return `/dev/stdout` and `/dev/stderr` of the subprocess as its own. For this reason, `cosmovisor run` cannot accept any command-line arguments other than those available to the application binary.
 
 *Note: Use of `cosmovisor` without one of the action arguments is deprecated. For backwards compatibility, if the first argument is not an action argument, `run` is assumed. However, this fallback might be removed in future versions, so it is recommended that you always provide `run`.
->>>>>>> 3a051e1f
 
 `cosmovisor` reads its configuration from environment variables:
 
 * `DAEMON_HOME` is the location where the `cosmovisor/` directory is kept that contains the genesis binary, the upgrade binaries, and any additional auxiliary files associated with each binary (e.g. `$HOME/.gaiad`, `$HOME/.regend`, `$HOME/.simd`, etc.).
 * `DAEMON_NAME` is the name of the binary itself (e.g. `gaiad`, `regend`, `simd`, etc.).
 * `DAEMON_ALLOW_DOWNLOAD_BINARIES` (*optional*), if set to `true`, will enable auto-downloading of new binaries (for security reasons, this is intended for full nodes rather than validators). By default, `cosmovisor` will not auto-download new binaries.
-<<<<<<< HEAD
-* `DAEMON_RESTART_AFTER_UPGRADE` (*optional*), if set to `true`, will restart the subprocess with the same command-line arguments and flags (but with the new binary) after a successful upgrade. By default, `cosmovisor` stops running after an upgrade and requires the system administrator to manually restart it. Note that `cosmovisor` will not auto-restart the subprocess if there was an error.
-
-## Folder Layout
-=======
 * `DAEMON_RESTART_AFTER_UPGRADE` (*optional*, default = `true`), if `true`, restarts the subprocess with the same command-line arguments and flags (but with the new binary) after a successful upgrade. Otherwise (`false`), `cosmovisor` stops running after an upgrade and requires the system administrator to manually restart it. Note restart is only after the upgrade and does not auto-restart the subprocess after an error occurs.
 * `DAEMON_POLL_INTERVAL` is the interval length for polling the upgrade plan file. The value can either be a number (in milliseconds) or a duration (e.g. `1s`). Default: 300 milliseconds.
 * `DAEMON_BACKUP_DIR` option to set a custom backup directory. If not set, `DAEMON_HOME` is used.
@@ -95,7 +80,6 @@
 * `DAEMON_PREUPGRADE_MAX_RETRIES` (defaults to `0`). The maximum number of times to call `pre-upgrade` in the application after exit status of `31`. After the maximum number of retries, cosmovisor fails the upgrade.
 
 ### Folder Layout
->>>>>>> 3a051e1f
 
 `$DAEMON_HOME/cosmovisor` is expected to belong completely to `cosmovisor` and the subprocesses that are controlled by it. The folder content is organized as follows:
 
@@ -127,19 +111,11 @@
 
 The system administrator is responsible for:
 
-<<<<<<< HEAD
-- installing the `cosmovisor` binary
-- configuring the host's init system (e.g. `systemd`, `launchd`, etc.)
-- appropriately setting the environmental variables
-- manually installing the `genesis` folder
-- manually installing the `upgrades/<name>` folders
-=======
 * installing the `cosmovisor` binary
 * configuring the host's init system (e.g. `systemd`, `launchd`, etc.)
 * appropriately setting the environmental variables
 * manually installing the `genesis` folder
 * manually installing the `upgrades/<name>` folders
->>>>>>> 3a051e1f
 
 `cosmovisor` will set the `current` link to point to `genesis` at first start (i.e. when no `current` link exists) and then handle switching binaries at the correct points in time so that the system administrator can prepare days in advance and relax at upgrade time.
 
@@ -159,11 +135,6 @@
 
 When the upgrade mechanism is triggered, `cosmovisor` will:
 
-<<<<<<< HEAD
-Generally, `cosmovisor` requires that the system administrator place all relevant binaries on disk before the upgrade happens. However, for people who don't need such control and want an easier setup (maybe they are syncing a non-validating fullnode and want to do little maintenance), there is another option.
-
-If `DAEMON_ALLOW_DOWNLOAD_BINARIES` is set to `true`, and no local binary can be found when an upgrade is triggered, `cosmovisor` will attempt to download and install the binary itself. The plan stored in the upgrade module has an info field for arbitrary JSON. This info is expected to be outputed on the halt log message. There are two valid formats to specify a download in such a message:
-=======
 1. if `DAEMON_ALLOW_DOWNLOAD_BINARIES` is enabled, start by auto-downloading a new binary into `cosmovisor/<name>/bin` (where `<name>` is the `upgrade-info.json:name` attribute);
 2. update the `current` symbolic link to point to the new directory and save `data/upgrade-info.json` to `cosmovisor/current/upgrade-info.json`.
 
@@ -174,7 +145,6 @@
 **NOTE: we don't recommend using auto-download** because it doesn't verify in advance if a binary is available. If there will be any issue with downloading a binary, the cosmovisor will stop and won't restart an App (which could lead to a chain halt).
 
 If `DAEMON_ALLOW_DOWNLOAD_BINARIES` is set to `true`, and no local binary can be found when an upgrade is triggered, `cosmovisor` will attempt to download and install the binary itself based on the instructions in the `info` attribute in the `data/upgrade-info.json` file. The files is constructed by the x/upgrade module and contains data from the upgrade `Plan` object. The `Plan` has an info field that is expected to have one of the following two valid formats to specify a download:
->>>>>>> 3a051e1f
 
 1. Store an os/architecture -> binary URI map in the upgrade plan info field as JSON under the `"binaries"` key. For example:
 
@@ -217,15 +187,9 @@
 
 2. Store a link to a file that contains all information in the above format (e.g. if you want to specify lots of binaries, changelog info, etc. without filling up the blockchain). For example:
 
-<<<<<<< HEAD
-```
-https://example.com/testnet-1001-info.json?checksum=sha256:deaaa99fda9407c4dbe1d04bd49bab0cc3c1dd76fa392cd55a9425be074af01e
-```
-=======
     ```text
     https://example.com/testnet-1001-info.json?checksum=sha256:deaaa99fda9407c4dbe1d04bd49bab0cc3c1dd76fa392cd55a9425be074af01e
     ```
->>>>>>> 3a051e1f
 
 When `cosmovisor` is triggered to download the new binary, `cosmovisor` will parse the `"binaries"` field, download the new binary with [go-getter](https://github.com/hashicorp/go-getter), and unpack the new binary in the `upgrades/<name>` folder so that it can be run as if it was installed manually.
 
@@ -245,17 +209,7 @@
 
 The following instructions provide a demonstration of `cosmovisor` using the simulation application (`simapp`) shipped with the Cosmos SDK's source code. The following commands are to be run from within the `cosmos-sdk` repository.
 
-<<<<<<< HEAD
-First, check out the latest `v0.42` release:
-
-```
-git checkout v0.42.7
-```
-
-Compile the `simd` binary:
-=======
 ### Chain Setup
->>>>>>> 3a051e1f
 
 Let's create a new chain using the `v0.44` version of simapp (the Cosmos SDK demo app):
 
@@ -264,160 +218,74 @@
 make build
 ```
 
-<<<<<<< HEAD
-Reset `~/.simapp` (never do this in a production environment):
-
-```
+Clean `~/.simapp` (never do this in a production environment):
+
+```sh
 ./build/simd unsafe-reset-all
 ```
 
-Configure the `simd` binary for testing:
-
-```
-=======
-Clean `~/.simapp` (never do this in a production environment):
-
-```sh
-./build/simd unsafe-reset-all
-```
-
 Set up app config:
 
 ```sh
->>>>>>> 3a051e1f
 ./build/simd config chain-id test
 ./build/simd config keyring-backend test
 ./build/simd config broadcast-mode block
 ```
 
 Initialize the node and overwrite any previous genesis file (never do this in a production environment):
-<<<<<<< HEAD
 
 <!-- TODO: init does not read chain-id from config -->
 
-```
-=======
-
-<!-- TODO: init does not read chain-id from config -->
-
-```sh
->>>>>>> 3a051e1f
+```sh
 ./build/simd init test --chain-id test --overwrite
 ```
 
 Set the minimum gas price to `0stake` in `~/.simapp/config/app.toml`:
 
-<<<<<<< HEAD
-```
+```sh
 minimum-gas-prices = "0stake"
 ```
 
-Create a new key for the validator, then add a genesis account and transaction:
+For the sake of this demonstration, amend `voting_period` in `genesis.json` to a reduced time of 20 seconds (`20s`):
+
+```sh
+cat <<< $(jq '.app_state.gov.voting_params.voting_period = "20s"' $HOME/.simapp/config/genesis.json) > $HOME/.simapp/config/genesis.json
+```
+
+Create a validator, and setup genesis transaction:
 
 <!-- TODO: add-genesis-account does not read keyring-backend from config -->
 <!-- TODO: gentx does not read chain-id from config -->
 
-```
+```sh
 ./build/simd keys add validator
 ./build/simd add-genesis-account validator 1000000000stake --keyring-backend test
 ./build/simd gentx validator 1000000stake --chain-id test
 ./build/simd collect-gentxs
 ```
 
+#### Prepare Cosmovisor and Start the Chain
+
 Set the required environment variables:
 
-```
+```sh
 export DAEMON_NAME=simd
 export DAEMON_HOME=$HOME/.simapp
 ```
 
-Set the optional environment variable to trigger an automatic restart:
-
-```
+Set the optional environment variable to trigger an automatic app restart:
+
+```sh
 export DAEMON_RESTART_AFTER_UPGRADE=true
 ```
 
 Create the folder for the genesis binary and copy the `simd` binary:
 
-```
+```sh
 mkdir -p $DAEMON_HOME/cosmovisor/genesis/bin
 cp ./build/simd $DAEMON_HOME/cosmovisor/genesis/bin
 ```
 
-For the sake of this demonstration, amend `voting_period` in `genesis.json` to a reduced time of 20 seconds (`20s`):
-
-```
-cat <<< $(jq '.app_state.gov.voting_params.voting_period = "20s"' $HOME/.simapp/config/genesis.json) > $HOME/.simapp/config/genesis.json
-```
-
-Next, we will hardcode a modification in `simapp` to simulate a code change. In `simapp/app.go`, find the line containing the `UpgradeKeeper` initialization. It should look like the following:
-
-```go
-app.UpgradeKeeper = upgradekeeper.NewKeeper(skipUpgradeHeights, keys[upgradetypes.StoreKey], appCodec, homePath)
-```
-
-After that line, add the following:
-
-```go
-app.UpgradeKeeper.SetUpgradeHandler("test1", func(ctx sdk.Context, plan upgradetypes.Plan) {
-	// Add some coins to a random account
-	addr, err := sdk.AccAddressFromBech32("cosmos18cgkqduwuh253twzmhedesw3l7v3fm37sppt58")
-	if err != nil {
-		panic(err)
-	}
-	err = app.BankKeeper.AddCoins(ctx, addr, sdk.Coins{sdk.Coin{Denom: "stake", Amount: sdk.NewInt(345600000)}})
-	if err != nil {
-		panic(err)
-	}
-})
-```
-
-Now recompile the `simd` binary with the added upgrade handler:
-=======
-```sh
-minimum-gas-prices = "0stake"
-```
-
-For the sake of this demonstration, amend `voting_period` in `genesis.json` to a reduced time of 20 seconds (`20s`):
-
-```sh
-cat <<< $(jq '.app_state.gov.voting_params.voting_period = "20s"' $HOME/.simapp/config/genesis.json) > $HOME/.simapp/config/genesis.json
-```
-
-Create a validator, and setup genesis transaction:
-
-<!-- TODO: add-genesis-account does not read keyring-backend from config -->
-<!-- TODO: gentx does not read chain-id from config -->
-
-```sh
-./build/simd keys add validator
-./build/simd add-genesis-account validator 1000000000stake --keyring-backend test
-./build/simd gentx validator 1000000stake --chain-id test
-./build/simd collect-gentxs
-```
-
-#### Prepare Cosmovisor and Start the Chain
-
-Set the required environment variables:
-
-```sh
-export DAEMON_NAME=simd
-export DAEMON_HOME=$HOME/.simapp
-```
-
-Set the optional environment variable to trigger an automatic app restart:
-
-```sh
-export DAEMON_RESTART_AFTER_UPGRADE=true
-```
-
-Create the folder for the genesis binary and copy the `simd` binary:
-
-```sh
-mkdir -p $DAEMON_HOME/cosmovisor/genesis/bin
-cp ./build/simd $DAEMON_HOME/cosmovisor/genesis/bin
-```
-
 Now you can run cosmovisor with simapp v0.44:
 
 ```sh
@@ -425,7 +293,6 @@
 ```
 
 #### Update App
->>>>>>> 3a051e1f
 
 Update app to the latest version (e.g. v0.45).
 
@@ -439,38 +306,17 @@
 
 Create the folder for the upgrade binary and copy the `simd` binary:
 
-<<<<<<< HEAD
-```
-=======
-```sh
->>>>>>> 3a051e1f
+```sh
 mkdir -p $DAEMON_HOME/cosmovisor/upgrades/test1/bin
 cp ./build/simd $DAEMON_HOME/cosmovisor/upgrades/test1/bin
 ```
 
-<<<<<<< HEAD
-Start `cosmosvisor`:
-
-```
-cosmovisor start
-```
-
 Open a new terminal window and submit an upgrade proposal along with a deposit and a vote (these commands must be run within 20 seconds of each other):
 
-```
-./build/simd tx gov submit-proposal software-upgrade test1 --title upgrade --description upgrade --upgrade-height 20 --from validator --yes
-=======
-Open a new terminal window and submit an upgrade proposal along with a deposit and a vote (these commands must be run within 20 seconds of each other):
-
 ```sh
 ./build/simd tx gov submit-proposal software-upgrade test1 --title upgrade --description upgrade --upgrade-height 200 --from validator --yes
->>>>>>> 3a051e1f
 ./build/simd tx gov deposit 1 10000000stake --from validator --yes
 ./build/simd tx gov vote 1 yes --from validator --yes
 ```
 
-<<<<<<< HEAD
-The upgrade will occur automatically at height 20.
-=======
-The upgrade will occur automatically at height 200. Note: you may need to change the upgrade height in the snippet above if your test play takes more time.
->>>>>>> 3a051e1f
+The upgrade will occur automatically at height 200. Note: you may need to change the upgrade height in the snippet above if your test play takes more time.