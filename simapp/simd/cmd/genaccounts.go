package cmd

import (
	"bufio"
	"encoding/json"
	"errors"
	"fmt"

	"github.com/spf13/cobra"

	"github.com/cosmos/cosmos-sdk/client"
	"github.com/cosmos/cosmos-sdk/client/flags"
	"github.com/cosmos/cosmos-sdk/crypto/keyring"
	"github.com/cosmos/cosmos-sdk/server"
	sdk "github.com/cosmos/cosmos-sdk/types"
	authtypes "github.com/cosmos/cosmos-sdk/x/auth/types"
	authvesting "github.com/cosmos/cosmos-sdk/x/auth/vesting/types"
	banktypes "github.com/cosmos/cosmos-sdk/x/bank/types"
	"github.com/cosmos/cosmos-sdk/x/genutil"
	genutiltypes "github.com/cosmos/cosmos-sdk/x/genutil/types"
)

const (
	flagVestingStart = "vesting-start-time"
	flagVestingEnd   = "vesting-end-time"
	flagVestingAmt   = "vesting-amount"
	flagAppendMode   = "append"
)

// AddGenesisAccountCmd returns add-genesis-account cobra Command.
func AddGenesisAccountCmd(defaultNodeHome string) *cobra.Command {
	cmd := &cobra.Command{
		Use:   "add-genesis-account [address_or_key_name] [coin][,[coin]]",
		Short: "Add a genesis account to genesis.json",
		Long: `Add a genesis account to genesis.json. The provided account must specify
the account address or key name and a list of initial coins. If a key name is given,
the address will be looked up in the local Keybase. The list of initial tokens must
contain valid denominations. Accounts may optionally be supplied with vesting parameters.
`,
		Args: cobra.ExactArgs(2),
		RunE: func(cmd *cobra.Command, args []string) error {
			clientCtx := client.GetClientContextFromCmd(cmd)
			serverCtx := server.GetServerContextFromCmd(cmd)
			config := serverCtx.Config

			config.SetRoot(clientCtx.HomeDir)

			var kr keyring.Keyring
			addr, err := sdk.AccAddressFromBech32(args[0])
			if err != nil {
				inBuf := bufio.NewReader(cmd.InOrStdin())
				keyringBackend, _ := cmd.Flags().GetString(flags.FlagKeyringBackend)
<<<<<<< HEAD
				if keyringBackend != "" && clientCtx.Keyring == nil {
					var err error
					kr, err = keyring.New(sdk.KeyringServiceName(), keyringBackend, clientCtx.HomeDir, inBuf)
=======

				if keyringBackend != "" && clientCtx.Keyring == nil {
					var err error
					kr, err = keyring.New(sdk.KeyringServiceName(), keyringBackend, clientCtx.HomeDir, inBuf, clientCtx.Codec)
>>>>>>> 3a051e1f
					if err != nil {
						return err
					}
				} else {
					kr = clientCtx.Keyring
				}

<<<<<<< HEAD
				info, err := kr.Key(args[0])
				if err != nil {
					return fmt.Errorf("failed to get address from Keyring: %w", err)
				}
				addr = info.GetAddress()
=======
				k, err := kr.Key(args[0])
				if err != nil {
					return fmt.Errorf("failed to get address from Keyring: %w", err)
				}

				addr, err = k.GetAddress()
				if err != nil {
					return err
				}
>>>>>>> 3a051e1f
			}

			coins, err := sdk.ParseCoinsNormalized(args[1])
			if err != nil {
				return fmt.Errorf("failed to parse coins: %w", err)
			}

			vestingStart, _ := cmd.Flags().GetInt64(flagVestingStart)
			vestingEnd, _ := cmd.Flags().GetInt64(flagVestingEnd)
			vestingAmtStr, _ := cmd.Flags().GetString(flagVestingAmt)

			vestingAmt, err := sdk.ParseCoinsNormalized(vestingAmtStr)
			if err != nil {
				return fmt.Errorf("failed to parse vesting amount: %w", err)
			}

			// create concrete account type based on input parameters
			var genAccount authtypes.GenesisAccount

			balances := banktypes.Balance{Address: addr.String(), Coins: coins.Sort()}
			baseAccount := authtypes.NewBaseAccount(addr, nil, 0, 0)

			if !vestingAmt.IsZero() {
				baseVestingAccount := authvesting.NewBaseVestingAccount(baseAccount, vestingAmt.Sort(), vestingEnd)

				if (balances.Coins.IsZero() && !baseVestingAccount.OriginalVesting.IsZero()) ||
					baseVestingAccount.OriginalVesting.IsAnyGT(balances.Coins) {
					return errors.New("vesting amount cannot be greater than total amount")
				}

				switch {
				case vestingStart != 0 && vestingEnd != 0:
					genAccount = authvesting.NewContinuousVestingAccountRaw(baseVestingAccount, vestingStart)

				case vestingEnd != 0:
					genAccount = authvesting.NewDelayedVestingAccountRaw(baseVestingAccount)

				default:
					return errors.New("invalid vesting parameters; must supply start and end time or end time")
				}
			} else {
				genAccount = baseAccount
			}

			if err := genAccount.Validate(); err != nil {
				return fmt.Errorf("failed to validate new genesis account: %w", err)
			}

			genFile := config.GenesisFile()
			appState, genDoc, err := genutiltypes.GenesisStateFromGenFile(genFile)
			if err != nil {
				return fmt.Errorf("failed to unmarshal genesis state: %w", err)
			}

			authGenState := authtypes.GetGenesisStateFromAppState(clientCtx.Codec, appState)

			accs, err := authtypes.UnpackAccounts(authGenState.Accounts)
			if err != nil {
				return fmt.Errorf("failed to get accounts from any: %w", err)
			}

			bankGenState := banktypes.GetGenesisStateFromAppState(clientCtx.Codec, appState)
			if accs.Contains(addr) {
				appendflag, _ := cmd.Flags().GetBool(flagAppendMode)
				if !appendflag {
					return fmt.Errorf("cannot add account at existing address %s", addr)
				}

				genesisB := banktypes.GetGenesisStateFromAppState(clientCtx.Codec, appState)
				for idx, acc := range genesisB.Balances {
					if acc.Address != addr.String() {
						continue
					}

					updatedCoins := acc.Coins.Add(coins...)
					bankGenState.Balances[idx] = banktypes.Balance{Address: addr.String(), Coins: updatedCoins.Sort()}
					break
				}
			} else {
				// Add the new account to the set of genesis accounts and sanitize the accounts afterwards.
				accs = append(accs, genAccount)
				accs = authtypes.SanitizeGenesisAccounts(accs)

<<<<<<< HEAD
			authGenStateBz, err := clientCtx.Codec.MarshalJSON(&authGenState)
			if err != nil {
				return fmt.Errorf("failed to marshal auth genesis state: %w", err)
			}
=======
				genAccs, err := authtypes.PackAccounts(accs)
				if err != nil {
					return fmt.Errorf("failed to convert accounts into any's: %w", err)
				}
				authGenState.Accounts = genAccs
>>>>>>> 3a051e1f

				authGenStateBz, err := clientCtx.Codec.MarshalJSON(&authGenState)
				if err != nil {
					return fmt.Errorf("failed to marshal auth genesis state: %w", err)
				}
				appState[authtypes.ModuleName] = authGenStateBz

				bankGenState.Balances = append(bankGenState.Balances, balances)
			}

<<<<<<< HEAD
			bankGenState := banktypes.GetGenesisStateFromAppState(clientCtx.Codec, appState)
			bankGenState.Balances = append(bankGenState.Balances, balances)
=======
>>>>>>> 3a051e1f
			bankGenState.Balances = banktypes.SanitizeGenesisBalances(bankGenState.Balances)

			bankGenState.Supply = bankGenState.Supply.Add(balances.Coins...)

			bankGenStateBz, err := clientCtx.Codec.MarshalJSON(bankGenState)
			if err != nil {
				return fmt.Errorf("failed to marshal bank genesis state: %w", err)
			}
			appState[banktypes.ModuleName] = bankGenStateBz

			appStateJSON, err := json.Marshal(appState)
			if err != nil {
				return fmt.Errorf("failed to marshal application genesis state: %w", err)
			}

			genDoc.AppState = appStateJSON
			return genutil.ExportGenesisFile(genDoc, genFile)
		},
	}

	cmd.Flags().String(flags.FlagHome, defaultNodeHome, "The application home directory")
	cmd.Flags().String(flags.FlagKeyringBackend, flags.DefaultKeyringBackend, "Select keyring's backend (os|file|kwallet|pass|test)")
	cmd.Flags().String(flagVestingAmt, "", "amount of coins for vesting accounts")
	cmd.Flags().Int64(flagVestingStart, 0, "schedule start time (unix epoch) for vesting accounts")
	cmd.Flags().Int64(flagVestingEnd, 0, "schedule end time (unix epoch) for vesting accounts")
	cmd.Flags().Bool(flagAppendMode, false, "append the coins to an account already in the genesis.json file")
	flags.AddQueryFlagsToCmd(cmd)

	return cmd
}<|MERGE_RESOLUTION|>--- conflicted
+++ resolved
@@ -50,16 +50,10 @@
 			if err != nil {
 				inBuf := bufio.NewReader(cmd.InOrStdin())
 				keyringBackend, _ := cmd.Flags().GetString(flags.FlagKeyringBackend)
-<<<<<<< HEAD
-				if keyringBackend != "" && clientCtx.Keyring == nil {
-					var err error
-					kr, err = keyring.New(sdk.KeyringServiceName(), keyringBackend, clientCtx.HomeDir, inBuf)
-=======
 
 				if keyringBackend != "" && clientCtx.Keyring == nil {
 					var err error
 					kr, err = keyring.New(sdk.KeyringServiceName(), keyringBackend, clientCtx.HomeDir, inBuf, clientCtx.Codec)
->>>>>>> 3a051e1f
 					if err != nil {
 						return err
 					}
@@ -67,23 +61,15 @@
 					kr = clientCtx.Keyring
 				}
 
-<<<<<<< HEAD
-				info, err := kr.Key(args[0])
+				k, err := kr.Key(args[0])
 				if err != nil {
 					return fmt.Errorf("failed to get address from Keyring: %w", err)
 				}
-				addr = info.GetAddress()
-=======
-				k, err := kr.Key(args[0])
-				if err != nil {
-					return fmt.Errorf("failed to get address from Keyring: %w", err)
-				}
 
 				addr, err = k.GetAddress()
 				if err != nil {
 					return err
 				}
->>>>>>> 3a051e1f
 			}
 
 			coins, err := sdk.ParseCoinsNormalized(args[1])
@@ -167,18 +153,11 @@
 				accs = append(accs, genAccount)
 				accs = authtypes.SanitizeGenesisAccounts(accs)
 
-<<<<<<< HEAD
-			authGenStateBz, err := clientCtx.Codec.MarshalJSON(&authGenState)
-			if err != nil {
-				return fmt.Errorf("failed to marshal auth genesis state: %w", err)
-			}
-=======
 				genAccs, err := authtypes.PackAccounts(accs)
 				if err != nil {
 					return fmt.Errorf("failed to convert accounts into any's: %w", err)
 				}
 				authGenState.Accounts = genAccs
->>>>>>> 3a051e1f
 
 				authGenStateBz, err := clientCtx.Codec.MarshalJSON(&authGenState)
 				if err != nil {
@@ -189,11 +168,6 @@
 				bankGenState.Balances = append(bankGenState.Balances, balances)
 			}
 
-<<<<<<< HEAD
-			bankGenState := banktypes.GetGenesisStateFromAppState(clientCtx.Codec, appState)
-			bankGenState.Balances = append(bankGenState.Balances, balances)
-=======
->>>>>>> 3a051e1f
 			bankGenState.Balances = banktypes.SanitizeGenesisBalances(bankGenState.Balances)
 
 			bankGenState.Supply = bankGenState.Supply.Add(balances.Coins...)
