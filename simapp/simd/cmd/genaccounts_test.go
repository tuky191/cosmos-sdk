--- conflicted
+++ resolved
@@ -82,11 +82,7 @@
 
 			if tc.withKeyring {
 				path := hd.CreateHDPath(118, 0, 0).String()
-<<<<<<< HEAD
-				kr, err := keyring.New(sdk.KeyringServiceName(), keyring.BackendMemory, home, nil)
-=======
 				kr, err := keyring.New(sdk.KeyringServiceName(), keyring.BackendMemory, home, nil, appCodec)
->>>>>>> 3a051e1f
 				require.NoError(t, err)
 				_, _, err = kr.NewMnemonic(tc.addr, keyring.English, path, keyring.DefaultBIP39Passphrase, hd.Secp256k1)
 				require.NoError(t, err)
