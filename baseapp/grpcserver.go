package baseapp

import (
	"context"
	"strconv"

	gogogrpc "github.com/gogo/protobuf/grpc"
	grpcmiddleware "github.com/grpc-ecosystem/go-grpc-middleware"
	grpcrecovery "github.com/grpc-ecosystem/go-grpc-middleware/recovery"
	"google.golang.org/grpc"
	"google.golang.org/grpc/codes"
	"google.golang.org/grpc/metadata"
	"google.golang.org/grpc/status"

	sdk "github.com/cosmos/cosmos-sdk/types"
	sdkerrors "github.com/cosmos/cosmos-sdk/types/errors"
	grpctypes "github.com/cosmos/cosmos-sdk/types/grpc"
)

// GRPCQueryRouter returns the GRPCQueryRouter of a BaseApp.
func (app *BaseApp) GRPCQueryRouter() *GRPCQueryRouter { return app.grpcQueryRouter }

// RegisterGRPCServer registers gRPC services directly with the gRPC server.
func (app *BaseApp) RegisterGRPCServer(server gogogrpc.Server) {
	// Define an interceptor for all gRPC queries: this interceptor will create
	// a new sdk.Context, and pass it into the query handler.
	interceptor := func(grpcCtx context.Context, req interface{}, _ *grpc.UnaryServerInfo, handler grpc.UnaryHandler) (resp interface{}, err error) {
		// If there's some metadata in the context, retrieve it.
		md, ok := metadata.FromIncomingContext(grpcCtx)
		if !ok {
			return nil, status.Error(codes.Internal, "unable to retrieve metadata")
		}

		// Get height header from the request context, if present.
		var height int64
		if heightHeaders := md.Get(grpctypes.GRPCBlockHeightHeader); len(heightHeaders) == 1 {
			height, err = strconv.ParseInt(heightHeaders[0], 10, 64)
			if err != nil {
				return nil, sdkerrors.Wrapf(
					sdkerrors.ErrInvalidRequest,
					"Baseapp.RegisterGRPCServer: invalid height header %q: %v", grpctypes.GRPCBlockHeightHeader, err)
			}
			if err := checkNegativeHeight(height); err != nil {
				return nil, err
			}
		}

		// Create the sdk.Context. Passing false as 2nd arg, as we can't
		// actually support proofs with gRPC right now.
		sdkCtx, err := app.createQueryContext(height, false)
		if err != nil {
			return nil, err
		}

		// Add relevant gRPC headers
		if height == 0 {
			height = sdkCtx.BlockHeight() // If height was not set in the request, set it to the latest
		}

		// Attach the sdk.Context into the gRPC's context.Context.
		grpcCtx = context.WithValue(grpcCtx, sdk.SdkContextKey, sdkCtx)

		md = metadata.Pairs(grpctypes.GRPCBlockHeightHeader, strconv.FormatInt(height, 10))
<<<<<<< HEAD
		grpc.SetHeader(grpcCtx, md)
=======
		if err = grpc.SetHeader(grpcCtx, md); err != nil {
			app.logger.Error("failed to set gRPC header", "err", err)
		}
>>>>>>> 3a051e1f

		return handler(grpcCtx, req)
	}

	// Loop through all services and methods, add the interceptor, and register
	// the service.
	for _, data := range app.GRPCQueryRouter().serviceData {
		desc := data.serviceDesc
		newMethods := make([]grpc.MethodDesc, len(desc.Methods))

		for i, method := range desc.Methods {
			methodHandler := method.Handler
			newMethods[i] = grpc.MethodDesc{
				MethodName: method.MethodName,
				Handler: func(srv interface{}, ctx context.Context, dec func(interface{}) error, _ grpc.UnaryServerInterceptor) (interface{}, error) {
					return methodHandler(srv, ctx, dec, grpcmiddleware.ChainUnaryServer(
						grpcrecovery.UnaryServerInterceptor(),
						interceptor,
					))
				},
			}
		}

		newDesc := &grpc.ServiceDesc{
			ServiceName: desc.ServiceName,
			HandlerType: desc.HandlerType,
			Methods:     newMethods,
			Streams:     desc.Streams,
			Metadata:    desc.Metadata,
		}

		server.RegisterService(newDesc, data.handler)
	}
}<|MERGE_RESOLUTION|>--- conflicted
+++ resolved
@@ -61,13 +61,9 @@
 		grpcCtx = context.WithValue(grpcCtx, sdk.SdkContextKey, sdkCtx)
 
 		md = metadata.Pairs(grpctypes.GRPCBlockHeightHeader, strconv.FormatInt(height, 10))
-<<<<<<< HEAD
-		grpc.SetHeader(grpcCtx, md)
-=======
 		if err = grpc.SetHeader(grpcCtx, md); err != nil {
 			app.logger.Error("failed to set gRPC header", "err", err)
 		}
->>>>>>> 3a051e1f
 
 		return handler(grpcCtx, req)
 	}
