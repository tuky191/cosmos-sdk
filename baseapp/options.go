--- conflicted
+++ resolved
@@ -62,14 +62,11 @@
 	return func(bapp *BaseApp) { bapp.cms.SetIAVLCacheSize(size) }
 }
 
-<<<<<<< HEAD
-=======
 // SetIAVLDisableFastNode enables(false)/disables(true) fast node usage from the IAVL store.
 func SetIAVLDisableFastNode(disable bool) func(*BaseApp) {
 	return func(bapp *BaseApp) { bapp.cms.SetIAVLDisableFastNode(disable) }
 }
 
->>>>>>> 6f309d2f
 // SetInterBlockCache provides a BaseApp option function that sets the
 // inter-block cache.
 func SetInterBlockCache(cache sdk.MultiStorePersistentCache) func(*BaseApp) {
