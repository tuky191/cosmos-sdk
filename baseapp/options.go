--- conflicted
+++ resolved
@@ -18,11 +18,7 @@
 // for options that need access to non-exported fields of the BaseApp
 
 // SetPruning sets a pruning option on the multistore associated with the app
-<<<<<<< HEAD
-func SetPruning(opts sdk.PruningOptions) func(*BaseApp) {
-=======
 func SetPruning(opts pruningtypes.PruningOptions) func(*BaseApp) {
->>>>>>> 3a051e1f
 	return func(bapp *BaseApp) { bapp.cms.SetPruning(opts) }
 }
 
@@ -66,20 +62,6 @@
 // SetIAVLCacheSize provides a BaseApp option function that sets the size of IAVL cache.
 func SetIAVLCacheSize(size int) func(*BaseApp) {
 	return func(bapp *BaseApp) { bapp.cms.SetIAVLCacheSize(size) }
-<<<<<<< HEAD
-}
-
-// SetIAVLDisableFastNode enables(false)/disables(true) fast node usage from the IAVL store.
-func SetIAVLDisableFastNode(disable bool) func(*BaseApp) {
-	return func(bapp *BaseApp) { bapp.cms.SetIAVLDisableFastNode(disable) }
-}
-
-// SetInterBlockCache provides a BaseApp option function that sets the
-// inter-block cache.
-func SetInterBlockCache(cache sdk.MultiStorePersistentCache) func(*BaseApp) {
-	return func(app *BaseApp) { app.setInterBlockCache(cache) }
-=======
->>>>>>> 3a051e1f
 }
 
 // SetIAVLDisableFastNode enables(false)/disables(true) fast node usage from the IAVL store.
@@ -260,8 +242,6 @@
 	// register the StreamingService within the BaseApp
 	// BaseApp will pass BeginBlock, DeliverTx, and EndBlock requests and responses to the streaming services to update their ABCI context
 	app.abciListeners = append(app.abciListeners, s)
-<<<<<<< HEAD
-=======
 }
 
 // SetQueryMultiStore set a alternative MultiStore implementation to support grpc query service.
@@ -272,5 +252,4 @@
 		panic("SetQueryMultiStore() on sealed BaseApp")
 	}
 	app.qms = ms
->>>>>>> 3a051e1f
 }