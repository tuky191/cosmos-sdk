--- conflicted
+++ resolved
@@ -20,11 +20,8 @@
 }
 
 // SnapshotItem is an item contained in a rootmulti.Store snapshot.
-<<<<<<< HEAD
-=======
 //
 // Since: cosmos-sdk 0.46
->>>>>>> 3a051e1f
 message SnapshotItem {
   // item is the specific type of snapshot item.
   oneof item {
@@ -32,30 +29,21 @@
     SnapshotIAVLItem         iavl              = 2 [(gogoproto.customname) = "IAVL"];
     SnapshotExtensionMeta    extension         = 3;
     SnapshotExtensionPayload extension_payload = 4;
-<<<<<<< HEAD
-=======
     SnapshotKVItem           kv                = 5 [(gogoproto.customname) = "KV"];
     SnapshotSchema           schema            = 6;
->>>>>>> 3a051e1f
   }
 }
 
 // SnapshotStoreItem contains metadata about a snapshotted store.
-<<<<<<< HEAD
-=======
 //
 // Since: cosmos-sdk 0.46
->>>>>>> 3a051e1f
 message SnapshotStoreItem {
   string name = 1;
 }
 
 // SnapshotIAVLItem is an exported IAVL node.
-<<<<<<< HEAD
-=======
 //
 // Since: cosmos-sdk 0.46
->>>>>>> 3a051e1f
 message SnapshotIAVLItem {
   bytes key   = 1;
   bytes value = 2;
@@ -66,21 +54,14 @@
 }
 
 // SnapshotExtensionMeta contains metadata about an external snapshotter.
-<<<<<<< HEAD
-=======
 //
 // Since: cosmos-sdk 0.46
->>>>>>> 3a051e1f
 message SnapshotExtensionMeta {
   string name   = 1;
   uint32 format = 2;
 }
 
 // SnapshotExtensionPayload contains payloads of an external snapshotter.
-<<<<<<< HEAD
-message SnapshotExtensionPayload {
-  bytes payload = 1;
-=======
 //
 // Since: cosmos-sdk 0.46
 message SnapshotExtensionPayload {
@@ -100,5 +81,4 @@
 // Since: cosmos-sdk 0.46
 message SnapshotSchema {
   repeated bytes keys = 1;
->>>>>>> 3a051e1f
 }