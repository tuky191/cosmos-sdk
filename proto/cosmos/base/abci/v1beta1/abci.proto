--- conflicted
+++ resolved
@@ -41,11 +41,7 @@
   string timestamp = 12;
   // Events defines all the events emitted by processing a transaction. Note,
   // these events include those emitted by processing all the messages and those
-<<<<<<< HEAD
-  // emitted from the ante handler. Whereas Logs contains the events, with
-=======
   // emitted from the ante. Whereas Logs contains the events, with
->>>>>>> 3a051e1f
   // additional metadata, emitted only by processing the messages.
   //
   // Since: cosmos-sdk 0.42.11, 0.44.5, 0.45
