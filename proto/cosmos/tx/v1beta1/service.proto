syntax = "proto3";
package cosmos.tx.v1beta1;

import "google/api/annotations.proto";
import "cosmos/base/abci/v1beta1/abci.proto";
import "cosmos/tx/v1beta1/tx.proto";
import "cosmos/base/query/v1beta1/pagination.proto";
import "tendermint/types/block.proto";
import "tendermint/types/types.proto";

option go_package = "github.com/cosmos/cosmos-sdk/types/tx";

// Service defines a gRPC service for interacting with transactions.
service Service {
  // Simulate simulates executing a transaction for estimating gas usage.
  rpc Simulate(SimulateRequest) returns (SimulateResponse) {
    option (google.api.http) = {
      post: "/cosmos/tx/v1beta1/simulate"
      body: "*"
    };
  }
  // GetTx fetches a tx by hash.
  rpc GetTx(GetTxRequest) returns (GetTxResponse) {
    option (google.api.http).get = "/cosmos/tx/v1beta1/txs/{hash}";
  }
  // BroadcastTx broadcast transaction.
  rpc BroadcastTx(BroadcastTxRequest) returns (BroadcastTxResponse) {
    option (google.api.http) = {
      post: "/cosmos/tx/v1beta1/txs"
      body: "*"
    };
  }
  // GetTxsEvent fetches txs by event.
  rpc GetTxsEvent(GetTxsEventRequest) returns (GetTxsEventResponse) {
    option (google.api.http).get = "/cosmos/tx/v1beta1/txs";
  }
  // GetBlockWithTxs fetches a block with decoded txs.
  //
  // Since: cosmos-sdk 0.45.2
  rpc GetBlockWithTxs(GetBlockWithTxsRequest) returns (GetBlockWithTxsResponse) {
    option (google.api.http).get = "/cosmos/tx/v1beta1/txs/block/{height}";
  }
}

// GetTxsEventRequest is the request type for the Service.TxsByEvents
// RPC method.
message GetTxsEventRequest {
  // events is the list of transaction event type.
  repeated string events = 1;
  // pagination defines a pagination for the request.
<<<<<<< HEAD
  cosmos.base.query.v1beta1.PageRequest pagination = 2;
  OrderBy                               order_by   = 3;
=======
  // Deprecated post v0.46.x: use page and limit instead.
  cosmos.base.query.v1beta1.PageRequest pagination = 2 [deprecated = true];
  ;
  OrderBy order_by = 3;
  // page is the page number to query, starts at 1. If not provided, will default to first page.
  uint64 page = 4;
  // limit is the total number of results to be returned in the result page.
  // If left empty it will default to a value to be set by each app.
  uint64 limit = 5;
>>>>>>> 3a051e1f
}

// OrderBy defines the sorting order
enum OrderBy {
  // ORDER_BY_UNSPECIFIED specifies an unknown sorting order. OrderBy defaults to ASC in this case.
  ORDER_BY_UNSPECIFIED = 0;
  // ORDER_BY_ASC defines ascending order
  ORDER_BY_ASC = 1;
  // ORDER_BY_DESC defines descending order
  ORDER_BY_DESC = 2;
}

// GetTxsEventResponse is the response type for the Service.TxsByEvents
// RPC method.
message GetTxsEventResponse {
  // txs is the list of queried transactions.
  repeated cosmos.tx.v1beta1.Tx txs = 1;
  // tx_responses is the list of queried TxResponses.
  repeated cosmos.base.abci.v1beta1.TxResponse tx_responses = 2;
  // pagination defines a pagination for the response.
<<<<<<< HEAD
  cosmos.base.query.v1beta1.PageResponse pagination = 3;
=======
  // Deprecated post v0.46.x: use total instead.
  cosmos.base.query.v1beta1.PageResponse pagination = 3 [deprecated = true];
  // total is total number of results available
  uint64 total = 4;
>>>>>>> 3a051e1f
}

// BroadcastTxRequest is the request type for the Service.BroadcastTxRequest
// RPC method.
message BroadcastTxRequest {
  // tx_bytes is the raw transaction.
  bytes         tx_bytes = 1;
  BroadcastMode mode     = 2;
}

// BroadcastMode specifies the broadcast mode for the TxService.Broadcast RPC method.
enum BroadcastMode {
  // zero-value for mode ordering
  BROADCAST_MODE_UNSPECIFIED = 0;
  // BROADCAST_MODE_BLOCK defines a tx broadcasting mode where the client waits for
  // the tx to be committed in a block.
  BROADCAST_MODE_BLOCK = 1;
  // BROADCAST_MODE_SYNC defines a tx broadcasting mode where the client waits for
  // a CheckTx execution response only.
  BROADCAST_MODE_SYNC = 2;
  // BROADCAST_MODE_ASYNC defines a tx broadcasting mode where the client returns
  // immediately.
  BROADCAST_MODE_ASYNC = 3;
}

// BroadcastTxResponse is the response type for the
// Service.BroadcastTx method.
message BroadcastTxResponse {
  // tx_response is the queried TxResponses.
  cosmos.base.abci.v1beta1.TxResponse tx_response = 1;
}

// SimulateRequest is the request type for the Service.Simulate
// RPC method.
message SimulateRequest {
  // tx is the transaction to simulate.
  // Deprecated. Send raw tx bytes instead.
  cosmos.tx.v1beta1.Tx tx = 1 [deprecated = true];
  // tx_bytes is the raw transaction.
  //
  // Since: cosmos-sdk 0.43
  bytes tx_bytes = 2;
}

// SimulateResponse is the response type for the
// Service.SimulateRPC method.
message SimulateResponse {
  // gas_info is the information about gas used in the simulation.
  cosmos.base.abci.v1beta1.GasInfo gas_info = 1;
  // result is the result of the simulation.
  cosmos.base.abci.v1beta1.Result result = 2;
}

// GetTxRequest is the request type for the Service.GetTx
// RPC method.
message GetTxRequest {
  // hash is the tx hash to query, encoded as a hex string.
  string hash = 1;
}

// GetTxResponse is the response type for the Service.GetTx method.
message GetTxResponse {
  // tx is the queried transaction.
  cosmos.tx.v1beta1.Tx tx = 1;
  // tx_response is the queried TxResponses.
  cosmos.base.abci.v1beta1.TxResponse tx_response = 2;
}

// GetBlockWithTxsRequest is the request type for the Service.GetBlockWithTxs
// RPC method.
//
// Since: cosmos-sdk 0.45.2
message GetBlockWithTxsRequest {
  // height is the height of the block to query.
  int64 height = 1;
  // pagination defines a pagination for the request.
  cosmos.base.query.v1beta1.PageRequest pagination = 2;
}

// GetBlockWithTxsResponse is the response type for the Service.GetBlockWithTxs method.
//
// Since: cosmos-sdk 0.45.2
message GetBlockWithTxsResponse {
  // txs are the transactions in the block.
  repeated cosmos.tx.v1beta1.Tx txs      = 1;
  .tendermint.types.BlockID     block_id = 2;
  .tendermint.types.Block       block    = 3;
  // pagination defines a pagination for the response.
  cosmos.base.query.v1beta1.PageResponse pagination = 4;
}<|MERGE_RESOLUTION|>--- conflicted
+++ resolved
@@ -48,10 +48,6 @@
   // events is the list of transaction event type.
   repeated string events = 1;
   // pagination defines a pagination for the request.
-<<<<<<< HEAD
-  cosmos.base.query.v1beta1.PageRequest pagination = 2;
-  OrderBy                               order_by   = 3;
-=======
   // Deprecated post v0.46.x: use page and limit instead.
   cosmos.base.query.v1beta1.PageRequest pagination = 2 [deprecated = true];
   ;
@@ -61,7 +57,6 @@
   // limit is the total number of results to be returned in the result page.
   // If left empty it will default to a value to be set by each app.
   uint64 limit = 5;
->>>>>>> 3a051e1f
 }
 
 // OrderBy defines the sorting order
@@ -82,14 +77,10 @@
   // tx_responses is the list of queried TxResponses.
   repeated cosmos.base.abci.v1beta1.TxResponse tx_responses = 2;
   // pagination defines a pagination for the response.
-<<<<<<< HEAD
-  cosmos.base.query.v1beta1.PageResponse pagination = 3;
-=======
   // Deprecated post v0.46.x: use total instead.
   cosmos.base.query.v1beta1.PageResponse pagination = 3 [deprecated = true];
   // total is total number of results available
   uint64 total = 4;
->>>>>>> 3a051e1f
 }
 
 // BroadcastTxRequest is the request type for the Service.BroadcastTxRequest
