syntax = "proto3";
package cosmos.staking.v1beta1;

import "google/protobuf/any.proto";
import "google/protobuf/timestamp.proto";
import "gogoproto/gogo.proto";

import "cosmos_proto/cosmos.proto";
import "cosmos/base/v1beta1/coin.proto";
import "cosmos/staking/v1beta1/staking.proto";

import "cosmos/msg/v1/msg.proto";

option go_package = "github.com/cosmos/cosmos-sdk/x/staking/types";

// Msg defines the staking Msg service.
service Msg {
  // CreateValidator defines a method for creating a new validator.
  rpc CreateValidator(MsgCreateValidator) returns (MsgCreateValidatorResponse);

  // EditValidator defines a method for editing an existing validator.
  rpc EditValidator(MsgEditValidator) returns (MsgEditValidatorResponse);

  // Delegate defines a method for performing a delegation of coins
  // from a delegator to a validator.
  rpc Delegate(MsgDelegate) returns (MsgDelegateResponse);

  // BeginRedelegate defines a method for performing a redelegation
  // of coins from a delegator and source validator to a destination validator.
  rpc BeginRedelegate(MsgBeginRedelegate) returns (MsgBeginRedelegateResponse);

  // Undelegate defines a method for performing an undelegation from a
  // delegate and a validator.
  rpc Undelegate(MsgUndelegate) returns (MsgUndelegateResponse);

  // CancelUnbondingDelegation defines a method for performing canceling the unbonding delegation
  // and delegate back to previous validator.
  //
  // Since: cosmos-sdk 0.46
  rpc CancelUnbondingDelegation(MsgCancelUnbondingDelegation) returns (MsgCancelUnbondingDelegationResponse);
}

// MsgCreateValidator defines a SDK message for creating a new validator.
message MsgCreateValidator {
  // NOTE(fdymylja): this is a particular case in which
  // if validator_address == delegator_address then only one
  // is expected to sign, otherwise both are.
  option (cosmos.msg.v1.signer) = "delegator_address";
  option (cosmos.msg.v1.signer) = "validator_address";

  option (gogoproto.equal)           = false;
  option (gogoproto.goproto_getters) = false;

  Description     description         = 1 [(gogoproto.nullable) = false];
  CommissionRates commission          = 2 [(gogoproto.nullable) = false];
  string          min_self_delegation = 3 [
    (cosmos_proto.scalar)  = "cosmos.Int",
    (gogoproto.customtype) = "github.com/cosmos/cosmos-sdk/types.Int",
    (gogoproto.nullable)   = false
  ];
  string                   delegator_address = 4 [(cosmos_proto.scalar) = "cosmos.AddressString"];
  string                   validator_address = 5 [(cosmos_proto.scalar) = "cosmos.AddressString"];
  google.protobuf.Any      pubkey            = 6 [(cosmos_proto.accepts_interface) = "cosmos.crypto.PubKey"];
  cosmos.base.v1beta1.Coin value             = 7 [(gogoproto.nullable) = false];
}

// MsgCreateValidatorResponse defines the Msg/CreateValidator response type.
message MsgCreateValidatorResponse {}

// MsgEditValidator defines a SDK message for editing an existing validator.
message MsgEditValidator {
  option (cosmos.msg.v1.signer) = "validator_address";

  option (gogoproto.equal)           = false;
  option (gogoproto.goproto_getters) = false;

  Description description       = 1 [(gogoproto.nullable) = false];
  string      validator_address = 2 [(cosmos_proto.scalar) = "cosmos.AddressString"];

  // We pass a reference to the new commission rate and min self delegation as
  // it's not mandatory to update. If not updated, the deserialized rate will be
  // zero with no way to distinguish if an update was intended.
  // REF: #2373
  string commission_rate = 3
      [(cosmos_proto.scalar) = "cosmos.Dec", (gogoproto.customtype) = "github.com/cosmos/cosmos-sdk/types.Dec"];
  string min_self_delegation = 4
      [(cosmos_proto.scalar) = "cosmos.Int", (gogoproto.customtype) = "github.com/cosmos/cosmos-sdk/types.Int"];
}

// MsgEditValidatorResponse defines the Msg/EditValidator response type.
message MsgEditValidatorResponse {}

// MsgDelegate defines a SDK message for performing a delegation of coins
// from a delegator to a validator.
message MsgDelegate {
<<<<<<< HEAD
=======
  option (cosmos.msg.v1.signer) = "delegator_address";

>>>>>>> 3a051e1f
  option (gogoproto.equal) = false;

  string                   delegator_address = 1 [(cosmos_proto.scalar) = "cosmos.AddressString"];
  string                   validator_address = 2 [(cosmos_proto.scalar) = "cosmos.AddressString"];
  cosmos.base.v1beta1.Coin amount            = 3 [(gogoproto.nullable) = false];
}

// MsgDelegateResponse defines the Msg/Delegate response type.
message MsgDelegateResponse {}

// MsgBeginRedelegate defines a SDK message for performing a redelegation
// of coins from a delegator and source validator to a destination validator.
message MsgBeginRedelegate {
<<<<<<< HEAD
=======
  option (cosmos.msg.v1.signer) = "delegator_address";

>>>>>>> 3a051e1f
  option (gogoproto.equal) = false;

  string                   delegator_address     = 1 [(cosmos_proto.scalar) = "cosmos.AddressString"];
  string                   validator_src_address = 2 [(cosmos_proto.scalar) = "cosmos.AddressString"];
  string                   validator_dst_address = 3 [(cosmos_proto.scalar) = "cosmos.AddressString"];
  cosmos.base.v1beta1.Coin amount                = 4 [(gogoproto.nullable) = false];
}

// MsgBeginRedelegateResponse defines the Msg/BeginRedelegate response type.
message MsgBeginRedelegateResponse {
  google.protobuf.Timestamp completion_time = 1 [(gogoproto.nullable) = false, (gogoproto.stdtime) = true];
}

// MsgUndelegate defines a SDK message for performing an undelegation from a
// delegate and a validator.
message MsgUndelegate {
<<<<<<< HEAD
  option (gogoproto.equal) = false;
=======
  option (cosmos.msg.v1.signer) = "delegator_address";
>>>>>>> 3a051e1f

  option (gogoproto.equal) = false;

  string                   delegator_address = 1 [(cosmos_proto.scalar) = "cosmos.AddressString"];
  string                   validator_address = 2 [(cosmos_proto.scalar) = "cosmos.AddressString"];
  cosmos.base.v1beta1.Coin amount            = 3 [(gogoproto.nullable) = false];
}

// MsgUndelegateResponse defines the Msg/Undelegate response type.
message MsgUndelegateResponse {
  google.protobuf.Timestamp completion_time = 1 [(gogoproto.nullable) = false, (gogoproto.stdtime) = true];
}

// MsgCancelUnbondingDelegation defines the SDK message for performing a cancel unbonding delegation for delegator
//
// Since: cosmos-sdk 0.46
message MsgCancelUnbondingDelegation {
  option (cosmos.msg.v1.signer) = "delegator_address";
  option (gogoproto.equal)      = false;

  string delegator_address = 1 [(cosmos_proto.scalar) = "cosmos.AddressString"];
  string validator_address = 2 [(cosmos_proto.scalar) = "cosmos.AddressString"];
  // amount is always less than or equal to unbonding delegation entry balance
  cosmos.base.v1beta1.Coin amount = 3 [(gogoproto.nullable) = false];
  // creation_height is the height which the unbonding took place.
  int64 creation_height = 4;
}

// MsgCancelUnbondingDelegationResponse
//
// Since: cosmos-sdk 0.46
message MsgCancelUnbondingDelegationResponse {}<|MERGE_RESOLUTION|>--- conflicted
+++ resolved
@@ -93,11 +93,8 @@
 // MsgDelegate defines a SDK message for performing a delegation of coins
 // from a delegator to a validator.
 message MsgDelegate {
-<<<<<<< HEAD
-=======
   option (cosmos.msg.v1.signer) = "delegator_address";
 
->>>>>>> 3a051e1f
   option (gogoproto.equal) = false;
 
   string                   delegator_address = 1 [(cosmos_proto.scalar) = "cosmos.AddressString"];
@@ -111,11 +108,8 @@
 // MsgBeginRedelegate defines a SDK message for performing a redelegation
 // of coins from a delegator and source validator to a destination validator.
 message MsgBeginRedelegate {
-<<<<<<< HEAD
-=======
   option (cosmos.msg.v1.signer) = "delegator_address";
 
->>>>>>> 3a051e1f
   option (gogoproto.equal) = false;
 
   string                   delegator_address     = 1 [(cosmos_proto.scalar) = "cosmos.AddressString"];
@@ -132,11 +126,7 @@
 // MsgUndelegate defines a SDK message for performing an undelegation from a
 // delegate and a validator.
 message MsgUndelegate {
-<<<<<<< HEAD
-  option (gogoproto.equal) = false;
-=======
   option (cosmos.msg.v1.signer) = "delegator_address";
->>>>>>> 3a051e1f
 
   option (gogoproto.equal) = false;
 
