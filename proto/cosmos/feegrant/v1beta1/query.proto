--- conflicted
+++ resolved
@@ -23,12 +23,8 @@
   }
 
   // AllowancesByGranter returns all the grants given by an address
-<<<<<<< HEAD
-  // Since v0.46
-=======
   //
   // Since: cosmos-sdk 0.46
->>>>>>> 3a051e1f
   rpc AllowancesByGranter(QueryAllowancesByGranterRequest) returns (QueryAllowancesByGranterResponse) {
     option (google.api.http).get = "/cosmos/feegrant/v1beta1/issued/{granter}";
   }
@@ -67,26 +63,18 @@
 }
 
 // QueryAllowancesByGranterRequest is the request type for the Query/AllowancesByGranter RPC method.
-<<<<<<< HEAD
-message QueryAllowancesByGranterRequest {
-  string granter = 1;
-=======
 //
 // Since: cosmos-sdk 0.46
 message QueryAllowancesByGranterRequest {
   string granter = 1 [(cosmos_proto.scalar) = "cosmos.AddressString"];
->>>>>>> 3a051e1f
 
   // pagination defines an pagination for the request.
   cosmos.base.query.v1beta1.PageRequest pagination = 2;
 }
 
 // QueryAllowancesByGranterResponse is the response type for the Query/AllowancesByGranter RPC method.
-<<<<<<< HEAD
-=======
 //
 // Since: cosmos-sdk 0.46
->>>>>>> 3a051e1f
 message QueryAllowancesByGranterResponse {
   // allowances that have been issued by the granter.
   repeated cosmos.feegrant.v1beta1.Grant allowances = 1;
