--- conflicted
+++ resolved
@@ -37,46 +37,12 @@
       - name: Display go version
         run: go version
       - name: Install runsim
-<<<<<<< HEAD
-        run: export GO111MODULE="on" && go install github.com/cosmos/tools/cmd/runsim@v1.0.0
-      - uses: actions/cache@v2.1.6
-=======
         run: go install github.com/cosmos/tools/cmd/runsim@v1.0.0
       - uses: actions/cache@v3
->>>>>>> 3a051e1f
         with:
           path: ~/go/bin
           key: ${{ runner.os }}-go-runsim-binary
 
-<<<<<<< HEAD
-  test-sim-nondeterminism:
-    runs-on: ubuntu-latest
-    needs: [build, install-runsim]
-    steps:
-      - uses: actions/checkout@v2
-      - uses: actions/setup-go@v2.1.3
-        with:
-          go-version: 1.18
-      - name: Display go version
-        run: go version
-      - uses: technote-space/get-diff-action@v4
-        with:
-          PATTERNS: |
-            **/**.go
-            go.mod
-            go.sum
-      - uses: actions/cache@v2.1.6
-        with:
-          path: ~/go/bin
-          key: ${{ runner.os }}-go-runsim-binary
-        if: env.GIT_DIFF
-      - name: test-sim-nondeterminism
-        run: |
-          make test-sim-nondeterminism
-        if: env.GIT_DIFF
-
-=======
->>>>>>> 3a051e1f
   test-sim-import-export:
     runs-on: ubuntu-latest
     needs: [build, install-runsim]
