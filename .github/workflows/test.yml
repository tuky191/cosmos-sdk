--- conflicted
+++ resolved
@@ -121,15 +121,9 @@
         with:
           name: "${{ github.sha }}-${{ matrix.part }}"
         if: env.GIT_DIFF
-<<<<<<< HEAD
       - name: update deps
         run: go mod tidy
       - name: test & coverage report creation
-=======
-      - name: Update deps
-        run: go mod tidy
-      - name: Test & coverage report creation
->>>>>>> a8682bf2
         run: |
           cat pkgs.txt.part.${{ matrix.part }} | xargs go test -mod=readonly -timeout 30m -coverprofile=${{ matrix.part }}profile.out -covermode=atomic -tags='norace ledger test_ledger_mock'
         if: env.GIT_DIFF
