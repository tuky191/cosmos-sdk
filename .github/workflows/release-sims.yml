--- conflicted
+++ resolved
@@ -21,13 +21,8 @@
     steps:
       - name: install runsim
         run: |
-<<<<<<< HEAD
-          export GO111MODULE="on" && go get github.com/cosmos/tools/cmd/runsim@v1.0.0
-      - uses: actions/cache@v3.0.1
-=======
           export GO111MODULE="on" && go install github.com/cosmos/tools/cmd/runsim@v1.0.0
       - uses: actions/cache@v2.1.6
->>>>>>> 6f309d2f
         with:
           path: ~/go/bin
           key: ${{ runner.os }}-go-runsim-binary
