name: Lint
on:
  push:
    tags:
      - v*
    branches:
      - main
  pull_request:
permissions:
  contents: read
  # Optional: allow read access to pull request. Use with `only-new-issues` option.
  # pull-requests: read
jobs:
  golangci:
    name: golangci-lint
    runs-on: ubuntu-latest
    steps:
      - uses: actions/setup-go@v3
        with:
          go-version: 1.19
      - uses: actions/checkout@v3
      - name: golangci-lint
        uses: golangci/golangci-lint-action@v3
        with:
          # Optional: version of golangci-lint to use in form of v1.2 or v1.2.3 or `latest` to use the latest version
<<<<<<< HEAD
          version: latest
=======
          version: v1.49.0
>>>>>>> 3a051e1f
<|MERGE_RESOLUTION|>--- conflicted
+++ resolved
@@ -23,8 +23,4 @@
         uses: golangci/golangci-lint-action@v3
         with:
           # Optional: version of golangci-lint to use in form of v1.2 or v1.2.3 or `latest` to use the latest version
-<<<<<<< HEAD
-          version: latest
-=======
-          version: v1.49.0
->>>>>>> 3a051e1f
+          version: v1.49.0