--- conflicted
+++ resolved
@@ -191,11 +191,7 @@
 }
 
 // ConsensusVersion implements AppModule/ConsensusVersion.
-<<<<<<< HEAD
-func (AppModule) ConsensusVersion() uint64 { return 2 }
-=======
 func (AppModule) ConsensusVersion() uint64 { return 3 }
->>>>>>> 3a051e1f
 
 // EndBlock returns the end blocker for the gov module. It returns no validator
 // updates.
