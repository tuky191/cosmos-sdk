package simulation

import (
	"math"
	"math/rand"
	"time"

	"github.com/cosmos/cosmos-sdk/baseapp"
	"github.com/cosmos/cosmos-sdk/codec"
	"github.com/cosmos/cosmos-sdk/simapp/helpers"
	simappparams "github.com/cosmos/cosmos-sdk/simapp/params"
	sdk "github.com/cosmos/cosmos-sdk/types"
	simtypes "github.com/cosmos/cosmos-sdk/types/simulation"
	"github.com/cosmos/cosmos-sdk/x/gov/keeper"
	"github.com/cosmos/cosmos-sdk/x/gov/types"
	v1 "github.com/cosmos/cosmos-sdk/x/gov/types/v1"
	"github.com/cosmos/cosmos-sdk/x/simulation"
)

var initialProposalID = uint64(100000000000000)

// Governance message types and routes
var (
	TypeMsgDeposit        = sdk.MsgTypeURL(&v1.MsgDeposit{})
	TypeMsgVote           = sdk.MsgTypeURL(&v1.MsgVote{})
	TypeMsgVoteWeighted   = sdk.MsgTypeURL(&v1.MsgVoteWeighted{})
	TypeMsgSubmitProposal = sdk.MsgTypeURL(&v1.MsgSubmitProposal{})
)

// Simulation operation weights constants
const (
	OpWeightMsgDeposit      = "op_weight_msg_deposit"       //nolint:gosec
	OpWeightMsgVote         = "op_weight_msg_vote"          //nolint:gosec
	OpWeightMsgVoteWeighted = "op_weight_msg_weighted_vote" //nolint:gosec
)

// WeightedOperations returns all the operations from the module with their respective weights
func WeightedOperations(
	appParams simtypes.AppParams, cdc codec.JSONCodec, ak types.AccountKeeper,
	bk types.BankKeeper, k keeper.Keeper, wContents []simtypes.WeightedProposalContent,
) simulation.WeightedOperations {
	var (
		weightMsgDeposit      int
		weightMsgVote         int
		weightMsgVoteWeighted int
	)

	appParams.GetOrGenerate(cdc, OpWeightMsgDeposit, &weightMsgDeposit, nil,
		func(_ *rand.Rand) {
			weightMsgDeposit = simappparams.DefaultWeightMsgDeposit
		},
	)

	appParams.GetOrGenerate(cdc, OpWeightMsgVote, &weightMsgVote, nil,
		func(_ *rand.Rand) {
			weightMsgVote = simappparams.DefaultWeightMsgVote
		},
	)

	appParams.GetOrGenerate(cdc, OpWeightMsgVoteWeighted, &weightMsgVoteWeighted, nil,
		func(_ *rand.Rand) {
			weightMsgVoteWeighted = simappparams.DefaultWeightMsgVoteWeighted
		},
	)

	// generate the weighted operations for the proposal contents
	var wProposalOps simulation.WeightedOperations

	for _, wContent := range wContents {
		wContent := wContent // pin variable
		var weight int
		appParams.GetOrGenerate(cdc, wContent.AppParamsKey(), &weight, nil,
			func(_ *rand.Rand) { weight = wContent.DefaultWeight() })

		wProposalOps = append(
			wProposalOps,
			simulation.NewWeightedOperation(
				weight,
				SimulateMsgSubmitProposal(ak, bk, k, wContent.ContentSimulatorFn()),
			),
		)
	}

	wGovOps := simulation.WeightedOperations{
		simulation.NewWeightedOperation(
			weightMsgDeposit,
			SimulateMsgDeposit(ak, bk, k),
		),
		simulation.NewWeightedOperation(
			weightMsgVote,
			SimulateMsgVote(ak, bk, k),
		),
		simulation.NewWeightedOperation(
			weightMsgVoteWeighted,
			SimulateMsgVoteWeighted(ak, bk, k),
		),
	}

	return append(wProposalOps, wGovOps...)
}

// SimulateMsgSubmitProposal simulates creating a msg Submit Proposal
// voting on the proposal, and subsequently slashing the proposal. It is implemented using
// future operations.
func SimulateMsgSubmitProposal(
	ak types.AccountKeeper, bk types.BankKeeper, k keeper.Keeper, contentSim simtypes.ContentSimulatorFn,
) simtypes.Operation {
	// The states are:
	// column 1: All validators vote
	// column 2: 90% vote
	// column 3: 75% vote
	// column 4: 40% vote
	// column 5: 15% vote
	// column 6: noone votes
	// All columns sum to 100 for simplicity, values chosen by @valardragon semi-arbitrarily,
	// feel free to change.
	numVotesTransitionMatrix, _ := simulation.CreateTransitionMatrix([][]int{
		{20, 10, 0, 0, 0, 0},
		{55, 50, 20, 10, 0, 0},
		{25, 25, 30, 25, 30, 15},
		{0, 15, 30, 25, 30, 30},
		{0, 0, 20, 30, 30, 30},
		{0, 0, 0, 10, 10, 25},
	})

	statePercentageArray := []float64{1, .9, .75, .4, .15, 0}
	curNumVotesState := 1

	return func(
		r *rand.Rand, app *baseapp.BaseApp, ctx sdk.Context,
		accs []simtypes.Account, chainID string,
	) (simtypes.OperationMsg, []simtypes.FutureOperation, error) {
		// 1) submit proposal now
		content := contentSim(r, ctx, accs)
		if content == nil {
			return simtypes.NoOpMsg(types.ModuleName, TypeMsgSubmitProposal, "content is nil"), nil, nil
		}

		simAccount, _ := simtypes.RandomAcc(r, accs)
		deposit, skip, err := randomDeposit(r, ctx, ak, bk, k, simAccount.Address)
		switch {
		case skip:
			return simtypes.NoOpMsg(types.ModuleName, TypeMsgSubmitProposal, "skip deposit"), nil, nil
		case err != nil:
			return simtypes.NoOpMsg(types.ModuleName, TypeMsgSubmitProposal, "unable to generate deposit"), nil, err
		}

		macc := k.GetGovernanceAccount(ctx)
		contentMsg, err := v1.NewLegacyContent(content, macc.GetAddress().String())
		if err != nil {
			return simtypes.NoOpMsg(types.ModuleName, TypeMsgSubmitProposal, "error converting legacy content into proposal message"), nil, err
		}

		msg, err := v1.NewMsgSubmitProposal([]sdk.Msg{contentMsg}, deposit, simAccount.Address.String(), "")
		if err != nil {
			return simtypes.NoOpMsg(types.ModuleName, msg.Type(), "unable to generate a submit proposal msg"), nil, err
		}

		account := ak.GetAccount(ctx, simAccount.Address)
		spendable := bk.SpendableCoins(ctx, account.GetAddress())

		var fees sdk.Coins
		coins, hasNeg := spendable.SafeSub(deposit...)
		if !hasNeg {
			fees, err = simtypes.RandomFees(r, ctx, coins)
			if err != nil {
				return simtypes.NoOpMsg(types.ModuleName, msg.Type(), "unable to generate fees"), nil, err
			}
		}

		txGen := simappparams.MakeTestEncodingConfig().TxConfig
		tx, err := helpers.GenSignedMockTx(
			r,
			txGen,
			[]sdk.Msg{msg},
			fees,
			helpers.DefaultGenTxGas,
			chainID,
			[]uint64{account.GetAccountNumber()},
			[]uint64{account.GetSequence()},
			simAccount.PrivKey,
		)
		if err != nil {
			return simtypes.NoOpMsg(types.ModuleName, msg.Type(), "unable to generate mock tx"), nil, err
		}

		_, _, err = app.SimDeliver(txGen.TxEncoder(), tx)
		if err != nil {
			return simtypes.NoOpMsg(types.ModuleName, msg.Type(), "unable to deliver tx"), nil, err
		}

		opMsg := simtypes.NewOperationMsg(msg, true, "", nil)

		// get the submitted proposal ID
		proposalID, err := k.GetProposalID(ctx)
		if err != nil {
			return simtypes.NoOpMsg(types.ModuleName, msg.Type(), "unable to generate proposalID"), nil, err
		}

		// 2) Schedule operations for votes
		// 2.1) first pick a number of people to vote.
		curNumVotesState = numVotesTransitionMatrix.NextState(r, curNumVotesState)
		numVotes := int(math.Ceil(float64(len(accs)) * statePercentageArray[curNumVotesState]))

		// 2.2) select who votes and when
		whoVotes := r.Perm(len(accs))

		// didntVote := whoVotes[numVotes:]
		whoVotes = whoVotes[:numVotes]
		votingPeriod := k.GetVotingParams(ctx).VotingPeriod

		fops := make([]simtypes.FutureOperation, numVotes+1)
		for i := 0; i < numVotes; i++ {
			whenVote := ctx.BlockHeader().Time.Add(time.Duration(r.Int63n(int64(votingPeriod.Seconds()))) * time.Second)
			fops[i] = simtypes.FutureOperation{
				BlockTime: whenVote,
				Op:        operationSimulateMsgVote(ak, bk, k, accs[whoVotes[i]], int64(proposalID)),
			}
		}

		return opMsg, fops, nil
	}
}

// SimulateMsgDeposit generates a MsgDeposit with random values.
func SimulateMsgDeposit(ak types.AccountKeeper, bk types.BankKeeper, k keeper.Keeper) simtypes.Operation {
	return func(
		r *rand.Rand, app *baseapp.BaseApp, ctx sdk.Context,
		accs []simtypes.Account, chainID string,
	) (simtypes.OperationMsg, []simtypes.FutureOperation, error) {
		simAccount, _ := simtypes.RandomAcc(r, accs)
		proposalID, ok := randomProposalID(r, k, ctx, v1.StatusDepositPeriod)
		if !ok {
			return simtypes.NoOpMsg(types.ModuleName, TypeMsgDeposit, "unable to generate proposalID"), nil, nil
		}

		deposit, skip, err := randomDeposit(r, ctx, ak, bk, k, simAccount.Address)
		switch {
		case skip:
			return simtypes.NoOpMsg(types.ModuleName, TypeMsgDeposit, "skip deposit"), nil, nil
		case err != nil:
			return simtypes.NoOpMsg(types.ModuleName, TypeMsgDeposit, "unable to generate deposit"), nil, err
		}

		msg := v1.NewMsgDeposit(simAccount.Address, proposalID, deposit)

		account := ak.GetAccount(ctx, simAccount.Address)
		spendable := bk.SpendableCoins(ctx, account.GetAddress())

		var fees sdk.Coins
		coins, hasNeg := spendable.SafeSub(deposit...)
		if !hasNeg {
			fees, err = simtypes.RandomFees(r, ctx, coins)
			if err != nil {
				return simtypes.NoOpMsg(types.ModuleName, msg.Type(), "unable to generate fees"), nil, err
			}
		}

		txCtx := simulation.OperationInput{
			R:             r,
			App:           app,
			TxGen:         simappparams.MakeTestEncodingConfig().TxConfig,
			Cdc:           nil,
			Msg:           msg,
			MsgType:       msg.Type(),
			Context:       ctx,
			SimAccount:    simAccount,
			AccountKeeper: ak,
			ModuleName:    types.ModuleName,
		}

		return simulation.GenAndDeliverTx(txCtx, fees)
	}
}

// SimulateMsgVote generates a MsgVote with random values.
func SimulateMsgVote(ak types.AccountKeeper, bk types.BankKeeper, k keeper.Keeper) simtypes.Operation {
	return operationSimulateMsgVote(ak, bk, k, simtypes.Account{}, -1)
}

func operationSimulateMsgVote(ak types.AccountKeeper, bk types.BankKeeper, k keeper.Keeper,
	simAccount simtypes.Account, proposalIDInt int64,
) simtypes.Operation {
	return func(
		r *rand.Rand, app *baseapp.BaseApp, ctx sdk.Context,
		accs []simtypes.Account, chainID string,
	) (simtypes.OperationMsg, []simtypes.FutureOperation, error) {
		if simAccount.Equals(simtypes.Account{}) {
			simAccount, _ = simtypes.RandomAcc(r, accs)
		}

		var proposalID uint64

		switch {
		case proposalIDInt < 0:
			var ok bool
			proposalID, ok = randomProposalID(r, k, ctx, v1.StatusVotingPeriod)
			if !ok {
				return simtypes.NoOpMsg(types.ModuleName, TypeMsgVote, "unable to generate proposalID"), nil, nil
			}
		default:
			proposalID = uint64(proposalIDInt)
		}

		option := randomVotingOption(r)
		msg := v1.NewMsgVote(simAccount.Address, proposalID, option, "")

		account := ak.GetAccount(ctx, simAccount.Address)
		spendable := bk.SpendableCoins(ctx, account.GetAddress())

		txCtx := simulation.OperationInput{
			R:               r,
			App:             app,
			TxGen:           simappparams.MakeTestEncodingConfig().TxConfig,
			Cdc:             nil,
			Msg:             msg,
			MsgType:         msg.Type(),
			Context:         ctx,
			SimAccount:      simAccount,
			AccountKeeper:   ak,
			Bankkeeper:      bk,
			ModuleName:      types.ModuleName,
			CoinsSpentInMsg: spendable,
		}

		return simulation.GenAndDeliverTxWithRandFees(txCtx)
	}
}

// SimulateMsgVoteWeighted generates a MsgVoteWeighted with random values.
func SimulateMsgVoteWeighted(ak types.AccountKeeper, bk types.BankKeeper, k keeper.Keeper) simtypes.Operation {
	return operationSimulateMsgVoteWeighted(ak, bk, k, simtypes.Account{}, -1)
}

func operationSimulateMsgVoteWeighted(ak types.AccountKeeper, bk types.BankKeeper, k keeper.Keeper,
	simAccount simtypes.Account, proposalIDInt int64,
) simtypes.Operation {
	return func(
		r *rand.Rand, app *baseapp.BaseApp, ctx sdk.Context,
		accs []simtypes.Account, chainID string,
	) (simtypes.OperationMsg, []simtypes.FutureOperation, error) {
		if simAccount.Equals(simtypes.Account{}) {
			simAccount, _ = simtypes.RandomAcc(r, accs)
		}

		var proposalID uint64

		switch {
		case proposalIDInt < 0:
			var ok bool
			proposalID, ok = randomProposalID(r, k, ctx, v1.StatusVotingPeriod)
			if !ok {
				return simtypes.NoOpMsg(types.ModuleName, TypeMsgVoteWeighted, "unable to generate proposalID"), nil, nil
			}
		default:
			proposalID = uint64(proposalIDInt)
		}

		options := randomWeightedVotingOptions(r)
		msg := v1.NewMsgVoteWeighted(simAccount.Address, proposalID, options, "")

		account := ak.GetAccount(ctx, simAccount.Address)
		spendable := bk.SpendableCoins(ctx, account.GetAddress())

		txCtx := simulation.OperationInput{
			R:               r,
			App:             app,
			TxGen:           simappparams.MakeTestEncodingConfig().TxConfig,
			Cdc:             nil,
			Msg:             msg,
			MsgType:         msg.Type(),
			Context:         ctx,
			SimAccount:      simAccount,
			AccountKeeper:   ak,
			Bankkeeper:      bk,
			ModuleName:      types.ModuleName,
			CoinsSpentInMsg: spendable,
		}

		return simulation.GenAndDeliverTxWithRandFees(txCtx)
	}
}

// Pick a random deposit with a random denomination with a
// deposit amount between (0, min(balance, minDepositAmount))
// This is to simulate multiple users depositing to get the
// proposal above the minimum deposit amount
func randomDeposit(r *rand.Rand, ctx sdk.Context,
	ak types.AccountKeeper, bk types.BankKeeper, k keeper.Keeper, addr sdk.AccAddress,
) (deposit sdk.Coins, skip bool, err error) {
	account := ak.GetAccount(ctx, addr)
	spendable := bk.SpendableCoins(ctx, account.GetAddress())

	if spendable.Empty() {
		return nil, true, nil // skip
	}

	minDeposit := k.GetDepositParams(ctx).MinDeposit
	denomIndex := r.Intn(len(minDeposit))
	denom := minDeposit[denomIndex].Denom

	depositCoins := spendable.AmountOf(denom)
	if depositCoins.IsZero() {
		return nil, true, nil
	}

	maxAmt := depositCoins
	if maxAmt.GT(minDeposit[denomIndex].Amount) {
		maxAmt = minDeposit[denomIndex].Amount
	}

	amount, err := simtypes.RandPositiveInt(r, maxAmt)
	if err != nil {
		return nil, false, err
	}

	return sdk.Coins{sdk.NewCoin(denom, amount)}, false, nil
}

// Pick a random proposal ID between the initial proposal ID
// (defined in gov GenesisState) and the latest proposal ID
// that matches a given Status.
// It does not provide a default ID.
func randomProposalID(r *rand.Rand, k keeper.Keeper,
<<<<<<< HEAD
	ctx sdk.Context, status types.ProposalStatus,
=======
	ctx sdk.Context, status v1.ProposalStatus,
>>>>>>> 3a051e1f
) (proposalID uint64, found bool) {
	proposalID, _ = k.GetProposalID(ctx)

	switch {
	case proposalID > initialProposalID:
		// select a random ID between [initialProposalID, proposalID]
		proposalID = uint64(simtypes.RandIntBetween(r, int(initialProposalID), int(proposalID)))

	default:
		// This is called on the first call to this funcion
		// in order to update the global variable
		initialProposalID = proposalID
	}

	proposal, ok := k.GetProposal(ctx, proposalID)
	if !ok || proposal.Status != status {
		return proposalID, false
	}

	return proposalID, true
}

// Pick a random voting option
func randomVotingOption(r *rand.Rand) v1.VoteOption {
	switch r.Intn(4) {
	case 0:
		return v1.OptionYes
	case 1:
		return v1.OptionAbstain
	case 2:
		return v1.OptionNo
	case 3:
		return v1.OptionNoWithVeto
	default:
		panic("invalid vote option")
	}
}

// Pick a random weighted voting options
func randomWeightedVotingOptions(r *rand.Rand) v1.WeightedVoteOptions {
	w1 := r.Intn(100 + 1)
	w2 := r.Intn(100 - w1 + 1)
	w3 := r.Intn(100 - w1 - w2 + 1)
	w4 := 100 - w1 - w2 - w3
	weightedVoteOptions := v1.WeightedVoteOptions{}
	if w1 > 0 {
		weightedVoteOptions = append(weightedVoteOptions, &v1.WeightedVoteOption{
			Option: v1.OptionYes,
			Weight: sdk.NewDecWithPrec(int64(w1), 2).String(),
		})
	}
	if w2 > 0 {
		weightedVoteOptions = append(weightedVoteOptions, &v1.WeightedVoteOption{
			Option: v1.OptionAbstain,
			Weight: sdk.NewDecWithPrec(int64(w2), 2).String(),
		})
	}
	if w3 > 0 {
		weightedVoteOptions = append(weightedVoteOptions, &v1.WeightedVoteOption{
			Option: v1.OptionNo,
			Weight: sdk.NewDecWithPrec(int64(w3), 2).String(),
		})
	}
	if w4 > 0 {
		weightedVoteOptions = append(weightedVoteOptions, &v1.WeightedVoteOption{
			Option: v1.OptionNoWithVeto,
			Weight: sdk.NewDecWithPrec(int64(w4), 2).String(),
		})
	}
	return weightedVoteOptions
}<|MERGE_RESOLUTION|>--- conflicted
+++ resolved
@@ -422,11 +422,7 @@
 // that matches a given Status.
 // It does not provide a default ID.
 func randomProposalID(r *rand.Rand, k keeper.Keeper,
-<<<<<<< HEAD
-	ctx sdk.Context, status types.ProposalStatus,
-=======
 	ctx sdk.Context, status v1.ProposalStatus,
->>>>>>> 3a051e1f
 ) (proposalID uint64, found bool) {
 	proposalID, _ = k.GetProposalID(ctx)
 
