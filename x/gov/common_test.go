--- conflicted
+++ resolved
@@ -78,36 +78,8 @@
 	return sorted
 }
 
-<<<<<<< HEAD
-const contextKeyBadProposal = "contextKeyBadProposal"
-
-=======
->>>>>>> 3a051e1f
 var pubkeys = []cryptotypes.PubKey{
 	ed25519.GenPrivKey().PubKey(),
 	ed25519.GenPrivKey().PubKey(),
 	ed25519.GenPrivKey().PubKey(),
-<<<<<<< HEAD
-}
-
-func createValidators(t *testing.T, stakingHandler sdk.Handler, ctx sdk.Context, addrs []sdk.ValAddress, powerAmt []int64) {
-	require.True(t, len(addrs) <= len(pubkeys), "Not enough pubkeys specified at top of file.")
-
-	for i := 0; i < len(addrs); i++ {
-		valTokens := sdk.TokensFromConsensusPower(powerAmt[i], sdk.DefaultPowerReduction)
-		valCreateMsg, err := stakingtypes.NewMsgCreateValidator(
-			addrs[i], pubkeys[i], sdk.NewCoin(sdk.DefaultBondDenom, valTokens),
-			TestDescription, TestCommissionRates, sdk.OneInt(),
-		)
-		require.NoError(t, err)
-		handleAndCheck(t, stakingHandler, ctx, valCreateMsg)
-	}
-}
-
-func handleAndCheck(t *testing.T, h sdk.Handler, ctx sdk.Context, msg sdk.Msg) {
-	res, err := h(ctx, msg)
-	require.NoError(t, err)
-	require.NotNil(t, res)
-=======
->>>>>>> 3a051e1f
 }