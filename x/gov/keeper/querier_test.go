--- conflicted
+++ resolved
@@ -62,13 +62,8 @@
 
 func getQueriedProposals(
 	t *testing.T, ctx sdk.Context, cdc *codec.LegacyAmino, querier sdk.Querier,
-<<<<<<< HEAD
-	depositor, voter sdk.AccAddress, status types.ProposalStatus, page, limit int,
-) []types.Proposal {
-=======
 	depositor, voter sdk.AccAddress, status v1.ProposalStatus, page, limit int,
 ) []*v1.Proposal {
->>>>>>> 3a051e1f
 	query := abci.RequestQuery{
 		Path: strings.Join([]string{custom, types.QuerierRoute, v1.QueryProposals}, "/"),
 		Data: cdc.MustMarshalJSON(v1.NewQueryProposalsParams(page, limit, status, voter, depositor)),
@@ -132,13 +127,7 @@
 	return vote
 }
 
-<<<<<<< HEAD
-func getQueriedVotes(t *testing.T, ctx sdk.Context, cdc *codec.LegacyAmino, querier sdk.Querier,
-	proposalID uint64, page, limit int,
-) []types.Vote {
-=======
 func getQueriedVotes(t *testing.T, ctx sdk.Context, cdc *codec.LegacyAmino, querier sdk.Querier, proposalID uint64, page, limit int) []v1.Vote {
->>>>>>> 3a051e1f
 	query := abci.RequestQuery{
 		Path: strings.Join([]string{custom, types.QuerierRoute, v1.QueryVote}, "/"),
 		Data: cdc.MustMarshalJSON(v1.NewQueryProposalVotesParams(proposalID, page, limit)),
