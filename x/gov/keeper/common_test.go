package keeper_test

import (
	"testing"

	"github.com/stretchr/testify/require"

	"github.com/cosmos/cosmos-sdk/simapp"
	"github.com/cosmos/cosmos-sdk/testutil/testdata"
	sdk "github.com/cosmos/cosmos-sdk/types"
	authtypes "github.com/cosmos/cosmos-sdk/x/auth/types"
	banktypes "github.com/cosmos/cosmos-sdk/x/bank/types"
	"github.com/cosmos/cosmos-sdk/x/gov/types"
	v1 "github.com/cosmos/cosmos-sdk/x/gov/types/v1"
	"github.com/cosmos/cosmos-sdk/x/gov/types/v1beta1"
	"github.com/cosmos/cosmos-sdk/x/staking"
	stakingkeeper "github.com/cosmos/cosmos-sdk/x/staking/keeper"
	stakingtypes "github.com/cosmos/cosmos-sdk/x/staking/types"
)

<<<<<<< HEAD
var TestProposal = types.NewTextProposal("Test", "description")
=======
var (
	_, _, addr   = testdata.KeyTestPubAddr()
	govAcct      = authtypes.NewModuleAddress(types.ModuleName)
	TestProposal = getTestProposal()
)
>>>>>>> 3a051e1f

func getTestProposal() []sdk.Msg {
	legacyProposalMsg, err := v1.NewLegacyContent(v1beta1.NewTextProposal("Title", "description"), authtypes.NewModuleAddress(types.ModuleName).String())
	if err != nil {
		panic(err)
	}

	return []sdk.Msg{
		banktypes.NewMsgSend(govAcct, addr, sdk.NewCoins(sdk.NewCoin("stake", sdk.NewInt(1000)))),
		legacyProposalMsg,
	}
}

func createValidators(t *testing.T, ctx sdk.Context, app *simapp.SimApp, powers []int64) ([]sdk.AccAddress, []sdk.ValAddress) {
	addrs := simapp.AddTestAddrsIncremental(app, ctx, 5, sdk.NewInt(30000000))
	valAddrs := simapp.ConvertAddrsToValAddrs(addrs)
	pks := simapp.CreateTestPubKeys(5)
	cdc := simapp.MakeTestEncodingConfig().Codec

	app.StakingKeeper = stakingkeeper.NewKeeper(
		cdc,
		app.GetKey(stakingtypes.StoreKey),
		app.AccountKeeper,
		app.BankKeeper,
		app.GetSubspace(stakingtypes.ModuleName),
	)

	val1, err := stakingtypes.NewValidator(valAddrs[0], pks[0], stakingtypes.Description{})
	require.NoError(t, err)
	val2, err := stakingtypes.NewValidator(valAddrs[1], pks[1], stakingtypes.Description{})
	require.NoError(t, err)
	val3, err := stakingtypes.NewValidator(valAddrs[2], pks[2], stakingtypes.Description{})
	require.NoError(t, err)

	app.StakingKeeper.SetValidator(ctx, val1)
	app.StakingKeeper.SetValidator(ctx, val2)
	app.StakingKeeper.SetValidator(ctx, val3)
	app.StakingKeeper.SetValidatorByConsAddr(ctx, val1)
	app.StakingKeeper.SetValidatorByConsAddr(ctx, val2)
	app.StakingKeeper.SetValidatorByConsAddr(ctx, val3)
	app.StakingKeeper.SetNewValidatorByPowerIndex(ctx, val1)
	app.StakingKeeper.SetNewValidatorByPowerIndex(ctx, val2)
	app.StakingKeeper.SetNewValidatorByPowerIndex(ctx, val3)

	_, _ = app.StakingKeeper.Delegate(ctx, addrs[0], app.StakingKeeper.TokensFromConsensusPower(ctx, powers[0]), stakingtypes.Unbonded, val1, true)
	_, _ = app.StakingKeeper.Delegate(ctx, addrs[1], app.StakingKeeper.TokensFromConsensusPower(ctx, powers[1]), stakingtypes.Unbonded, val2, true)
	_, _ = app.StakingKeeper.Delegate(ctx, addrs[2], app.StakingKeeper.TokensFromConsensusPower(ctx, powers[2]), stakingtypes.Unbonded, val3, true)

	_ = staking.EndBlocker(ctx, app.StakingKeeper)

	return addrs, valAddrs
}<|MERGE_RESOLUTION|>--- conflicted
+++ resolved
@@ -18,15 +18,11 @@
 	stakingtypes "github.com/cosmos/cosmos-sdk/x/staking/types"
 )
 
-<<<<<<< HEAD
-var TestProposal = types.NewTextProposal("Test", "description")
-=======
 var (
 	_, _, addr   = testdata.KeyTestPubAddr()
 	govAcct      = authtypes.NewModuleAddress(types.ModuleName)
 	TestProposal = getTestProposal()
 )
->>>>>>> 3a051e1f
 
 func getTestProposal() []sdk.Msg {
 	legacyProposalMsg, err := v1.NewLegacyContent(v1beta1.NewTextProposal("Title", "description"), authtypes.NewModuleAddress(types.ModuleName).String())
