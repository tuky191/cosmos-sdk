--- conflicted
+++ resolved
@@ -297,11 +297,7 @@
 
 // QueryDepositByTxQuery will query for a single deposit via a direct txs tags
 // query.
-<<<<<<< HEAD
-func QueryDepositByTxQuery(clientCtx client.Context, params types.QueryDepositParams) ([]byte, error) {
-=======
 func QueryDepositByTxQuery(clientCtx client.Context, params v1.QueryDepositParams) ([]byte, error) {
->>>>>>> 3a051e1f
 	// initial deposit was submitted with proposal, so must be queried separately
 	initialDeposit, err := queryInitialDepositByTxQuery(clientCtx, params.ProposalID)
 	if err != nil {
