--- conflicted
+++ resolved
@@ -7,11 +7,7 @@
 	paramtypes "github.com/cosmos/cosmos-sdk/x/params/types"
 )
 
-<<<<<<< HEAD
-// ParamStoreKeyConstantFee sets the key for constant fee parameter
-=======
 // ParamStoreKeyConstantFee is the key for constant fee parameter
->>>>>>> 3a051e1f
 var ParamStoreKeyConstantFee = []byte("ConstantFee")
 
 // type declaration for parameters
