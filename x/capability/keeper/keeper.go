--- conflicted
+++ resolved
@@ -108,14 +108,9 @@
 func (k *Keeper) InitMemStore(ctx sdk.Context) {
 	memStore := ctx.KVStore(k.memKey)
 	memStoreType := memStore.GetStoreType()
-<<<<<<< HEAD
-	if memStoreType != sdk.StoreTypeMemory {
-		panic(fmt.Sprintf("invalid memory store type; got %s, expected: %s", memStoreType, sdk.StoreTypeMemory))
-=======
 
 	if memStoreType != storetypes.StoreTypeMemory {
 		panic(fmt.Sprintf("invalid memory store type; got %s, expected: %s", memStoreType, storetypes.StoreTypeMemory))
->>>>>>> 3a051e1f
 	}
 
 	// create context with no block gas meter to ensure we do not consume gas during local initialization logic.
