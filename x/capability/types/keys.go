--- conflicted
+++ resolved
@@ -39,18 +39,7 @@
 // FwdCapabilityKey returns a forward lookup key for a given module and capability
 // reference.
 func FwdCapabilityKey(module string, cap *Capability) []byte {
-<<<<<<< HEAD
-	// encode the key to a fixed length to avoid breaking consensus state machine
-	// it's a hacky backport of https://github.com/cosmos/cosmos-sdk/pull/11737
-	// the length 10 is picked so it's backward compatible on common architectures.
-	key := fmt.Sprintf("%#010p", cap)
-	if len(key) > 10 {
-		key = key[len(key)-10:]
-	}
-	return []byte(fmt.Sprintf("%s/fwd/0x%s", module, key))
-=======
 	return []byte(fmt.Sprintf("%s/fwd/%#016p", module, cap))
->>>>>>> 3a051e1f
 }
 
 // IndexToKey returns bytes to be used as a key for a given capability index.
