--- conflicted
+++ resolved
@@ -419,11 +419,7 @@
 // NOTE: because token fractions are left in the valiadator,
 //
 //	the exchange rate of future shares of this validator can increase.
-<<<<<<< HEAD
-func (v Validator) RemoveDelShares(delShares sdk.Dec) (Validator, sdk.Int) {
-=======
 func (v Validator) RemoveDelShares(delShares sdk.Dec) (Validator, math.Int) {
->>>>>>> 3a051e1f
 	remainingShares := v.DelegatorShares.Sub(delShares)
 
 	var issuedTokens math.Int
