--- conflicted
+++ resolved
@@ -324,11 +324,7 @@
 	height int, tb testing.TB, r *rand.Rand, app *baseapp.BaseApp,
 	ctx sdk.Context, accounts []simulation.Account, logWriter LogWriter,
 	event func(route, op, evResult string), lean bool, chainID string,
-<<<<<<< HEAD
-) (numOpsRan int) {
-=======
 ) (numOpsRan int, allFutureOps []simulation.FutureOperation) {
->>>>>>> 3a051e1f
 	queuedOp, ok := queueOps[height]
 	if !ok {
 		return 0, nil
@@ -365,14 +361,10 @@
 	app *baseapp.BaseApp, ctx sdk.Context, accounts []simulation.Account,
 	logWriter LogWriter, event func(route, op, evResult string),
 	lean bool, chainID string,
-<<<<<<< HEAD
-) (numOpsRan int) {
-=======
 ) (numOpsRan int, allFutureOps []simulation.FutureOperation) {
 	// Keep all future operations
 	allFutureOps = make([]simulation.FutureOperation, 0)
 
->>>>>>> 3a051e1f
 	numOpsRan = 0
 	for len(queueOps) > 0 && currentTime.After(queueOps[0].BlockTime) {
 		opMsg, futureOps, err := queueOps[0].Op(r, app, ctx, accounts, chainID)
