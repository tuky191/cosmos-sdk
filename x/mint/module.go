package mint

import (
	"context"
	"encoding/json"
	"fmt"
	"math/rand"

	"github.com/grpc-ecosystem/grpc-gateway/runtime"
	"github.com/spf13/cobra"
	abci "github.com/tendermint/tendermint/abci/types"

	"github.com/cosmos/cosmos-sdk/client"
	"github.com/cosmos/cosmos-sdk/codec"
	cdctypes "github.com/cosmos/cosmos-sdk/codec/types"
	sdk "github.com/cosmos/cosmos-sdk/types"
	"github.com/cosmos/cosmos-sdk/types/module"
	simtypes "github.com/cosmos/cosmos-sdk/types/simulation"
	"github.com/cosmos/cosmos-sdk/x/mint/client/cli"
	"github.com/cosmos/cosmos-sdk/x/mint/keeper"
	"github.com/cosmos/cosmos-sdk/x/mint/simulation"
	"github.com/cosmos/cosmos-sdk/x/mint/types"
)

var (
	_ module.AppModule           = AppModule{}
	_ module.AppModuleBasic      = AppModuleBasic{}
	_ module.AppModuleSimulation = AppModule{}
)

// AppModuleBasic defines the basic application module used by the mint module.
type AppModuleBasic struct {
	cdc codec.Codec
}

var _ module.AppModuleBasic = AppModuleBasic{}

// Name returns the mint module's name.
func (AppModuleBasic) Name() string {
	return types.ModuleName
}

// RegisterLegacyAminoCodec registers the mint module's types on the given LegacyAmino codec.
func (AppModuleBasic) RegisterLegacyAminoCodec(cdc *codec.LegacyAmino) {}

// RegisterInterfaces registers the module's interface types
func (b AppModuleBasic) RegisterInterfaces(_ cdctypes.InterfaceRegistry) {}

// DefaultGenesis returns default genesis state as raw bytes for the mint
// module.
func (AppModuleBasic) DefaultGenesis(cdc codec.JSONCodec) json.RawMessage {
	return cdc.MustMarshalJSON(types.DefaultGenesisState())
}

// ValidateGenesis performs genesis state validation for the mint module.
func (AppModuleBasic) ValidateGenesis(cdc codec.JSONCodec, config client.TxEncodingConfig, bz json.RawMessage) error {
	var data types.GenesisState
	if err := cdc.UnmarshalJSON(bz, &data); err != nil {
		return fmt.Errorf("failed to unmarshal %s genesis state: %w", types.ModuleName, err)
	}

	return types.ValidateGenesis(data)
}

// RegisterGRPCGatewayRoutes registers the gRPC Gateway routes for the mint module.
func (AppModuleBasic) RegisterGRPCGatewayRoutes(clientCtx client.Context, mux *runtime.ServeMux) {
<<<<<<< HEAD
	types.RegisterQueryHandlerClient(context.Background(), mux, types.NewQueryClient(clientCtx))
=======
	if err := types.RegisterQueryHandlerClient(context.Background(), mux, types.NewQueryClient(clientCtx)); err != nil {
		panic(err)
	}
>>>>>>> 3a051e1f
}

// GetTxCmd returns no root tx command for the mint module.
func (AppModuleBasic) GetTxCmd() *cobra.Command { return nil }

// GetQueryCmd returns the root query command for the mint module.
func (AppModuleBasic) GetQueryCmd() *cobra.Command {
	return cli.GetQueryCmd()
}

// AppModule implements an application module for the mint module.
type AppModule struct {
	AppModuleBasic

	keeper     keeper.Keeper
	authKeeper types.AccountKeeper

	// inflationCalculator is used to calculate the inflation rate during BeginBlock.
	// If inflationCalculator is nil, the default inflation calculation logic is used.
	inflationCalculator types.InflationCalculationFn
}

// NewAppModule creates a new AppModule object. If the InflationCalculationFn
// argument is nil, then the SDK's default inflation function will be used.
func NewAppModule(cdc codec.Codec, keeper keeper.Keeper, ak types.AccountKeeper, ic types.InflationCalculationFn) AppModule {
	if ic == nil {
		ic = types.DefaultInflationCalculationFn
	}
	return AppModule{
		AppModuleBasic:      AppModuleBasic{cdc: cdc},
		keeper:              keeper,
		authKeeper:          ak,
		inflationCalculator: ic,
	}
}

// Name returns the mint module's name.
func (AppModule) Name() string {
	return types.ModuleName
}

// RegisterInvariants registers the mint module invariants.
func (am AppModule) RegisterInvariants(_ sdk.InvariantRegistry) {}

// Deprecated: Route returns the message routing key for the mint module.
func (AppModule) Route() sdk.Route { return sdk.Route{} }

// QuerierRoute returns the mint module's querier route name.
func (AppModule) QuerierRoute() string {
	return types.QuerierRoute
}

// LegacyQuerierHandler returns the mint module sdk.Querier.
func (am AppModule) LegacyQuerierHandler(legacyQuerierCdc *codec.LegacyAmino) sdk.Querier {
	return keeper.NewQuerier(am.keeper, legacyQuerierCdc)
}

// RegisterServices registers a gRPC query service to respond to the
// module-specific gRPC queries.
func (am AppModule) RegisterServices(cfg module.Configurator) {
	types.RegisterQueryServer(cfg.QueryServer(), am.keeper)
}

// InitGenesis performs genesis initialization for the mint module. It returns
// no validator updates.
func (am AppModule) InitGenesis(ctx sdk.Context, cdc codec.JSONCodec, data json.RawMessage) []abci.ValidatorUpdate {
	var genesisState types.GenesisState
	cdc.MustUnmarshalJSON(data, &genesisState)

	am.keeper.InitGenesis(ctx, am.authKeeper, &genesisState)
	return []abci.ValidatorUpdate{}
}

// ExportGenesis returns the exported genesis state as raw bytes for the mint
// module.
func (am AppModule) ExportGenesis(ctx sdk.Context, cdc codec.JSONCodec) json.RawMessage {
	gs := am.keeper.ExportGenesis(ctx)
	return cdc.MustMarshalJSON(gs)
}

// ConsensusVersion implements AppModule/ConsensusVersion.
func (AppModule) ConsensusVersion() uint64 { return 1 }

// BeginBlock returns the begin blocker for the mint module.
func (am AppModule) BeginBlock(ctx sdk.Context, _ abci.RequestBeginBlock) {
<<<<<<< HEAD
	BeginBlocker(ctx, am.keeper)
=======
	BeginBlocker(ctx, am.keeper, am.inflationCalculator)
>>>>>>> 3a051e1f
}

// AppModuleSimulation functions

// GenerateGenesisState creates a randomized GenState of the mint module.
func (AppModule) GenerateGenesisState(simState *module.SimulationState) {
	simulation.RandomizedGenState(simState)
}

// ProposalContents doesn't return any content functions for governance proposals.
func (AppModule) ProposalContents(simState module.SimulationState) []simtypes.WeightedProposalContent {
	return nil
}

// RandomizedParams creates randomized mint param changes for the simulator.
func (AppModule) RandomizedParams(r *rand.Rand) []simtypes.ParamChange {
	return simulation.ParamChanges(r)
}

// RegisterStoreDecoder registers a decoder for mint module's types.
func (am AppModule) RegisterStoreDecoder(sdr sdk.StoreDecoderRegistry) {
	sdr[types.StoreKey] = simulation.NewDecodeStore(am.cdc)
}

// WeightedOperations doesn't return any mint module operation.
func (AppModule) WeightedOperations(_ module.SimulationState) []simtypes.WeightedOperation {
	return nil
}<|MERGE_RESOLUTION|>--- conflicted
+++ resolved
@@ -64,13 +64,9 @@
 
 // RegisterGRPCGatewayRoutes registers the gRPC Gateway routes for the mint module.
 func (AppModuleBasic) RegisterGRPCGatewayRoutes(clientCtx client.Context, mux *runtime.ServeMux) {
-<<<<<<< HEAD
-	types.RegisterQueryHandlerClient(context.Background(), mux, types.NewQueryClient(clientCtx))
-=======
 	if err := types.RegisterQueryHandlerClient(context.Background(), mux, types.NewQueryClient(clientCtx)); err != nil {
 		panic(err)
 	}
->>>>>>> 3a051e1f
 }
 
 // GetTxCmd returns no root tx command for the mint module.
@@ -156,11 +152,7 @@
 
 // BeginBlock returns the begin blocker for the mint module.
 func (am AppModule) BeginBlock(ctx sdk.Context, _ abci.RequestBeginBlock) {
-<<<<<<< HEAD
-	BeginBlocker(ctx, am.keeper)
-=======
 	BeginBlocker(ctx, am.keeper, am.inflationCalculator)
->>>>>>> 3a051e1f
 }
 
 // AppModuleSimulation functions
