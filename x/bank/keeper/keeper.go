package keeper

import (
	"fmt"

	"cosmossdk.io/math"
	"github.com/cosmos/cosmos-sdk/codec"
	"github.com/cosmos/cosmos-sdk/internal/conv"
	"github.com/cosmos/cosmos-sdk/store/prefix"
	storetypes "github.com/cosmos/cosmos-sdk/store/types"
	sdk "github.com/cosmos/cosmos-sdk/types"
	sdkerrors "github.com/cosmos/cosmos-sdk/types/errors"
	"github.com/cosmos/cosmos-sdk/types/query"
	authtypes "github.com/cosmos/cosmos-sdk/x/auth/types"
	"github.com/cosmos/cosmos-sdk/x/bank/types"
	paramtypes "github.com/cosmos/cosmos-sdk/x/params/types"
)

var _ Keeper = (*BaseKeeper)(nil)

// Keeper defines a module interface that facilitates the transfer of coins
// between accounts.
type Keeper interface {
	SendKeeper
	WithMintCoinsRestriction(MintingRestrictionFn) BaseKeeper

	InitGenesis(sdk.Context, *types.GenesisState)
	ExportGenesis(sdk.Context) *types.GenesisState

	GetSupply(ctx sdk.Context, denom string) sdk.Coin
	HasSupply(ctx sdk.Context, denom string) bool
	GetPaginatedTotalSupply(ctx sdk.Context, pagination *query.PageRequest) (sdk.Coins, *query.PageResponse, error)
	IterateTotalSupply(ctx sdk.Context, cb func(sdk.Coin) bool)
	GetDenomMetaData(ctx sdk.Context, denom string) (types.Metadata, bool)
	HasDenomMetaData(ctx sdk.Context, denom string) bool
	SetDenomMetaData(ctx sdk.Context, denomMetaData types.Metadata)
	IterateAllDenomMetaData(ctx sdk.Context, cb func(types.Metadata) bool)

	SendCoinsFromModuleToAccount(ctx sdk.Context, senderModule string, recipientAddr sdk.AccAddress, amt sdk.Coins) error
	SendCoinsFromModuleToModule(ctx sdk.Context, senderModule, recipientModule string, amt sdk.Coins) error
	SendCoinsFromAccountToModule(ctx sdk.Context, senderAddr sdk.AccAddress, recipientModule string, amt sdk.Coins) error
	DelegateCoinsFromAccountToModule(ctx sdk.Context, senderAddr sdk.AccAddress, recipientModule string, amt sdk.Coins) error
	UndelegateCoinsFromModuleToAccount(ctx sdk.Context, senderModule string, recipientAddr sdk.AccAddress, amt sdk.Coins) error
	MintCoins(ctx sdk.Context, moduleName string, amt sdk.Coins) error
	BurnCoins(ctx sdk.Context, moduleName string, amt sdk.Coins) error

	DelegateCoins(ctx sdk.Context, delegatorAddr, moduleAccAddr sdk.AccAddress, amt sdk.Coins) error
	UndelegateCoins(ctx sdk.Context, moduleAccAddr, delegatorAddr sdk.AccAddress, amt sdk.Coins) error

	types.QueryServer
}

// BaseKeeper manages transfers between accounts. It implements the Keeper interface.
type BaseKeeper struct {
	BaseSendKeeper

	ak                     types.AccountKeeper
	cdc                    codec.BinaryCodec
<<<<<<< HEAD
	storeKey               sdk.StoreKey
=======
	storeKey               storetypes.StoreKey
>>>>>>> 3a051e1f
	paramSpace             paramtypes.Subspace
	mintCoinsRestrictionFn MintingRestrictionFn
}

type MintingRestrictionFn func(ctx sdk.Context, coins sdk.Coins) error

// GetPaginatedTotalSupply queries for the supply, ignoring 0 coins, with a given pagination
func (k BaseKeeper) GetPaginatedTotalSupply(ctx sdk.Context, pagination *query.PageRequest) (sdk.Coins, *query.PageResponse, error) {
	store := ctx.KVStore(k.storeKey)
	supplyStore := prefix.NewStore(store, types.SupplyKey)

	supply := sdk.NewCoins()

	pageRes, err := query.Paginate(supplyStore, pagination, func(key, value []byte) error {
		var amount math.Int
		err := amount.Unmarshal(value)
		if err != nil {
			return fmt.Errorf("unable to convert amount string to Int %v", err)
		}

		// `Add` omits the 0 coins addition to the `supply`.
		supply = supply.Add(sdk.NewCoin(string(key), amount))
		return nil
	})
	if err != nil {
		return nil, nil, err
	}

	return supply, pageRes, nil
}

// NewBaseKeeper returns a new BaseKeeper object with a given codec, dedicated
// store key, an AccountKeeper implementation, and a parameter Subspace used to
// store and fetch module parameters. The BaseKeeper also accepts a
// blocklist map. This blocklist describes the set of addresses that are not allowed
// to receive funds through direct and explicit actions, for example, by using a MsgSend or
// by using a SendCoinsFromModuleToAccount execution.
func NewBaseKeeper(
	cdc codec.BinaryCodec,
	storeKey storetypes.StoreKey,
	ak types.AccountKeeper,
	paramSpace paramtypes.Subspace,
	blockedAddrs map[string]bool,
) BaseKeeper {
	// set KeyTable if it has not already been set
	if !paramSpace.HasKeyTable() {
		paramSpace = paramSpace.WithKeyTable(types.ParamKeyTable())
	}

	return BaseKeeper{
		BaseSendKeeper:         NewBaseSendKeeper(cdc, storeKey, ak, paramSpace, blockedAddrs),
		ak:                     ak,
		cdc:                    cdc,
		storeKey:               storeKey,
		paramSpace:             paramSpace,
		mintCoinsRestrictionFn: func(ctx sdk.Context, coins sdk.Coins) error { return nil },
<<<<<<< HEAD
	}
}

// WithMintCoinsRestriction restricts the bank Keeper used within a specific module to
// have restricted permissions on minting via function passed in parameter.
// Previous restriction functions can be nested as such:
//
//	bankKeeper.WithMintCoinsRestriction(restriction1).WithMintCoinsRestriction(restriction2)
func (k BaseKeeper) WithMintCoinsRestriction(check MintingRestrictionFn) BaseKeeper {
	oldRestrictionFn := k.mintCoinsRestrictionFn
	k.mintCoinsRestrictionFn = func(ctx sdk.Context, coins sdk.Coins) error {
		err := check(ctx, coins)
		if err != nil {
			return err
		}
		err = oldRestrictionFn(ctx, coins)
		if err != nil {
			return err
		}
		return nil
=======
>>>>>>> 3a051e1f
	}
	return k
}

// WithMintCoinsRestriction restricts the bank Keeper used within a specific module to
// have restricted permissions on minting via function passed in parameter.
// Previous restriction functions can be nested as such:
//
//	bankKeeper.WithMintCoinsRestriction(restriction1).WithMintCoinsRestriction(restriction2)
func (k BaseKeeper) WithMintCoinsRestriction(check MintingRestrictionFn) BaseKeeper {
	oldRestrictionFn := k.mintCoinsRestrictionFn
	k.mintCoinsRestrictionFn = func(ctx sdk.Context, coins sdk.Coins) error {
		err := check(ctx, coins)
		if err != nil {
			return err
		}
		err = oldRestrictionFn(ctx, coins)
		if err != nil {
			return err
		}
		return nil
	}
	return k
}

// DelegateCoins performs delegation by deducting amt coins from an account with
// address addr. For vesting accounts, delegations amounts are tracked for both
// vesting and vested coins. The coins are then transferred from the delegator
// address to a ModuleAccount address. If any of the delegation amounts are negative,
// an error is returned.
func (k BaseKeeper) DelegateCoins(ctx sdk.Context, delegatorAddr, moduleAccAddr sdk.AccAddress, amt sdk.Coins) error {
	moduleAcc := k.ak.GetAccount(ctx, moduleAccAddr)
	if moduleAcc == nil {
		return sdkerrors.Wrapf(sdkerrors.ErrUnknownAddress, "module account %s does not exist", moduleAccAddr)
	}

	if !amt.IsValid() {
		return sdkerrors.Wrap(sdkerrors.ErrInvalidCoins, amt.String())
	}

	balances := sdk.NewCoins()

	for _, coin := range amt {
		balance := k.GetBalance(ctx, delegatorAddr, coin.GetDenom())
		if balance.IsLT(coin) {
			return sdkerrors.Wrapf(
				sdkerrors.ErrInsufficientFunds, "failed to delegate; %s is smaller than %s", balance, amt,
			)
		}

		balances = balances.Add(balance)
		err := k.setBalance(ctx, delegatorAddr, balance.Sub(coin))
		if err != nil {
			return err
		}
	}

	if err := k.trackDelegation(ctx, delegatorAddr, balances, amt); err != nil {
		return sdkerrors.Wrap(err, "failed to track delegation")
	}
	// emit coin spent event
	ctx.EventManager().EmitEvent(
		types.NewCoinSpentEvent(delegatorAddr, amt),
	)

	err := k.addCoins(ctx, moduleAccAddr, amt)
	if err != nil {
		return err
	}

	return nil
}

// UndelegateCoins performs undelegation by crediting amt coins to an account with
// address addr. For vesting accounts, undelegation amounts are tracked for both
// vesting and vested coins. The coins are then transferred from a ModuleAccount
// address to the delegator address. If any of the undelegation amounts are
// negative, an error is returned.
func (k BaseKeeper) UndelegateCoins(ctx sdk.Context, moduleAccAddr, delegatorAddr sdk.AccAddress, amt sdk.Coins) error {
	moduleAcc := k.ak.GetAccount(ctx, moduleAccAddr)
	if moduleAcc == nil {
		return sdkerrors.Wrapf(sdkerrors.ErrUnknownAddress, "module account %s does not exist", moduleAccAddr)
	}

	if !amt.IsValid() {
		return sdkerrors.Wrap(sdkerrors.ErrInvalidCoins, amt.String())
	}

	err := k.subUnlockedCoins(ctx, moduleAccAddr, amt)
	if err != nil {
		return err
	}

	if err := k.trackUndelegation(ctx, delegatorAddr, amt); err != nil {
		return sdkerrors.Wrap(err, "failed to track undelegation")
	}

	err = k.addCoins(ctx, delegatorAddr, amt)
	if err != nil {
		return err
	}

	return nil
}

// GetSupply retrieves the Supply from store
func (k BaseKeeper) GetSupply(ctx sdk.Context, denom string) sdk.Coin {
	store := ctx.KVStore(k.storeKey)
	supplyStore := prefix.NewStore(store, types.SupplyKey)

	bz := supplyStore.Get(conv.UnsafeStrToBytes(denom))
	if bz == nil {
		return sdk.Coin{
			Denom:  denom,
			Amount: sdk.NewInt(0),
		}
	}

	var amount math.Int
	err := amount.Unmarshal(bz)
	if err != nil {
		panic(fmt.Errorf("unable to unmarshal supply value %v", err))
	}

	return sdk.Coin{
		Denom:  denom,
		Amount: amount,
	}
}

// HasSupply checks if the supply coin exists in store.
func (k BaseKeeper) HasSupply(ctx sdk.Context, denom string) bool {
	store := ctx.KVStore(k.storeKey)
	supplyStore := prefix.NewStore(store, types.SupplyKey)
<<<<<<< HEAD
	return supplyStore.Has([]byte(denom))
=======
	return supplyStore.Has(conv.UnsafeStrToBytes(denom))
>>>>>>> 3a051e1f
}

// GetDenomMetaData retrieves the denomination metadata. returns the metadata and true if the denom exists,
// false otherwise.
func (k BaseKeeper) GetDenomMetaData(ctx sdk.Context, denom string) (types.Metadata, bool) {
	store := ctx.KVStore(k.storeKey)
	store = prefix.NewStore(store, types.DenomMetadataPrefix)

	bz := store.Get(conv.UnsafeStrToBytes(denom))
	if bz == nil {
		return types.Metadata{}, false
	}

	var metadata types.Metadata
	k.cdc.MustUnmarshal(bz, &metadata)

	return metadata, true
}

// HasDenomMetaData checks if the denomination metadata exists in store.
func (k BaseKeeper) HasDenomMetaData(ctx sdk.Context, denom string) bool {
	store := ctx.KVStore(k.storeKey)
	store = prefix.NewStore(store, types.DenomMetadataPrefix)
	return store.Has(conv.UnsafeStrToBytes(denom))
}

// GetAllDenomMetaData retrieves all denominations metadata
func (k BaseKeeper) GetAllDenomMetaData(ctx sdk.Context) []types.Metadata {
	denomMetaData := make([]types.Metadata, 0)
	k.IterateAllDenomMetaData(ctx, func(metadata types.Metadata) bool {
		denomMetaData = append(denomMetaData, metadata)
		return false
	})

	return denomMetaData
}

// IterateAllDenomMetaData iterates over all the denominations metadata and
// provides the metadata to a callback. If true is returned from the
// callback, iteration is halted.
func (k BaseKeeper) IterateAllDenomMetaData(ctx sdk.Context, cb func(types.Metadata) bool) {
	store := ctx.KVStore(k.storeKey)
	denomMetaDataStore := prefix.NewStore(store, types.DenomMetadataPrefix)

	iterator := denomMetaDataStore.Iterator(nil, nil)
	defer iterator.Close()

	for ; iterator.Valid(); iterator.Next() {
		var metadata types.Metadata
		k.cdc.MustUnmarshal(iterator.Value(), &metadata)

		if cb(metadata) {
			break
		}
	}
}

// SetDenomMetaData sets the denominations metadata
func (k BaseKeeper) SetDenomMetaData(ctx sdk.Context, denomMetaData types.Metadata) {
	store := ctx.KVStore(k.storeKey)
	denomMetaDataStore := prefix.NewStore(store, types.DenomMetadataPrefix)

	m := k.cdc.MustMarshal(&denomMetaData)
	denomMetaDataStore.Set([]byte(denomMetaData.Base), m)
}

// SendCoinsFromModuleToAccount transfers coins from a ModuleAccount to an AccAddress.
// It will panic if the module account does not exist. An error is returned if
// the recipient address is black-listed or if sending the tokens fails.
func (k BaseKeeper) SendCoinsFromModuleToAccount(
	ctx sdk.Context, senderModule string, recipientAddr sdk.AccAddress, amt sdk.Coins,
) error {
	senderAddr := k.ak.GetModuleAddress(senderModule)
	if senderAddr == nil {
		panic(sdkerrors.Wrapf(sdkerrors.ErrUnknownAddress, "module account %s does not exist", senderModule))
	}

	if k.BlockedAddr(recipientAddr) {
		return sdkerrors.Wrapf(sdkerrors.ErrUnauthorized, "%s is not allowed to receive funds", recipientAddr)
	}

	return k.SendCoins(ctx, senderAddr, recipientAddr, amt)
}

// SendCoinsFromModuleToModule transfers coins from a ModuleAccount to another.
// It will panic if either module account does not exist.
func (k BaseKeeper) SendCoinsFromModuleToModule(
	ctx sdk.Context, senderModule, recipientModule string, amt sdk.Coins,
) error {
	senderAddr := k.ak.GetModuleAddress(senderModule)
	if senderAddr == nil {
		panic(sdkerrors.Wrapf(sdkerrors.ErrUnknownAddress, "module account %s does not exist", senderModule))
	}

	recipientAcc := k.ak.GetModuleAccount(ctx, recipientModule)
	if recipientAcc == nil {
		panic(sdkerrors.Wrapf(sdkerrors.ErrUnknownAddress, "module account %s does not exist", recipientModule))
	}

	return k.SendCoins(ctx, senderAddr, recipientAcc.GetAddress(), amt)
}

// SendCoinsFromAccountToModule transfers coins from an AccAddress to a ModuleAccount.
// It will panic if the module account does not exist.
func (k BaseKeeper) SendCoinsFromAccountToModule(
	ctx sdk.Context, senderAddr sdk.AccAddress, recipientModule string, amt sdk.Coins,
) error {
	recipientAcc := k.ak.GetModuleAccount(ctx, recipientModule)
	if recipientAcc == nil {
		panic(sdkerrors.Wrapf(sdkerrors.ErrUnknownAddress, "module account %s does not exist", recipientModule))
	}

	return k.SendCoins(ctx, senderAddr, recipientAcc.GetAddress(), amt)
}

// DelegateCoinsFromAccountToModule delegates coins and transfers them from a
// delegator account to a module account. It will panic if the module account
// does not exist or is unauthorized.
func (k BaseKeeper) DelegateCoinsFromAccountToModule(
	ctx sdk.Context, senderAddr sdk.AccAddress, recipientModule string, amt sdk.Coins,
) error {
	recipientAcc := k.ak.GetModuleAccount(ctx, recipientModule)
	if recipientAcc == nil {
		panic(sdkerrors.Wrapf(sdkerrors.ErrUnknownAddress, "module account %s does not exist", recipientModule))
	}

	if !recipientAcc.HasPermission(authtypes.Staking) {
		panic(sdkerrors.Wrapf(sdkerrors.ErrUnauthorized, "module account %s does not have permissions to receive delegated coins", recipientModule))
	}

	return k.DelegateCoins(ctx, senderAddr, recipientAcc.GetAddress(), amt)
}

// UndelegateCoinsFromModuleToAccount undelegates the unbonding coins and transfers
// them from a module account to the delegator account. It will panic if the
// module account does not exist or is unauthorized.
func (k BaseKeeper) UndelegateCoinsFromModuleToAccount(
	ctx sdk.Context, senderModule string, recipientAddr sdk.AccAddress, amt sdk.Coins,
) error {
	acc := k.ak.GetModuleAccount(ctx, senderModule)
	if acc == nil {
		panic(sdkerrors.Wrapf(sdkerrors.ErrUnknownAddress, "module account %s does not exist", senderModule))
	}

	if !acc.HasPermission(authtypes.Staking) {
		panic(sdkerrors.Wrapf(sdkerrors.ErrUnauthorized, "module account %s does not have permissions to undelegate coins", senderModule))
	}

	return k.UndelegateCoins(ctx, acc.GetAddress(), recipientAddr, amt)
}

// MintCoins creates new coins from thin air and adds it to the module account.
// It will panic if the module account does not exist or is unauthorized.
func (k BaseKeeper) MintCoins(ctx sdk.Context, moduleName string, amounts sdk.Coins) error {
	err := k.mintCoinsRestrictionFn(ctx, amounts)
	if err != nil {
		ctx.Logger().Error(fmt.Sprintf("Module %q attempted to mint coins %s it doesn't have permission for, error %v", moduleName, amounts, err))
		return err
	}
	acc := k.ak.GetModuleAccount(ctx, moduleName)
	if acc == nil {
		panic(sdkerrors.Wrapf(sdkerrors.ErrUnknownAddress, "module account %s does not exist", moduleName))
	}

	if !acc.HasPermission(authtypes.Minter) {
		panic(sdkerrors.Wrapf(sdkerrors.ErrUnauthorized, "module account %s does not have permissions to mint tokens", moduleName))
	}

	err = k.addCoins(ctx, acc.GetAddress(), amounts)
	if err != nil {
		return err
	}

	for _, amount := range amounts {
		supply := k.GetSupply(ctx, amount.GetDenom())
		supply = supply.Add(amount)
		k.setSupply(ctx, supply)
	}

	logger := k.Logger(ctx)
	logger.Info("minted coins from module account", "amount", amounts.String(), "from", moduleName)

	// emit mint event
	ctx.EventManager().EmitEvent(
		types.NewCoinMintEvent(acc.GetAddress(), amounts),
	)

	return nil
}

// BurnCoins burns coins deletes coins from the balance of the module account.
// It will panic if the module account does not exist or is unauthorized.
func (k BaseKeeper) BurnCoins(ctx sdk.Context, moduleName string, amounts sdk.Coins) error {
	acc := k.ak.GetModuleAccount(ctx, moduleName)
	if acc == nil {
		panic(sdkerrors.Wrapf(sdkerrors.ErrUnknownAddress, "module account %s does not exist", moduleName))
	}

	if !acc.HasPermission(authtypes.Burner) {
		panic(sdkerrors.Wrapf(sdkerrors.ErrUnauthorized, "module account %s does not have permissions to burn tokens", moduleName))
	}

	err := k.subUnlockedCoins(ctx, acc.GetAddress(), amounts)
	if err != nil {
		return err
	}

	for _, amount := range amounts {
		supply := k.GetSupply(ctx, amount.GetDenom())
		supply = supply.Sub(amount)
		k.setSupply(ctx, supply)
	}

	logger := k.Logger(ctx)
	logger.Info("burned tokens from module account", "amount", amounts.String(), "from", moduleName)

	// emit burn event
	ctx.EventManager().EmitEvent(
		types.NewCoinBurnEvent(acc.GetAddress(), amounts),
	)

	return nil
}

// setSupply sets the supply for the given coin
func (k BaseKeeper) setSupply(ctx sdk.Context, coin sdk.Coin) {
	intBytes, err := coin.Amount.Marshal()
	if err != nil {
		panic(fmt.Errorf("unable to marshal amount value %v", err))
	}

	store := ctx.KVStore(k.storeKey)
	supplyStore := prefix.NewStore(store, types.SupplyKey)

	// Bank invariants and IBC requires to remove zero coins.
	if coin.IsZero() {
		supplyStore.Delete(conv.UnsafeStrToBytes(coin.GetDenom()))
	} else {
		supplyStore.Set([]byte(coin.GetDenom()), intBytes)
	}
}

// trackDelegation tracks the delegation of the given account if it is a vesting account
func (k BaseKeeper) trackDelegation(ctx sdk.Context, addr sdk.AccAddress, balance, amt sdk.Coins) error {
	acc := k.ak.GetAccount(ctx, addr)
	if acc == nil {
		return sdkerrors.Wrapf(sdkerrors.ErrUnknownAddress, "account %s does not exist", addr)
	}

	vacc, ok := acc.(types.VestingAccount)
	if ok {
		// TODO: return error on account.TrackDelegation
		vacc.TrackDelegation(ctx.BlockHeader().Time, balance, amt)
		k.ak.SetAccount(ctx, acc)
	}

	return nil
}

// trackUndelegation trakcs undelegation of the given account if it is a vesting account
func (k BaseKeeper) trackUndelegation(ctx sdk.Context, addr sdk.AccAddress, amt sdk.Coins) error {
	acc := k.ak.GetAccount(ctx, addr)
	if acc == nil {
		return sdkerrors.Wrapf(sdkerrors.ErrUnknownAddress, "account %s does not exist", addr)
	}

	vacc, ok := acc.(types.VestingAccount)
	if ok {
		// TODO: return error on account.TrackUndelegation
		vacc.TrackUndelegation(amt)
		k.ak.SetAccount(ctx, acc)
	}

	return nil
}

// IterateTotalSupply iterates over the total supply calling the given cb (callback) function
// with the balance of each coin.
// The iteration stops if the callback returns true.
func (k BaseViewKeeper) IterateTotalSupply(ctx sdk.Context, cb func(sdk.Coin) bool) {
	store := ctx.KVStore(k.storeKey)
	supplyStore := prefix.NewStore(store, types.SupplyKey)

	iterator := supplyStore.Iterator(nil, nil)
	defer iterator.Close()

	for ; iterator.Valid(); iterator.Next() {
		var amount math.Int
		err := amount.Unmarshal(iterator.Value())
		if err != nil {
			panic(fmt.Errorf("unable to unmarshal supply value %v", err))
		}

		balance := sdk.Coin{
			Denom:  string(iterator.Key()),
			Amount: amount,
		}

		if cb(balance) {
			break
		}
	}
}<|MERGE_RESOLUTION|>--- conflicted
+++ resolved
@@ -56,11 +56,7 @@
 
 	ak                     types.AccountKeeper
 	cdc                    codec.BinaryCodec
-<<<<<<< HEAD
-	storeKey               sdk.StoreKey
-=======
 	storeKey               storetypes.StoreKey
->>>>>>> 3a051e1f
 	paramSpace             paramtypes.Subspace
 	mintCoinsRestrictionFn MintingRestrictionFn
 }
@@ -117,7 +113,6 @@
 		storeKey:               storeKey,
 		paramSpace:             paramSpace,
 		mintCoinsRestrictionFn: func(ctx sdk.Context, coins sdk.Coins) error { return nil },
-<<<<<<< HEAD
 	}
 }
 
@@ -138,29 +133,6 @@
 			return err
 		}
 		return nil
-=======
->>>>>>> 3a051e1f
-	}
-	return k
-}
-
-// WithMintCoinsRestriction restricts the bank Keeper used within a specific module to
-// have restricted permissions on minting via function passed in parameter.
-// Previous restriction functions can be nested as such:
-//
-//	bankKeeper.WithMintCoinsRestriction(restriction1).WithMintCoinsRestriction(restriction2)
-func (k BaseKeeper) WithMintCoinsRestriction(check MintingRestrictionFn) BaseKeeper {
-	oldRestrictionFn := k.mintCoinsRestrictionFn
-	k.mintCoinsRestrictionFn = func(ctx sdk.Context, coins sdk.Coins) error {
-		err := check(ctx, coins)
-		if err != nil {
-			return err
-		}
-		err = oldRestrictionFn(ctx, coins)
-		if err != nil {
-			return err
-		}
-		return nil
 	}
 	return k
 }
@@ -274,11 +246,7 @@
 func (k BaseKeeper) HasSupply(ctx sdk.Context, denom string) bool {
 	store := ctx.KVStore(k.storeKey)
 	supplyStore := prefix.NewStore(store, types.SupplyKey)
-<<<<<<< HEAD
-	return supplyStore.Has([]byte(denom))
-=======
 	return supplyStore.Has(conv.UnsafeStrToBytes(denom))
->>>>>>> 3a051e1f
 }
 
 // GetDenomMetaData retrieves the denomination metadata. returns the metadata and true if the denom exists,
