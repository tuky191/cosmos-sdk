--- conflicted
+++ resolved
@@ -162,11 +162,7 @@
 }
 
 // ConsensusVersion implements AppModule/ConsensusVersion.
-<<<<<<< HEAD
-func (AppModule) ConsensusVersion() uint64 { return 2 }
-=======
 func (AppModule) ConsensusVersion() uint64 { return 3 }
->>>>>>> 3a051e1f
 
 // AppModuleSimulation functions
 
