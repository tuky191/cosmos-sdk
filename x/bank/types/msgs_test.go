--- conflicted
+++ resolved
@@ -65,16 +65,6 @@
 	require.Equal(t, expected, string(res))
 }
 
-<<<<<<< HEAD
-func TestMsgSendGetSigners(t *testing.T) {
-	msg := NewMsgSend(sdk.AccAddress([]byte("input111111111111111")), sdk.AccAddress{}, sdk.NewCoins())
-	res := msg.GetSigners()
-	// TODO: fix this !
-	require.Equal(t, fmt.Sprintf("%v", res), "[696E707574313131313131313131313131313131]")
-}
-
-=======
->>>>>>> 3a051e1f
 func TestMsgMultiSendRoute(t *testing.T) {
 	// Construct a MsgSend
 	addr1 := sdk.AccAddress([]byte("input"))
@@ -195,69 +185,40 @@
 		{false, MsgMultiSend{}},                           // no input or output
 		{false, MsgMultiSend{Inputs: []Input{input1}}},    // just input
 		{false, MsgMultiSend{Outputs: []Output{output1}}}, // just output
-<<<<<<< HEAD
-		{false, MsgMultiSend{
-			Inputs:  []Input{NewInput(emptyAddr, atom123)}, // invalid input
-			Outputs: []Output{output1},
-		}},
-		{
-			false, MsgMultiSend{
+		{
+			false,
+			MsgMultiSend{
+				Inputs:  []Input{NewInput(emptyAddr, atom123)}, // invalid input
+				Outputs: []Output{output1},
+			},
+		},
+		{
+			false,
+			MsgMultiSend{
 				Inputs:  []Input{input1},
-				Outputs: []Output{{emptyAddr.String(), atom123}},
-			}, // invalid output
-		},
-		{
-			false, MsgMultiSend{
+				Outputs: []Output{{emptyAddr.String(), atom123}}, // invalid output
+			},
+		},
+		{
+			false,
+			MsgMultiSend{
 				Inputs:  []Input{input1},
-				Outputs: []Output{output2},
-			}, // amounts dont match
-		},
-		{
-			true, MsgMultiSend{
+				Outputs: []Output{output2}, // amounts dont match
+			},
+		},
+		{
+			true,
+			MsgMultiSend{
 				Inputs:  []Input{input1},
 				Outputs: []Output{output1},
 			},
 		},
 		{
-			true, MsgMultiSend{
+			true,
+			MsgMultiSend{
 				Inputs:  []Input{input1, input2},
 				Outputs: []Output{outputMulti},
 			},
-=======
-		{
-			false,
-			MsgMultiSend{
-				Inputs:  []Input{NewInput(emptyAddr, atom123)}, // invalid input
-				Outputs: []Output{output1},
-			},
-		},
-		{
-			false,
-			MsgMultiSend{
-				Inputs:  []Input{input1},
-				Outputs: []Output{{emptyAddr.String(), atom123}}, // invalid output
-			},
-		},
-		{
-			false,
-			MsgMultiSend{
-				Inputs:  []Input{input1},
-				Outputs: []Output{output2}, // amounts dont match
-			},
-		},
-		{
-			true,
-			MsgMultiSend{
-				Inputs:  []Input{input1},
-				Outputs: []Output{output1},
-			},
-		},
-		{
-			true,
-			MsgMultiSend{
-				Inputs:  []Input{input1, input2},
-				Outputs: []Output{outputMulti},
-			},
 		},
 		{
 			true,
@@ -265,7 +226,6 @@
 				Inputs:  []Input{NewInput(addr2, atom123.MulInt(types.NewInt(2)))},
 				Outputs: []Output{output1, output1},
 			},
->>>>>>> 3a051e1f
 		},
 	}
 
@@ -294,21 +254,12 @@
 }
 
 func TestMsgMultiSendGetSigners(t *testing.T) {
-<<<<<<< HEAD
-	msg := MsgMultiSend{
-		Inputs: []Input{
-			NewInput(sdk.AccAddress([]byte("input111111111111111")), nil),
-			NewInput(sdk.AccAddress([]byte("input222222222222222")), nil),
-			NewInput(sdk.AccAddress([]byte("input333333333333333")), nil),
-		},
-=======
 	addrs := make([]string, 3)
 	inputs := make([]Input, 3)
 	for i, v := range []string{"input111111111111111", "input222222222222222", "input333333333333333"} {
 		addr := sdk.AccAddress([]byte(v))
 		inputs[i] = NewInput(addr, nil)
 		addrs[i] = addr.String()
->>>>>>> 3a051e1f
 	}
 	msg := NewMsgMultiSend(inputs, nil)
 
