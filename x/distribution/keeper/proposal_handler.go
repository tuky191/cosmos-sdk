package keeper

import (
	sdk "github.com/cosmos/cosmos-sdk/types"
	sdkerrors "github.com/cosmos/cosmos-sdk/types/errors"
	"github.com/cosmos/cosmos-sdk/x/distribution/types"
)

// HandleCommunityPoolSpendProposal is a handler for executing a passed community spend proposal
func HandleCommunityPoolSpendProposal(ctx sdk.Context, k Keeper, p *types.CommunityPoolSpendProposal) error {
<<<<<<< HEAD
	if k.blockedAddrs[p.Recipient] {
		return sdkerrors.Wrapf(sdkerrors.ErrUnauthorized, "%s is not allowed to receive external funds", p.Recipient)
	}

	recipient, err := sdk.AccAddressFromBech32(p.Recipient)
	if err != nil {
		return err
	}

	if err := k.DistributeFromFeePool(ctx, p.Amount, recipient); err != nil {
=======
	recipient, addrErr := sdk.AccAddressFromBech32(p.Recipient)
	if addrErr != nil {
		return addrErr
	}

	if k.bankKeeper.BlockedAddr(recipient) {
		return sdkerrors.Wrapf(sdkerrors.ErrUnauthorized, "%s is not allowed to receive external funds", p.Recipient)
	}

	err := k.DistributeFromFeePool(ctx, p.Amount, recipient)
	if err != nil {
>>>>>>> 3a051e1f
		return err
	}

	logger := k.Logger(ctx)
	logger.Info("transferred from the community pool to recipient", "amount", p.Amount.String(), "recipient", p.Recipient)

	return nil
}<|MERGE_RESOLUTION|>--- conflicted
+++ resolved
@@ -8,18 +8,6 @@
 
 // HandleCommunityPoolSpendProposal is a handler for executing a passed community spend proposal
 func HandleCommunityPoolSpendProposal(ctx sdk.Context, k Keeper, p *types.CommunityPoolSpendProposal) error {
-<<<<<<< HEAD
-	if k.blockedAddrs[p.Recipient] {
-		return sdkerrors.Wrapf(sdkerrors.ErrUnauthorized, "%s is not allowed to receive external funds", p.Recipient)
-	}
-
-	recipient, err := sdk.AccAddressFromBech32(p.Recipient)
-	if err != nil {
-		return err
-	}
-
-	if err := k.DistributeFromFeePool(ctx, p.Amount, recipient); err != nil {
-=======
 	recipient, addrErr := sdk.AccAddressFromBech32(p.Recipient)
 	if addrErr != nil {
 		return addrErr
@@ -31,7 +19,6 @@
 
 	err := k.DistributeFromFeePool(ctx, p.Amount, recipient)
 	if err != nil {
->>>>>>> 3a051e1f
 		return err
 	}
 
