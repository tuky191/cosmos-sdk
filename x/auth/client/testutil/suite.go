--- conflicted
+++ resolved
@@ -544,18 +544,12 @@
 
 	sendTokens := sdk.NewInt64Coin(s.cfg.BondDenom, 10)
 
-<<<<<<< HEAD
-	// Send coins.
-	out, err := s.createBankMsg(
-		val, account2.GetAddress(),
-=======
 	addr2, err := account2.GetAddress()
 	s.Require().NoError(err)
 
 	// Send coins.
 	out, err := s.createBankMsg(
 		val, addr2,
->>>>>>> 3a051e1f
 		sdk.NewCoins(sendTokens),
 	)
 	s.Require().NoError(err)
@@ -667,18 +661,12 @@
 
 	sendTokens := sdk.NewInt64Coin(s.cfg.BondDenom, 10)
 
-<<<<<<< HEAD
-	// Send coins.
-	out, err := s.createBankMsg(
-		val, account2.GetAddress(),
-=======
 	addr2, err := account2.GetAddress()
 	s.Require().NoError(err)
 	// Send coins.
 	out, err := s.createBankMsg(
 		val,
 		addr2,
->>>>>>> 3a051e1f
 		sdk.NewCoins(sendTokens),
 	)
 	s.Require().NoError(err)
@@ -1085,11 +1073,7 @@
 	account1, err := val1.ClientCtx.Keyring.Key("newAccount1")
 	s.Require().NoError(err)
 
-<<<<<<< HEAD
-	addr1 := account1.GetAddress()
-=======
 	addr1, err := account1.GetAddress()
->>>>>>> 3a051e1f
 	s.Require().NoError(err)
 
 	// Create an address that is not in the keyring, will be used to simulate `--multisig`
@@ -1120,11 +1104,7 @@
 	// as the main point of this test is to test the `--multisig` flag with an address
 	// that is not in the keyring.
 	_, err = TxSignExec(val1.ClientCtx, addr1, multiGeneratedTx2File.Name(), "--multisig", multisigAddr.String())
-<<<<<<< HEAD
-	s.Require().Contains(err.Error(), "tx intended signer does not match the given signer")
-=======
 	s.Require().Contains(err.Error(), "error getting account from keybase")
->>>>>>> 3a051e1f
 }
 
 func (s *IntegrationTestSuite) TestCLIMultisign() {
@@ -1189,15 +1169,10 @@
 
 	sign1File := testutil.WriteToNewTempFile(s.T(), account1Signature.String())
 
-<<<<<<< HEAD
-	// Sign with account2
-	account2Signature, err := TxSignExec(val1.ClientCtx, account2.GetAddress(), multiGeneratedTxFile.Name(), "--multisig", multisigInfo.GetAddress().String())
-=======
 	addr2, err := account2.GetAddress()
 	s.Require().NoError(err)
 	// Sign with account2
 	account2Signature, err := TxSignExec(val1.ClientCtx, addr2, multiGeneratedTxFile.Name(), "--multisig", addr.String())
->>>>>>> 3a051e1f
 	s.Require().NoError(err)
 
 	sign2File := testutil.WriteToNewTempFile(s.T(), account2Signature.String())
@@ -1283,15 +1258,6 @@
 	file2 := testutil.WriteToNewTempFile(s.T(), res.String())
 	_, err = TxMultiSignExec(val.ClientCtx, multisigRecord.Name, filename.Name(), file1.Name(), file2.Name())
 	s.Require().NoError(err)
-<<<<<<< HEAD
-	s.Require().Equal(1, len(strings.Split(strings.Trim(res.String(), "\n"), "\n")))
-	// write sigs to file3
-	file3 := testutil.WriteToNewTempFile(s.T(), res.String())
-
-	_, err = TxMultiSignExec(val.ClientCtx, multisigInfo.GetName(), filename.Name(), file1.Name(), file2.Name(), file3.Name())
-	s.Require().NoError(err)
-=======
->>>>>>> 3a051e1f
 }
 
 func (s *IntegrationTestSuite) TestMultisignBatch() {
@@ -1473,8 +1439,6 @@
 	}
 }
 
-<<<<<<< HEAD
-=======
 func (s *IntegrationTestSuite) TestQueryModuleAccountsCmd() {
 	val := s.network.Validators[0]
 	clientCtx := val.ClientCtx
@@ -1489,7 +1453,6 @@
 	s.Require().NotEmpty(res.Accounts)
 }
 
->>>>>>> 3a051e1f
 func TestGetBroadcastCommandOfflineFlag(t *testing.T) {
 	clientCtx := client.Context{}.WithOffline(true)
 	clientCtx = clientCtx.WithTxConfig(simapp.MakeTestEncodingConfig().TxConfig) //nolint:staticcheck
@@ -2012,11 +1975,7 @@
 func (s *IntegrationTestSuite) createBankMsg(val *network.Validator, toAddr sdk.AccAddress, amount sdk.Coins, extraFlags ...string) (testutil.BufferWriter, error) {
 	flags := []string{
 		fmt.Sprintf("--%s=true", flags.FlagSkipConfirmation),
-<<<<<<< HEAD
-		fmt.Sprintf("--%s=%s", flags.FlagBroadcastMode, flags.BroadcastBlock),
-=======
 		fmt.Sprintf("--%s=%s", flags.FlagBroadcastMode, flags.BroadcastSync),
->>>>>>> 3a051e1f
 		fmt.Sprintf("--%s=%s", flags.FlagFees,
 			sdk.NewCoins(sdk.NewCoin(s.cfg.BondDenom, sdk.NewInt(10))).String()),
 	}
