--- conflicted
+++ resolved
@@ -19,11 +19,7 @@
 	signingtypes "github.com/cosmos/cosmos-sdk/types/tx/signing"
 	"github.com/cosmos/cosmos-sdk/version"
 	authclient "github.com/cosmos/cosmos-sdk/x/auth/client"
-<<<<<<< HEAD
-	"github.com/cosmos/cosmos-sdk/x/auth/legacy/legacytx"
-=======
 	"github.com/cosmos/cosmos-sdk/x/auth/migrations/legacytx"
->>>>>>> 3a051e1f
 	"github.com/cosmos/cosmos-sdk/x/auth/signing"
 )
 
@@ -33,11 +29,7 @@
 	Mode string         `json:"mode" yaml:"mode"`
 }
 
-<<<<<<< HEAD
-// GetSignCommand returns the sign command
-=======
 // GetMultiSignCommand returns the multi-sign command
->>>>>>> 3a051e1f
 func GetMultiSignCommand() *cobra.Command {
 	cmd := &cobra.Command{
 		Use:     "multi-sign [file] [name] [[signature]...]",
@@ -134,15 +126,6 @@
 
 			if txFactory.ChainID() == "" {
 				return fmt.Errorf("set the chain id with either the --chain-id flag or config file")
-<<<<<<< HEAD
-			}
-
-			signingData := signing.SignerData{
-				ChainID:       txFactory.ChainID(),
-				AccountNumber: txFactory.AccountNumber(),
-				Sequence:      txFactory.Sequence(),
-=======
->>>>>>> 3a051e1f
 			}
 
 			for _, sig := range sigs {
@@ -276,26 +259,10 @@
 			txFactory = txFactory.WithSignMode(signingtypes.SignMode_SIGN_MODE_LEGACY_AMINO_JSON)
 		}
 
-<<<<<<< HEAD
-		infile := os.Stdin
-		if args[0] != "-" {
-			infile, err = os.Open(args[0])
-			defer func() {
-				err2 := infile.Close()
-				if err == nil {
-					err = err2
-				}
-			}()
-
-			if err != nil {
-				return fmt.Errorf("couldn't open %s: %w", args[0], err)
-			}
-=======
 		// reads tx from args[0]
 		scanner, err := authclient.ReadTxsFromInput(txCfg, args[0])
 		if err != nil {
 			return err
->>>>>>> 3a051e1f
 		}
 
 		k, err := getMultisigRecord(clientCtx, args[1])
