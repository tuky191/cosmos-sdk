package cli

import (
	"fmt"
	"os"

	"github.com/spf13/cobra"

	"github.com/cosmos/cosmos-sdk/client"
	"github.com/cosmos/cosmos-sdk/client/flags"
	"github.com/cosmos/cosmos-sdk/client/tx"
<<<<<<< HEAD
	sdk "github.com/cosmos/cosmos-sdk/types"
=======
	kmultisig "github.com/cosmos/cosmos-sdk/crypto/keys/multisig"
	sdk "github.com/cosmos/cosmos-sdk/types"

>>>>>>> 3a051e1f
	authclient "github.com/cosmos/cosmos-sdk/x/auth/client"
)

const (
	flagMultisig        = "multisig"
	flagOverwrite       = "overwrite"
	flagSigOnly         = "signature-only"
	flagAmino           = "amino"
	flagNoAutoIncrement = "no-auto-increment"
	flagAppend          = "append"
)

// GetSignBatchCommand returns the transaction sign-batch command.
func GetSignBatchCommand() *cobra.Command {
	cmd := &cobra.Command{
		Use:   "sign-batch [file] ([file2]...)",
		Short: "Sign transaction batch files",
		Long: `Sign batch files of transactions generated with --generate-only.
The command processes list of transactions from a file (one StdTx each line), or multiple files.
Then generates signed transactions or signatures and print their JSON encoding, delimited by '\n'.
As the signatures are generated, the command updates the account and sequence number accordingly.

If the --signature-only flag is set, it will output the signature parts only.

The --offline flag makes sure that the client will not reach out to full node.
As a result, the account and the sequence number queries will not be performed and
it is required to set such parameters manually. Note, invalid values will cause
the transaction to fail. The sequence will be incremented automatically for each
transaction that is signed.

If --account-number or --sequence flag is used when offline=false, they are ignored and 
overwritten by the default flag values.

The --multisig=<multisig_key> flag generates a signature on behalf of a multisig
account key. It implies --signature-only.
`,
		PreRun: preSignCmd,
		RunE:   makeSignBatchCmd(),
		Args:   cobra.MinimumNArgs(1),
	}

	cmd.Flags().String(flagMultisig, "", "Address or key name of the multisig account on behalf of which the transaction shall be signed")
	cmd.Flags().String(flags.FlagOutputDocument, "", "The document will be written to the given file instead of STDOUT")
	cmd.Flags().Bool(flagSigOnly, false, "Print only the generated signature, then exit")
	cmd.Flags().String(flags.FlagChainID, "", "network chain ID")
	cmd.Flags().Bool(flagAppend, false, "Combine all message and generate single signed transaction for broadcast.")

	flags.AddTxFlagsToCmd(cmd)

	cmd.MarkFlagRequired(flags.FlagFrom)

	return cmd
}

func makeSignBatchCmd() func(cmd *cobra.Command, args []string) error {
	return func(cmd *cobra.Command, args []string) error {
		clientCtx, err := client.GetClientTxContext(cmd)
		if err != nil {
			return err
		}
		txFactory := tx.NewFactoryCLI(clientCtx, cmd.Flags())
		txCfg := clientCtx.TxConfig
		printSignatureOnly, _ := cmd.Flags().GetBool(flagSigOnly)

		ms, err := cmd.Flags().GetString(flagMultisig)
		if err != nil {
			return err
		}

		// prepare output document
		closeFunc, err := setOutputFile(cmd)
		if err != nil {
			return err
		}
		defer closeFunc()
		clientCtx.WithOutput(cmd.OutOrStdout())

		// reads tx from args
		scanner, err := authclient.ReadTxsFromInput(txCfg, args...)
		if err != nil {
			return err
		}

		if !clientCtx.Offline {
			if ms == "" {
				from, err := cmd.Flags().GetString(flags.FlagFrom)
				if err != nil {
					return err
				}

				addr, _, _, err := client.GetFromFields(clientCtx, txFactory.Keybase(), from)
				if err != nil {
					return err
				}

				acc, err := txFactory.AccountRetriever().GetAccount(clientCtx, addr)
				if err != nil {
					return err
				}

				txFactory = txFactory.WithAccountNumber(acc.GetAccountNumber()).WithSequence(acc.GetSequence())
			} else {
				txFactory = txFactory.WithAccountNumber(0).WithSequence(0)
			}
		}

		appendMessagesToSingleTx, _ := cmd.Flags().GetBool(flagAppend)
		// Combines all tx msgs and create single signed transaction
		if appendMessagesToSingleTx {
			txBuilder := clientCtx.TxConfig.NewTxBuilder()
			msgs := make([]sdk.Msg, 0)
			newGasLimit := uint64(0)

			for scanner.Scan() {
				unsignedStdTx := scanner.Tx()
				fe, err := clientCtx.TxConfig.WrapTxBuilder(unsignedStdTx)
				if err != nil {
					return err
				}
				// increment the gas
				newGasLimit += fe.GetTx().GetGas()
				// append messages
				msgs = append(msgs, unsignedStdTx.GetMsgs()...)
			}
			// set the new appened msgs into builder
			txBuilder.SetMsgs(msgs...)

			// set the memo,fees,feeGranter,feePayer from cmd flags
			txBuilder.SetMemo(txFactory.Memo())
			txBuilder.SetFeeAmount(txFactory.Fees())
			txBuilder.SetFeeGranter(clientCtx.FeeGranter)
			txBuilder.SetFeePayer(clientCtx.FeePayer)

			// set the gasLimit
			txBuilder.SetGasLimit(newGasLimit)

			// sign the txs
			if ms == "" {
				from, _ := cmd.Flags().GetString(flags.FlagFrom)
				if err := sign(clientCtx, txBuilder, txFactory, from); err != nil {
					return err
				}
			} else {
				if err := multisigSign(clientCtx, txBuilder, txFactory, ms); err != nil {
					return err
				}
			}

			json, err := marshalSignatureJSON(txCfg, txBuilder, printSignatureOnly)
			if err != nil {
				return err
			}

			cmd.Printf("%s\n", json)
		} else {
			// It will generate signed tx for each tx
			for sequence := txFactory.Sequence(); scanner.Scan(); sequence++ {
				unsignedStdTx := scanner.Tx()
				txFactory = txFactory.WithSequence(sequence)
				txBuilder, err := txCfg.WrapTxBuilder(unsignedStdTx)
				if err != nil {
					return err
				}

				// sign the txs
				if ms == "" {
					from, _ := cmd.Flags().GetString(flags.FlagFrom)
					if err := sign(clientCtx, txBuilder, txFactory, from); err != nil {
						return err
					}
				} else {
					if err := multisigSign(clientCtx, txBuilder, txFactory, ms); err != nil {
						return err
					}
				}

				json, err := marshalSignatureJSON(txCfg, txBuilder, printSignatureOnly)
				if err != nil {
					return err
				}
				cmd.Printf("%s\n", json)
			}
		}

		if err := scanner.UnmarshalErr(); err != nil {
			return err
		}

		return scanner.UnmarshalErr()
	}
}

func sign(clientCtx client.Context, txBuilder client.TxBuilder, txFactory tx.Factory, from string) error {
	_, fromName, _, err := client.GetFromFields(clientCtx, txFactory.Keybase(), from)
	if err != nil {
		return fmt.Errorf("error getting account from keybase: %w", err)
	}

	if err = authclient.SignTx(txFactory, clientCtx, fromName, txBuilder, true, true); err != nil {
		return err
	}

	return nil
}

func multisigSign(clientCtx client.Context, txBuilder client.TxBuilder, txFactory tx.Factory, multisig string) error {
	multisigAddr, _, _, err := client.GetFromFields(clientCtx, txFactory.Keybase(), multisig)
	if err != nil {
		return fmt.Errorf("error getting account from keybase: %w", err)
	}

	if err = authclient.SignTxWithSignerAddress(
		txFactory,
		clientCtx,
		multisigAddr,
		clientCtx.GetFromName(),
		txBuilder,
		clientCtx.Offline,
		true,
	); err != nil {
		return err
	}

	return nil
}

func setOutputFile(cmd *cobra.Command) (func(), error) {
	outputDoc, _ := cmd.Flags().GetString(flags.FlagOutputDocument)
	if outputDoc == "" {
		return func() {}, nil
	}

	fp, err := os.OpenFile(outputDoc, os.O_RDWR|os.O_CREATE|os.O_TRUNC, 0o644)
	if err != nil {
		return func() {}, err
	}

	cmd.SetOut(fp)

	return func() { fp.Close() }, nil
}

// GetSignCommand returns the transaction sign command.
func GetSignCommand() *cobra.Command {
	cmd := &cobra.Command{
		Use:   "sign [file]",
		Short: "Sign a transaction generated offline",
		Long: `Sign a transaction created with the --generate-only flag.
It will read a transaction from [file], sign it, and print its JSON encoding.

If the --signature-only flag is set, it will output the signature parts only.

The --offline flag makes sure that the client will not reach out to full node.
As a result, the account and sequence number queries will not be performed and
it is required to set such parameters manually. Note, invalid values will cause
the transaction to fail.

The --multisig=<multisig_key> flag generates a signature on behalf of a multisig account
key. It implies --signature-only. Full multisig signed transactions may eventually
be generated via the 'multisign' command.
`,
		PreRun: preSignCmd,
		RunE:   makeSignCmd(),
		Args:   cobra.ExactArgs(1),
	}

	cmd.Flags().String(flagMultisig, "", "Address or key name of the multisig account on behalf of which the transaction shall be signed")
	cmd.Flags().Bool(flagOverwrite, false, "Overwrite existing signatures with a new one. If disabled, new signature will be appended")
	cmd.Flags().Bool(flagSigOnly, false, "Print only the signatures")
	cmd.Flags().String(flags.FlagOutputDocument, "", "The document will be written to the given file instead of STDOUT")
	cmd.Flags().String(flags.FlagChainID, "", "The network chain ID")
	cmd.Flags().Bool(flagAmino, false, "Generate Amino encoded JSON suitable for submiting to the txs REST endpoint")
	flags.AddTxFlagsToCmd(cmd)

	cmd.MarkFlagRequired(flags.FlagFrom)

	return cmd
}

func preSignCmd(cmd *cobra.Command, _ []string) {
	// Conditionally mark the account and sequence numbers required as no RPC
	// query will be done.
	if offline, _ := cmd.Flags().GetBool(flags.FlagOffline); offline {
		cmd.MarkFlagRequired(flags.FlagAccountNumber)
		cmd.MarkFlagRequired(flags.FlagSequence)
	}
}

func makeSignCmd() func(cmd *cobra.Command, args []string) error {
	return func(cmd *cobra.Command, args []string) (err error) {
		var clientCtx client.Context

		clientCtx, err = client.GetClientTxContext(cmd)
		if err != nil {
			return err
		}

		clientCtx, txF, newTx, err := readTxAndInitContexts(clientCtx, cmd, args[0])
		if err != nil {
			return err
		}

		return signTx(cmd, clientCtx, txF, newTx)
	}
}

func signTx(cmd *cobra.Command, clientCtx client.Context, txF tx.Factory, newTx sdk.Tx) error {
	f := cmd.Flags()
	txCfg := clientCtx.TxConfig
	txBuilder, err := txCfg.WrapTxBuilder(newTx)
	if err != nil {
		return err
	}

	printSignatureOnly, err := cmd.Flags().GetBool(flagSigOnly)
	if err != nil {
		return err
	}

	multisig, err := cmd.Flags().GetString(flagMultisig)
	if err != nil {
		return err
	}

	from, err := cmd.Flags().GetString(flags.FlagFrom)
	if err != nil {
		return err
	}

	_, fromName, _, err := client.GetFromFields(clientCtx, txF.Keybase(), from)
	if err != nil {
		return fmt.Errorf("error getting account from keybase: %w", err)
	}

	overwrite, err := f.GetBool(flagOverwrite)
	if err != nil {
		return err
	}

	if multisig != "" {
		// Bech32 decode error, maybe it's a name, we try to fetch from keyring
		multisigAddr, multisigName, _, err := client.GetFromFields(clientCtx, txF.Keybase(), multisig)
		if err != nil {
			return fmt.Errorf("error getting account from keybase: %w", err)
		}
		multisigkey, err := getMultisigRecord(clientCtx, multisigName)
		if err != nil {
			return err
		}
		multisigPubKey, err := multisigkey.GetPubKey()
		if err != nil {
			return err
		}
		multisigLegacyPub := multisigPubKey.(*kmultisig.LegacyAminoPubKey)

		fromRecord, err := clientCtx.Keyring.Key(fromName)
		if err != nil {
			return fmt.Errorf("error getting account from keybase: %w", err)
		}
		fromPubKey, err := fromRecord.GetPubKey()
		if err != nil {
			return err
		}

<<<<<<< HEAD
		overwrite, _ := f.GetBool(flagOverwrite)
		if multisig != "" {
			multisigAddr, err := sdk.AccAddressFromBech32(multisig)
			if err != nil {
				// Bech32 decode error, maybe it's a name, we try to fetch from keyring
				multisigAddr, _, _, err = client.GetFromFields(txFactory.Keybase(), multisig, clientCtx.GenerateOnly)
				if err != nil {
					return fmt.Errorf("error getting account from keybase: %w", err)
				}
			}
			err = authclient.SignTxWithSignerAddress(
				txF, clientCtx, multisigAddr, fromName, txBuilder, clientCtx.Offline, overwrite)
			if err != nil {
				return err
=======
		var found bool
		for _, pubkey := range multisigLegacyPub.GetPubKeys() {
			if pubkey.Equals(fromPubKey) {
				found = true
>>>>>>> 3a051e1f
			}
		}
		if !found {
			return fmt.Errorf("signing key is not a part of multisig key")
		}
		err = authclient.SignTxWithSignerAddress(
			txF, clientCtx, multisigAddr, fromName, txBuilder, clientCtx.Offline, overwrite)
		if err != nil {
			return err
		}
		printSignatureOnly = true
	} else {
		err = authclient.SignTx(txF, clientCtx, clientCtx.GetFromName(), txBuilder, clientCtx.Offline, overwrite)
	}
	if err != nil {
		return err
	}

	aminoJSON, err := f.GetBool(flagAmino)
	if err != nil {
		return err
	}

	bMode, err := f.GetString(flags.FlagBroadcastMode)
	if err != nil {
		return err
	}

	// set output
	closeFunc, err := setOutputFile(cmd)
	if err != nil {
		return err
	}

	defer closeFunc()
	clientCtx.WithOutput(cmd.OutOrStdout())

	var json []byte
	if aminoJSON {
		stdTx, err := tx.ConvertTxToStdTx(clientCtx.LegacyAmino, txBuilder.GetTx())
		if err != nil {
			return err
		}
<<<<<<< HEAD

		var json []byte
		if aminoJSON {
			stdTx, err := tx.ConvertTxToStdTx(clientCtx.LegacyAmino, txBuilder.GetTx())
			if err != nil {
				return err
			}
			req := BroadcastReq{
				Tx:   stdTx,
				Mode: "block|sync|async",
			}
			json, err = clientCtx.LegacyAmino.MarshalJSON(req)
			if err != nil {
				return err
			}
		} else {
			json, err = marshalSignatureJSON(txCfg, txBuilder, printSignatureOnly)
			if err != nil {
				return err
			}
=======
		req := BroadcastReq{
			Tx:   stdTx,
			Mode: bMode,
>>>>>>> 3a051e1f
		}
		json, err = clientCtx.LegacyAmino.MarshalJSON(req)
		if err != nil {
			return err
		}
<<<<<<< HEAD

		fp, err := os.OpenFile(outputDoc, os.O_RDWR|os.O_CREATE|os.O_TRUNC, 0o644)
=======
	} else {
		json, err = marshalSignatureJSON(txCfg, txBuilder, printSignatureOnly)
>>>>>>> 3a051e1f
		if err != nil {
			return err
		}
	}

	cmd.Printf("%s\n", json)

	return err
}

func marshalSignatureJSON(txConfig client.TxConfig, txBldr client.TxBuilder, signatureOnly bool) ([]byte, error) {
	parsedTx := txBldr.GetTx()
	if signatureOnly {
		sigs, err := parsedTx.GetSignaturesV2()
		if err != nil {
			return nil, err
		}
		return txConfig.MarshalSignatureJSON(sigs)
	}

	return txConfig.TxJSONEncoder()(parsedTx)
}<|MERGE_RESOLUTION|>--- conflicted
+++ resolved
@@ -9,13 +9,9 @@
 	"github.com/cosmos/cosmos-sdk/client"
 	"github.com/cosmos/cosmos-sdk/client/flags"
 	"github.com/cosmos/cosmos-sdk/client/tx"
-<<<<<<< HEAD
-	sdk "github.com/cosmos/cosmos-sdk/types"
-=======
 	kmultisig "github.com/cosmos/cosmos-sdk/crypto/keys/multisig"
 	sdk "github.com/cosmos/cosmos-sdk/types"
 
->>>>>>> 3a051e1f
 	authclient "github.com/cosmos/cosmos-sdk/x/auth/client"
 )
 
@@ -380,27 +376,10 @@
 			return err
 		}
 
-<<<<<<< HEAD
-		overwrite, _ := f.GetBool(flagOverwrite)
-		if multisig != "" {
-			multisigAddr, err := sdk.AccAddressFromBech32(multisig)
-			if err != nil {
-				// Bech32 decode error, maybe it's a name, we try to fetch from keyring
-				multisigAddr, _, _, err = client.GetFromFields(txFactory.Keybase(), multisig, clientCtx.GenerateOnly)
-				if err != nil {
-					return fmt.Errorf("error getting account from keybase: %w", err)
-				}
-			}
-			err = authclient.SignTxWithSignerAddress(
-				txF, clientCtx, multisigAddr, fromName, txBuilder, clientCtx.Offline, overwrite)
-			if err != nil {
-				return err
-=======
 		var found bool
 		for _, pubkey := range multisigLegacyPub.GetPubKeys() {
 			if pubkey.Equals(fromPubKey) {
 				found = true
->>>>>>> 3a051e1f
 			}
 		}
 		if !found {
@@ -444,44 +423,16 @@
 		if err != nil {
 			return err
 		}
-<<<<<<< HEAD
-
-		var json []byte
-		if aminoJSON {
-			stdTx, err := tx.ConvertTxToStdTx(clientCtx.LegacyAmino, txBuilder.GetTx())
-			if err != nil {
-				return err
-			}
-			req := BroadcastReq{
-				Tx:   stdTx,
-				Mode: "block|sync|async",
-			}
-			json, err = clientCtx.LegacyAmino.MarshalJSON(req)
-			if err != nil {
-				return err
-			}
-		} else {
-			json, err = marshalSignatureJSON(txCfg, txBuilder, printSignatureOnly)
-			if err != nil {
-				return err
-			}
-=======
 		req := BroadcastReq{
 			Tx:   stdTx,
 			Mode: bMode,
->>>>>>> 3a051e1f
 		}
 		json, err = clientCtx.LegacyAmino.MarshalJSON(req)
 		if err != nil {
 			return err
 		}
-<<<<<<< HEAD
-
-		fp, err := os.OpenFile(outputDoc, os.O_RDWR|os.O_CREATE|os.O_TRUNC, 0o644)
-=======
 	} else {
 		json, err = marshalSignatureJSON(txCfg, txBuilder, printSignatureOnly)
->>>>>>> 3a051e1f
 		if err != nil {
 			return err
 		}
