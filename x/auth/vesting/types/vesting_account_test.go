package types_test

import (
	"testing"
	"time"

	"github.com/stretchr/testify/require"
	"github.com/stretchr/testify/suite"
	tmproto "github.com/tendermint/tendermint/proto/tendermint/types"
	tmtime "github.com/tendermint/tendermint/types/time"

	"github.com/cosmos/cosmos-sdk/crypto/keys/secp256k1"
	"github.com/cosmos/cosmos-sdk/simapp"
	"github.com/cosmos/cosmos-sdk/testutil/testdata"
	sdk "github.com/cosmos/cosmos-sdk/types"
	authtypes "github.com/cosmos/cosmos-sdk/x/auth/types"
	"github.com/cosmos/cosmos-sdk/x/auth/vesting/types"
)

var (
	stakeDenom = "stake"
	feeDenom   = "fee"
)

type VestingAccountTestSuite struct {
	suite.Suite

	app *simapp.SimApp
	ctx sdk.Context
}

func (s *VestingAccountTestSuite) SetupTest() {
	checkTx := false
	s.app = simapp.Setup(s.T(), checkTx)

	s.ctx = s.app.BaseApp.NewContext(checkTx, tmproto.Header{Height: 1})
}

func TestGetVestedCoinsContVestingAcc(t *testing.T) {
	now := tmtime.Now()
	endTime := now.Add(24 * time.Hour)

	bacc, origCoins := initBaseAccount()
	cva := types.NewContinuousVestingAccount(bacc, origCoins, now.Unix(), endTime.Unix())

	// require no coins vested in the very beginning of the vesting schedule
	vestedCoins := cva.GetVestedCoins(now)
	require.Nil(t, vestedCoins)

	// require all coins vested at the end of the vesting schedule
	vestedCoins = cva.GetVestedCoins(endTime)
	require.Equal(t, origCoins, vestedCoins)

	// require 50% of coins vested
	vestedCoins = cva.GetVestedCoins(now.Add(12 * time.Hour))
	require.Equal(t, sdk.Coins{sdk.NewInt64Coin(feeDenom, 500), sdk.NewInt64Coin(stakeDenom, 50)}, vestedCoins)

	// require 100% of coins vested
	vestedCoins = cva.GetVestedCoins(now.Add(48 * time.Hour))
	require.Equal(t, origCoins, vestedCoins)
}

func TestGetVestingCoinsContVestingAcc(t *testing.T) {
	now := tmtime.Now()
	endTime := now.Add(24 * time.Hour)

	bacc, origCoins := initBaseAccount()
	cva := types.NewContinuousVestingAccount(bacc, origCoins, now.Unix(), endTime.Unix())

	// require all coins vesting in the beginning of the vesting schedule
	vestingCoins := cva.GetVestingCoins(now)
	require.Equal(t, origCoins, vestingCoins)

	// require no coins vesting at the end of the vesting schedule
	vestingCoins = cva.GetVestingCoins(endTime)
	require.Nil(t, vestingCoins)

	// require 50% of coins vesting
	vestingCoins = cva.GetVestingCoins(now.Add(12 * time.Hour))
	require.Equal(t, sdk.Coins{sdk.NewInt64Coin(feeDenom, 500), sdk.NewInt64Coin(stakeDenom, 50)}, vestingCoins)
}

func TestSpendableCoinsContVestingAcc(t *testing.T) {
	now := tmtime.Now()
	endTime := now.Add(24 * time.Hour)

	bacc, origCoins := initBaseAccount()
	cva := types.NewContinuousVestingAccount(bacc, origCoins, now.Unix(), endTime.Unix())

	// require that all original coins are locked at the end of the vesting
	// schedule
	lockedCoins := cva.LockedCoins(now)
	require.Equal(t, origCoins, lockedCoins)

	// require that there exist no locked coins in the beginning of the
	lockedCoins = cva.LockedCoins(endTime)
	require.Equal(t, sdk.NewCoins(), lockedCoins)

	// require that all vested coins (50%) are spendable
	lockedCoins = cva.LockedCoins(now.Add(12 * time.Hour))
	require.Equal(t, sdk.Coins{sdk.NewInt64Coin(feeDenom, 500), sdk.NewInt64Coin(stakeDenom, 50)}, lockedCoins)
}

func TestTrackDelegationContVestingAcc(t *testing.T) {
	now := tmtime.Now()
	endTime := now.Add(24 * time.Hour)

	bacc, origCoins := initBaseAccount()

	// require the ability to delegate all vesting coins
	cva := types.NewContinuousVestingAccount(bacc, origCoins, now.Unix(), endTime.Unix())
	cva.TrackDelegation(now, origCoins, origCoins)
	require.Equal(t, origCoins, cva.DelegatedVesting)
	require.Nil(t, cva.DelegatedFree)

	// require the ability to delegate all vested coins
	cva = types.NewContinuousVestingAccount(bacc, origCoins, now.Unix(), endTime.Unix())
	cva.TrackDelegation(endTime, origCoins, origCoins)
	require.Nil(t, cva.DelegatedVesting)
	require.Equal(t, origCoins, cva.DelegatedFree)

	// require the ability to delegate all vesting coins (50%) and all vested coins (50%)
	cva = types.NewContinuousVestingAccount(bacc, origCoins, now.Unix(), endTime.Unix())
	cva.TrackDelegation(now.Add(12*time.Hour), origCoins, sdk.Coins{sdk.NewInt64Coin(stakeDenom, 50)})
	require.Equal(t, sdk.Coins{sdk.NewInt64Coin(stakeDenom, 50)}, cva.DelegatedVesting)
	require.Nil(t, cva.DelegatedFree)

	cva.TrackDelegation(now.Add(12*time.Hour), origCoins, sdk.Coins{sdk.NewInt64Coin(stakeDenom, 50)})
	require.Equal(t, sdk.Coins{sdk.NewInt64Coin(stakeDenom, 50)}, cva.DelegatedVesting)
	require.Equal(t, sdk.Coins{sdk.NewInt64Coin(stakeDenom, 50)}, cva.DelegatedFree)

	// require no modifications when delegation amount is zero or not enough funds
	cva = types.NewContinuousVestingAccount(bacc, origCoins, now.Unix(), endTime.Unix())
	require.Panics(t, func() {
		cva.TrackDelegation(endTime, origCoins, sdk.Coins{sdk.NewInt64Coin(stakeDenom, 1000000)})
	})
	require.Nil(t, cva.DelegatedVesting)
	require.Nil(t, cva.DelegatedFree)
}

func TestTrackUndelegationContVestingAcc(t *testing.T) {
	now := tmtime.Now()
	endTime := now.Add(24 * time.Hour)

	bacc, origCoins := initBaseAccount()

	// require the ability to undelegate all vesting coins
	cva := types.NewContinuousVestingAccount(bacc, origCoins, now.Unix(), endTime.Unix())
	cva.TrackDelegation(now, origCoins, origCoins)
	cva.TrackUndelegation(origCoins)
	require.Nil(t, cva.DelegatedFree)
	require.Nil(t, cva.DelegatedVesting)

	// require the ability to undelegate all vested coins
	cva = types.NewContinuousVestingAccount(bacc, origCoins, now.Unix(), endTime.Unix())

	cva.TrackDelegation(endTime, origCoins, origCoins)
	cva.TrackUndelegation(origCoins)
	require.Nil(t, cva.DelegatedFree)
	require.Nil(t, cva.DelegatedVesting)

	// require no modifications when the undelegation amount is zero
	cva = types.NewContinuousVestingAccount(bacc, origCoins, now.Unix(), endTime.Unix())

	require.Panics(t, func() {
		cva.TrackUndelegation(sdk.Coins{sdk.NewInt64Coin(stakeDenom, 0)})
	})
	require.Nil(t, cva.DelegatedFree)
	require.Nil(t, cva.DelegatedVesting)

	// vest 50% and delegate to two validators
	cva = types.NewContinuousVestingAccount(bacc, origCoins, now.Unix(), endTime.Unix())
	cva.TrackDelegation(now.Add(12*time.Hour), origCoins, sdk.Coins{sdk.NewInt64Coin(stakeDenom, 50)})
	cva.TrackDelegation(now.Add(12*time.Hour), origCoins, sdk.Coins{sdk.NewInt64Coin(stakeDenom, 50)})

	// undelegate from one validator that got slashed 50%
	cva.TrackUndelegation(sdk.Coins{sdk.NewInt64Coin(stakeDenom, 25)})
	require.Equal(t, sdk.Coins{sdk.NewInt64Coin(stakeDenom, 25)}, cva.DelegatedFree)
	require.Equal(t, sdk.Coins{sdk.NewInt64Coin(stakeDenom, 50)}, cva.DelegatedVesting)

	// undelegate from the other validator that did not get slashed
	cva.TrackUndelegation(sdk.Coins{sdk.NewInt64Coin(stakeDenom, 50)})
	require.Nil(t, cva.DelegatedFree)
	require.Equal(t, sdk.Coins{sdk.NewInt64Coin(stakeDenom, 25)}, cva.DelegatedVesting)
}

func TestGetVestedCoinsDelVestingAcc(t *testing.T) {
	now := tmtime.Now()
	endTime := now.Add(24 * time.Hour)

	bacc, origCoins := initBaseAccount()

	// require no coins are vested until schedule maturation
	dva := types.NewDelayedVestingAccount(bacc, origCoins, endTime.Unix())
	vestedCoins := dva.GetVestedCoins(now)
	require.Nil(t, vestedCoins)

	// require all coins be vested at schedule maturation
	vestedCoins = dva.GetVestedCoins(endTime)
	require.Equal(t, origCoins, vestedCoins)
}

func TestGetVestingCoinsDelVestingAcc(t *testing.T) {
	now := tmtime.Now()
	endTime := now.Add(24 * time.Hour)

	bacc, origCoins := initBaseAccount()

	// require all coins vesting at the beginning of the schedule
	dva := types.NewDelayedVestingAccount(bacc, origCoins, endTime.Unix())
	vestingCoins := dva.GetVestingCoins(now)
	require.Equal(t, origCoins, vestingCoins)

	// require no coins vesting at schedule maturation
	vestingCoins = dva.GetVestingCoins(endTime)
	require.Nil(t, vestingCoins)
}

func TestSpendableCoinsDelVestingAcc(t *testing.T) {
	now := tmtime.Now()
	endTime := now.Add(24 * time.Hour)

	bacc, origCoins := initBaseAccount()

	// require that all coins are locked in the beginning of the vesting
	// schedule
	dva := types.NewDelayedVestingAccount(bacc, origCoins, endTime.Unix())
	lockedCoins := dva.LockedCoins(now)
	require.True(t, lockedCoins.IsEqual(origCoins))

	// require that all coins are spendable after the maturation of the vesting
	// schedule
	lockedCoins = dva.LockedCoins(endTime)
	require.Equal(t, sdk.NewCoins(), lockedCoins)

	// require that all coins are still vesting after some time
	lockedCoins = dva.LockedCoins(now.Add(12 * time.Hour))
	require.True(t, lockedCoins.IsEqual(origCoins))

	// delegate some locked coins
	// require that locked is reduced
	delegatedAmount := sdk.NewCoins(sdk.NewInt64Coin(stakeDenom, 50))
	dva.TrackDelegation(now.Add(12*time.Hour), origCoins, delegatedAmount)
	lockedCoins = dva.LockedCoins(now.Add(12 * time.Hour))
	require.True(t, lockedCoins.IsEqual(origCoins.Sub(delegatedAmount...)))
}

func TestTrackDelegationDelVestingAcc(t *testing.T) {
	now := tmtime.Now()
	endTime := now.Add(24 * time.Hour)

	bacc, origCoins := initBaseAccount()

	// require the ability to delegate all vesting coins
	dva := types.NewDelayedVestingAccount(bacc, origCoins, endTime.Unix())
	dva.TrackDelegation(now, origCoins, origCoins)
	require.Equal(t, origCoins, dva.DelegatedVesting)
	require.Nil(t, dva.DelegatedFree)

	// require the ability to delegate all vested coins
	dva = types.NewDelayedVestingAccount(bacc, origCoins, endTime.Unix())
	dva.TrackDelegation(endTime, origCoins, origCoins)
	require.Nil(t, dva.DelegatedVesting)
	require.Equal(t, origCoins, dva.DelegatedFree)

	// require the ability to delegate all coins half way through the vesting
	// schedule
	dva = types.NewDelayedVestingAccount(bacc, origCoins, endTime.Unix())
	dva.TrackDelegation(now.Add(12*time.Hour), origCoins, origCoins)
	require.Equal(t, origCoins, dva.DelegatedVesting)
	require.Nil(t, dva.DelegatedFree)

	// require no modifications when delegation amount is zero or not enough funds
	dva = types.NewDelayedVestingAccount(bacc, origCoins, endTime.Unix())

	require.Panics(t, func() {
		dva.TrackDelegation(endTime, origCoins, sdk.Coins{sdk.NewInt64Coin(stakeDenom, 1000000)})
	})
	require.Nil(t, dva.DelegatedVesting)
	require.Nil(t, dva.DelegatedFree)
}

func TestTrackUndelegationDelVestingAcc(t *testing.T) {
	now := tmtime.Now()
	endTime := now.Add(24 * time.Hour)

	bacc, origCoins := initBaseAccount()

	// require the ability to undelegate all vesting coins
	dva := types.NewDelayedVestingAccount(bacc, origCoins, endTime.Unix())
	dva.TrackDelegation(now, origCoins, origCoins)
	dva.TrackUndelegation(origCoins)
	require.Nil(t, dva.DelegatedFree)
	require.Nil(t, dva.DelegatedVesting)

	// require the ability to undelegate all vested coins
	dva = types.NewDelayedVestingAccount(bacc, origCoins, endTime.Unix())
	dva.TrackDelegation(endTime, origCoins, origCoins)
	dva.TrackUndelegation(origCoins)
	require.Nil(t, dva.DelegatedFree)
	require.Nil(t, dva.DelegatedVesting)

	// require no modifications when the undelegation amount is zero
	dva = types.NewDelayedVestingAccount(bacc, origCoins, endTime.Unix())

	require.Panics(t, func() {
		dva.TrackUndelegation(sdk.Coins{sdk.NewInt64Coin(stakeDenom, 0)})
	})
	require.Nil(t, dva.DelegatedFree)
	require.Nil(t, dva.DelegatedVesting)

	// vest 50% and delegate to two validators
	dva = types.NewDelayedVestingAccount(bacc, origCoins, endTime.Unix())
	dva.TrackDelegation(now.Add(12*time.Hour), origCoins, sdk.Coins{sdk.NewInt64Coin(stakeDenom, 50)})
	dva.TrackDelegation(now.Add(12*time.Hour), origCoins, sdk.Coins{sdk.NewInt64Coin(stakeDenom, 50)})

	// undelegate from one validator that got slashed 50%
	dva.TrackUndelegation(sdk.Coins{sdk.NewInt64Coin(stakeDenom, 25)})

	require.Nil(t, dva.DelegatedFree)
	require.Equal(t, sdk.Coins{sdk.NewInt64Coin(stakeDenom, 75)}, dva.DelegatedVesting)

	// undelegate from the other validator that did not get slashed
	dva.TrackUndelegation(sdk.Coins{sdk.NewInt64Coin(stakeDenom, 50)})
	require.Nil(t, dva.DelegatedFree)
	require.Equal(t, sdk.Coins{sdk.NewInt64Coin(stakeDenom, 25)}, dva.DelegatedVesting)
}

func TestGetVestedCoinsPeriodicVestingAcc(t *testing.T) {
	now := tmtime.Now()
	endTime := now.Add(24 * time.Hour)
	periods := types.Periods{
		types.Period{Length: int64(12 * 60 * 60), Amount: sdk.Coins{sdk.NewInt64Coin(feeDenom, 500), sdk.NewInt64Coin(stakeDenom, 50)}},
		types.Period{Length: int64(6 * 60 * 60), Amount: sdk.Coins{sdk.NewInt64Coin(feeDenom, 250), sdk.NewInt64Coin(stakeDenom, 25)}},
		types.Period{Length: int64(6 * 60 * 60), Amount: sdk.Coins{sdk.NewInt64Coin(feeDenom, 250), sdk.NewInt64Coin(stakeDenom, 25)}},
	}

	bacc, origCoins := initBaseAccount()
	pva := types.NewPeriodicVestingAccount(bacc, origCoins, now.Unix(), periods)

	// require no coins vested at the beginning of the vesting schedule
	vestedCoins := pva.GetVestedCoins(now)
	require.Nil(t, vestedCoins)

	// require all coins vested at the end of the vesting schedule
	vestedCoins = pva.GetVestedCoins(endTime)
	require.Equal(t, origCoins, vestedCoins)

	// require 50% of first period coins vested during first vesting period
	vestedCoins = pva.GetVestedCoins(now.Add(6 * time.Hour))
	require.Equal(t, vestedCoins, sdk.Coins{sdk.NewInt64Coin(feeDenom, 250), sdk.NewInt64Coin(stakeDenom, 25)})

	// require 50% of coins vested after period 1
	vestedCoins = pva.GetVestedCoins(now.Add(12 * time.Hour))
	require.Equal(t, sdk.Coins{sdk.NewInt64Coin(feeDenom, 500), sdk.NewInt64Coin(stakeDenom, 50)}, vestedCoins)

	// require 50% of period 2 coins vested until 15 hours
	vestedCoins = pva.GetVestedCoins(now.Add(15 * time.Hour))
	require.Equal(t, sdk.Coins{sdk.NewInt64Coin(feeDenom, 625), sdk.NewInt64Coin(stakeDenom, 62)}, vestedCoins)

	// require 75% of coins vested after period 2
	vestedCoins = pva.GetVestedCoins(now.Add(18 * time.Hour))
	require.Equal(t,
		sdk.Coins{
			sdk.NewInt64Coin(feeDenom, 750), sdk.NewInt64Coin(stakeDenom, 75),
		}, vestedCoins)

	// require 100% of coins vested
	vestedCoins = pva.GetVestedCoins(now.Add(48 * time.Hour))
	require.Equal(t, origCoins, vestedCoins)
}

func TestGetVestingCoinsPeriodicVestingAcc(t *testing.T) {
	now := tmtime.Now()
	endTime := now.Add(24 * time.Hour)
	periods := types.Periods{
		types.Period{Length: int64(12 * 60 * 60), Amount: sdk.Coins{sdk.NewInt64Coin(feeDenom, 500), sdk.NewInt64Coin(stakeDenom, 50)}},
		types.Period{Length: int64(6 * 60 * 60), Amount: sdk.Coins{sdk.NewInt64Coin(feeDenom, 250), sdk.NewInt64Coin(stakeDenom, 25)}},
		types.Period{Length: int64(6 * 60 * 60), Amount: sdk.Coins{sdk.NewInt64Coin(feeDenom, 250), sdk.NewInt64Coin(stakeDenom, 25)}},
	}

	bacc, origCoins := initBaseAccount()
	pva := types.NewPeriodicVestingAccount(bacc, origCoins, now.Unix(), periods)

	// require all coins vesting at the beginning of the vesting schedule
	vestingCoins := pva.GetVestingCoins(now)
	require.Equal(t, origCoins, vestingCoins)

	// require no coins vesting at the end of the vesting schedule
	vestingCoins = pva.GetVestingCoins(endTime)
	require.Nil(t, vestingCoins)

	// require 50% of coins vesting
	vestingCoins = pva.GetVestingCoins(now.Add(12 * time.Hour))
	require.Equal(t, sdk.Coins{sdk.NewInt64Coin(feeDenom, 500), sdk.NewInt64Coin(stakeDenom, 50)}, vestingCoins)

	// require 37.5% of coins vesting after period 1, but before period 2 completes.
	vestingCoins = pva.GetVestingCoins(now.Add(15 * time.Hour))
	require.Equal(t, sdk.Coins{sdk.NewInt64Coin(feeDenom, 375), sdk.NewInt64Coin(stakeDenom, 38)}, vestingCoins)

	// require 25% of coins vesting after period 2
	vestingCoins = pva.GetVestingCoins(now.Add(18 * time.Hour))
	require.Equal(t, sdk.Coins{sdk.NewInt64Coin(feeDenom, 250), sdk.NewInt64Coin(stakeDenom, 25)}, vestingCoins)

	// require 0% of coins vesting after vesting complete
	vestingCoins = pva.GetVestingCoins(now.Add(48 * time.Hour))
	require.Nil(t, vestingCoins)
}

func TestSpendableCoinsPeriodicVestingAcc(t *testing.T) {
	now := tmtime.Now()
	endTime := now.Add(24 * time.Hour)
	periods := types.Periods{
		types.Period{Length: int64(12 * 60 * 60), Amount: sdk.Coins{sdk.NewInt64Coin(feeDenom, 500), sdk.NewInt64Coin(stakeDenom, 50)}},
		types.Period{Length: int64(6 * 60 * 60), Amount: sdk.Coins{sdk.NewInt64Coin(feeDenom, 250), sdk.NewInt64Coin(stakeDenom, 25)}},
		types.Period{Length: int64(6 * 60 * 60), Amount: sdk.Coins{sdk.NewInt64Coin(feeDenom, 250), sdk.NewInt64Coin(stakeDenom, 25)}},
	}

	bacc, origCoins := initBaseAccount()
	pva := types.NewPeriodicVestingAccount(bacc, origCoins, now.Unix(), periods)

	// require that there exist no spendable coins at the beginning of the
	// vesting schedule
	lockedCoins := pva.LockedCoins(now)
	require.Equal(t, origCoins, lockedCoins)

	// require that all original coins are spendable at the end of the vesting
	// schedule
	lockedCoins = pva.LockedCoins(endTime)
	require.Equal(t, sdk.NewCoins(), lockedCoins)

	// require that all still vesting coins (50%) are locked
	lockedCoins = pva.LockedCoins(now.Add(12 * time.Hour))
	require.Equal(t, sdk.Coins{sdk.NewInt64Coin(feeDenom, 500), sdk.NewInt64Coin(stakeDenom, 50)}, lockedCoins)
}

func TestTrackDelegationPeriodicVestingAcc(t *testing.T) {
	now := tmtime.Now()
	endTime := now.Add(24 * time.Hour)
	periods := types.Periods{
		types.Period{Length: int64(12 * 60 * 60), Amount: sdk.Coins{sdk.NewInt64Coin(feeDenom, 500), sdk.NewInt64Coin(stakeDenom, 50)}},
		types.Period{Length: int64(6 * 60 * 60), Amount: sdk.Coins{sdk.NewInt64Coin(feeDenom, 250), sdk.NewInt64Coin(stakeDenom, 25)}},
		types.Period{Length: int64(6 * 60 * 60), Amount: sdk.Coins{sdk.NewInt64Coin(feeDenom, 250), sdk.NewInt64Coin(stakeDenom, 25)}},
	}

	bacc, origCoins := initBaseAccount()

	// require the ability to delegate all vesting coins
	pva := types.NewPeriodicVestingAccount(bacc, origCoins, now.Unix(), periods)
	pva.TrackDelegation(now, origCoins, origCoins)
	require.Equal(t, origCoins, pva.DelegatedVesting)
	require.Nil(t, pva.DelegatedFree)

	// require the ability to delegate all vested coins
	pva = types.NewPeriodicVestingAccount(bacc, origCoins, now.Unix(), periods)
	pva.TrackDelegation(endTime, origCoins, origCoins)
	require.Nil(t, pva.DelegatedVesting)
	require.Equal(t, origCoins, pva.DelegatedFree)

	// delegate half of vesting coins
	pva = types.NewPeriodicVestingAccount(bacc, origCoins, now.Unix(), periods)
	pva.TrackDelegation(now, origCoins, periods[0].Amount)
	// require that all delegated coins are delegated vesting
	require.Equal(t, pva.DelegatedVesting, periods[0].Amount)
	require.Nil(t, pva.DelegatedFree)

	// delegate 75% of coins, split between vested and vesting
	pva = types.NewPeriodicVestingAccount(bacc, origCoins, now.Unix(), periods)
	pva.TrackDelegation(now.Add(12*time.Hour), origCoins, periods[0].Amount.Add(periods[1].Amount...))
	// require that the maximum possible amount of vesting coins are chosen for delegation.
	require.Equal(t, pva.DelegatedFree, periods[1].Amount)
	require.Equal(t, pva.DelegatedVesting, periods[0].Amount)

	// require the ability to delegate all vesting coins (50%) and all vested coins (50%)
	pva = types.NewPeriodicVestingAccount(bacc, origCoins, now.Unix(), periods)
	pva.TrackDelegation(now.Add(12*time.Hour), origCoins, sdk.Coins{sdk.NewInt64Coin(stakeDenom, 50)})
	require.Equal(t, sdk.Coins{sdk.NewInt64Coin(stakeDenom, 50)}, pva.DelegatedVesting)
	require.Nil(t, pva.DelegatedFree)

	pva.TrackDelegation(now.Add(12*time.Hour), origCoins, sdk.Coins{sdk.NewInt64Coin(stakeDenom, 50)})
	require.Equal(t, sdk.Coins{sdk.NewInt64Coin(stakeDenom, 50)}, pva.DelegatedVesting)
	require.Equal(t, sdk.Coins{sdk.NewInt64Coin(stakeDenom, 50)}, pva.DelegatedFree)

	// require no modifications when delegation amount is zero or not enough funds
	pva = types.NewPeriodicVestingAccount(bacc, origCoins, now.Unix(), periods)
	require.Panics(t, func() {
		pva.TrackDelegation(endTime, origCoins, sdk.Coins{sdk.NewInt64Coin(stakeDenom, 1000000)})
	})
	require.Nil(t, pva.DelegatedVesting)
	require.Nil(t, pva.DelegatedFree)
}

func TestTrackUndelegationPeriodicVestingAcc(t *testing.T) {
	now := tmtime.Now()
	endTime := now.Add(24 * time.Hour)
	periods := types.Periods{
		types.Period{Length: int64(12 * 60 * 60), Amount: sdk.Coins{sdk.NewInt64Coin(feeDenom, 500), sdk.NewInt64Coin(stakeDenom, 50)}},
		types.Period{Length: int64(6 * 60 * 60), Amount: sdk.Coins{sdk.NewInt64Coin(feeDenom, 250), sdk.NewInt64Coin(stakeDenom, 25)}},
		types.Period{Length: int64(6 * 60 * 60), Amount: sdk.Coins{sdk.NewInt64Coin(feeDenom, 250), sdk.NewInt64Coin(stakeDenom, 25)}},
	}

	bacc, origCoins := initBaseAccount()

	// require the ability to undelegate all vesting coins at the beginning of vesting
	pva := types.NewPeriodicVestingAccount(bacc, origCoins, now.Unix(), periods)
	pva.TrackDelegation(now, origCoins, origCoins)
	pva.TrackUndelegation(origCoins)
	require.Nil(t, pva.DelegatedFree)
	require.Nil(t, pva.DelegatedVesting)

	// require the ability to undelegate all vested coins at the end of vesting
	pva = types.NewPeriodicVestingAccount(bacc, origCoins, now.Unix(), periods)

	pva.TrackDelegation(endTime, origCoins, origCoins)
	pva.TrackUndelegation(origCoins)
	require.Nil(t, pva.DelegatedFree)
	require.Nil(t, pva.DelegatedVesting)

	// require the ability to undelegate half of coins
	pva = types.NewPeriodicVestingAccount(bacc, origCoins, now.Unix(), periods)
	pva.TrackDelegation(endTime, origCoins, periods[0].Amount)
	pva.TrackUndelegation(periods[0].Amount)
	require.Nil(t, pva.DelegatedFree)
	require.Nil(t, pva.DelegatedVesting)

	// require no modifications when the undelegation amount is zero
	pva = types.NewPeriodicVestingAccount(bacc, origCoins, now.Unix(), periods)

	require.Panics(t, func() {
		pva.TrackUndelegation(sdk.Coins{sdk.NewInt64Coin(stakeDenom, 0)})
	})
	require.Nil(t, pva.DelegatedFree)
	require.Nil(t, pva.DelegatedVesting)

	// vest 50% and delegate to two validators
	pva = types.NewPeriodicVestingAccount(bacc, origCoins, now.Unix(), periods)
	pva.TrackDelegation(now.Add(12*time.Hour), origCoins, sdk.Coins{sdk.NewInt64Coin(stakeDenom, 50)})
	pva.TrackDelegation(now.Add(12*time.Hour), origCoins, sdk.Coins{sdk.NewInt64Coin(stakeDenom, 50)})

	// undelegate from one validator that got slashed 50%
	pva.TrackUndelegation(sdk.Coins{sdk.NewInt64Coin(stakeDenom, 25)})
	require.Equal(t, sdk.Coins{sdk.NewInt64Coin(stakeDenom, 25)}, pva.DelegatedFree)
	require.Equal(t, sdk.Coins{sdk.NewInt64Coin(stakeDenom, 50)}, pva.DelegatedVesting)

	// undelegate from the other validator that did not get slashed
	pva.TrackUndelegation(sdk.Coins{sdk.NewInt64Coin(stakeDenom, 50)})
	require.Nil(t, pva.DelegatedFree)
	require.Equal(t, sdk.Coins{sdk.NewInt64Coin(stakeDenom, 25)}, pva.DelegatedVesting)
}

func TestGetVestedCoinsPermLockedVestingAcc(t *testing.T) {
	now := tmtime.Now()
	endTime := now.Add(1000 * 24 * time.Hour)

	bacc, origCoins := initBaseAccount()

	// require no coins are vested
	plva := types.NewPermanentLockedAccount(bacc, origCoins)
	vestedCoins := plva.GetVestedCoins(now)
	require.Nil(t, vestedCoins)

	// require no coins be vested at end time
	vestedCoins = plva.GetVestedCoins(endTime)
	require.Nil(t, vestedCoins)
}

func TestGetVestingCoinsPermLockedVestingAcc(t *testing.T) {
	now := tmtime.Now()
	endTime := now.Add(1000 * 24 * time.Hour)

	bacc, origCoins := initBaseAccount()

	// require all coins vesting at the beginning of the schedule
	plva := types.NewPermanentLockedAccount(bacc, origCoins)
	vestingCoins := plva.GetVestingCoins(now)
	require.Equal(t, origCoins, vestingCoins)

	// require all coins vesting at the end time
	vestingCoins = plva.GetVestingCoins(endTime)
	require.Equal(t, origCoins, vestingCoins)
}

func TestSpendableCoinsPermLockedVestingAcc(t *testing.T) {
	now := tmtime.Now()
	endTime := now.Add(1000 * 24 * time.Hour)

	bacc, origCoins := initBaseAccount()

	// require that all coins are locked in the beginning of the vesting
	// schedule
	plva := types.NewPermanentLockedAccount(bacc, origCoins)
	lockedCoins := plva.LockedCoins(now)
	require.True(t, lockedCoins.IsEqual(origCoins))

	// require that all coins are still locked at end time
	lockedCoins = plva.LockedCoins(endTime)
	require.True(t, lockedCoins.IsEqual(origCoins))

	// delegate some locked coins
	// require that locked is reduced
	delegatedAmount := sdk.NewCoins(sdk.NewInt64Coin(stakeDenom, 50))
	plva.TrackDelegation(now.Add(12*time.Hour), origCoins, delegatedAmount)
	lockedCoins = plva.LockedCoins(now.Add(12 * time.Hour))
	require.True(t, lockedCoins.IsEqual(origCoins.Sub(delegatedAmount...)))
}

func TestTrackDelegationPermLockedVestingAcc(t *testing.T) {
	now := tmtime.Now()
	endTime := now.Add(1000 * 24 * time.Hour)

	bacc, origCoins := initBaseAccount()

	// require the ability to delegate all vesting coins
	plva := types.NewPermanentLockedAccount(bacc, origCoins)
	plva.TrackDelegation(now, origCoins, origCoins)
	require.Equal(t, origCoins, plva.DelegatedVesting)
	require.Nil(t, plva.DelegatedFree)

	// require the ability to delegate all vested coins at endTime
	plva = types.NewPermanentLockedAccount(bacc, origCoins)
	plva.TrackDelegation(endTime, origCoins, origCoins)
	require.Equal(t, origCoins, plva.DelegatedVesting)
	require.Nil(t, plva.DelegatedFree)

	// require no modifications when delegation amount is zero or not enough funds
	plva = types.NewPermanentLockedAccount(bacc, origCoins)

	require.Panics(t, func() {
		plva.TrackDelegation(endTime, origCoins, sdk.Coins{sdk.NewInt64Coin(stakeDenom, 1000000)})
	})
	require.Nil(t, plva.DelegatedVesting)
	require.Nil(t, plva.DelegatedFree)
}

func TestTrackUndelegationPermLockedVestingAcc(t *testing.T) {
	now := tmtime.Now()
	endTime := now.Add(1000 * 24 * time.Hour)

	bacc, origCoins := initBaseAccount()

	// require the ability to undelegate all vesting coins
	plva := types.NewPermanentLockedAccount(bacc, origCoins)
	plva.TrackDelegation(now, origCoins, origCoins)
	plva.TrackUndelegation(origCoins)
	require.Nil(t, plva.DelegatedFree)
	require.Nil(t, plva.DelegatedVesting)

	// require the ability to undelegate all vesting coins at endTime
	plva = types.NewPermanentLockedAccount(bacc, origCoins)
	plva.TrackDelegation(endTime, origCoins, origCoins)
	plva.TrackUndelegation(origCoins)
	require.Nil(t, plva.DelegatedFree)
	require.Nil(t, plva.DelegatedVesting)

	// require no modifications when the undelegation amount is zero
	plva = types.NewPermanentLockedAccount(bacc, origCoins)
	require.Panics(t, func() {
		plva.TrackUndelegation(sdk.Coins{sdk.NewInt64Coin(stakeDenom, 0)})
	})
	require.Nil(t, plva.DelegatedFree)
	require.Nil(t, plva.DelegatedVesting)

	// delegate to two validators
	plva = types.NewPermanentLockedAccount(bacc, origCoins)
	plva.TrackDelegation(now, origCoins, sdk.Coins{sdk.NewInt64Coin(stakeDenom, 50)})
	plva.TrackDelegation(now, origCoins, sdk.Coins{sdk.NewInt64Coin(stakeDenom, 50)})

	// undelegate from one validator that got slashed 50%
	plva.TrackUndelegation(sdk.Coins{sdk.NewInt64Coin(stakeDenom, 25)})

	require.Nil(t, plva.DelegatedFree)
	require.Equal(t, sdk.Coins{sdk.NewInt64Coin(stakeDenom, 75)}, plva.DelegatedVesting)

	// undelegate from the other validator that did not get slashed
	plva.TrackUndelegation(sdk.Coins{sdk.NewInt64Coin(stakeDenom, 50)})
	require.Nil(t, plva.DelegatedFree)
	require.Equal(t, sdk.Coins{sdk.NewInt64Coin(stakeDenom, 25)}, plva.DelegatedVesting)
}

func TestGenesisAccountValidate(t *testing.T) {
	pubkey := secp256k1.GenPrivKey().PubKey()
	addr := sdk.AccAddress(pubkey.Address())
	baseAcc := authtypes.NewBaseAccount(addr, pubkey, 0, 0)
	initialVesting := sdk.NewCoins(sdk.NewInt64Coin(sdk.DefaultBondDenom, 50))
	baseVestingWithCoins := types.NewBaseVestingAccount(baseAcc, initialVesting, 100)
	tests := []struct {
		name   string
		acc    authtypes.GenesisAccount
		expErr bool
	}{
		{
			"valid base account",
			baseAcc,
			false,
		},
		{
			"invalid base valid account",
			authtypes.NewBaseAccount(addr, secp256k1.GenPrivKey().PubKey(), 0, 0),
			true,
		},
		{
			"valid base vesting account",
			baseVestingWithCoins,
			false,
		},
		{
			"valid continuous vesting account",
			types.NewContinuousVestingAccount(baseAcc, initialVesting, 100, 200),
			false,
		},
		{
			"invalid vesting times",
			types.NewContinuousVestingAccount(baseAcc, initialVesting, 1654668078, 1554668078),
			true,
		},
		{
			"valid periodic vesting account",
			types.NewPeriodicVestingAccount(baseAcc, initialVesting, 0, types.Periods{types.Period{Length: int64(100), Amount: sdk.Coins{sdk.NewInt64Coin(sdk.DefaultBondDenom, 50)}}}),
			false,
		},
		{
			"invalid vesting period lengths",
			types.NewPeriodicVestingAccountRaw(
				baseVestingWithCoins,
				0, types.Periods{types.Period{Length: int64(50), Amount: sdk.Coins{sdk.NewInt64Coin(sdk.DefaultBondDenom, 50)}}}),
			true,
		},
		{
			"invalid vesting period amounts",
			types.NewPeriodicVestingAccountRaw(
				baseVestingWithCoins,
				0, types.Periods{types.Period{Length: int64(100), Amount: sdk.Coins{sdk.NewInt64Coin(sdk.DefaultBondDenom, 25)}}}),
			true,
		},
		{
			"valid permanent locked vesting account",
			types.NewPermanentLockedAccount(baseAcc, initialVesting),
			false,
		},
		{
			"invalid positive end time for permanently locked vest account",
			&types.PermanentLockedAccount{BaseVestingAccount: baseVestingWithCoins},
			true,
		},
	}

	for _, tt := range tests {
		tt := tt

		t.Run(tt.name, func(t *testing.T) {
			require.Equal(t, tt.expErr, tt.acc.Validate() != nil)
		})
	}
}

func (s *VestingAccountTestSuite) TestContinuousVestingAccountMarshal() {
	app := s.app
	require := s.Require()
	baseAcc, coins := initBaseAccount()
	baseVesting := types.NewBaseVestingAccount(baseAcc, coins, time.Now().Unix())
	acc := types.NewContinuousVestingAccountRaw(baseVesting, baseVesting.EndTime)

	bz, err := app.AccountKeeper.MarshalAccount(acc)
	require.Nil(err)

	acc2, err := app.AccountKeeper.UnmarshalAccount(bz)
	require.Nil(err)
	require.IsType(&types.ContinuousVestingAccount{}, acc2)
	require.Equal(acc.String(), acc2.String())

	// error on bad bytes
	_, err = app.AccountKeeper.UnmarshalAccount(bz[:len(bz)/2])
	require.NotNil(err)
}

func (s *VestingAccountTestSuite) TestPeriodicVestingAccountMarshal() {
	app := s.app
	require := s.Require()
	baseAcc, coins := initBaseAccount()
	acc := types.NewPeriodicVestingAccount(baseAcc, coins, time.Now().Unix(), types.Periods{types.Period{3600, coins}})

	bz, err := app.AccountKeeper.MarshalAccount(acc)
	require.Nil(err)

	acc2, err := app.AccountKeeper.UnmarshalAccount(bz)
	require.Nil(err)
	require.IsType(&types.PeriodicVestingAccount{}, acc2)
	require.Equal(acc.String(), acc2.String())

	// error on bad bytes
	_, err = app.AccountKeeper.UnmarshalAccount(bz[:len(bz)/2])
	require.NotNil(err)
}

func (s *VestingAccountTestSuite) TestDelayedVestingAccountMarshal() {
	app := s.app
	require := s.Require()
	baseAcc, coins := initBaseAccount()
	acc := types.NewDelayedVestingAccount(baseAcc, coins, time.Now().Unix())

	bz, err := app.AccountKeeper.MarshalAccount(acc)
	require.Nil(err)

	acc2, err := app.AccountKeeper.UnmarshalAccount(bz)
	require.Nil(err)
	require.IsType(&types.DelayedVestingAccount{}, acc2)
	require.Equal(acc.String(), acc2.String())

	// error on bad bytes
	_, err = app.AccountKeeper.UnmarshalAccount(bz[:len(bz)/2])
	require.NotNil(err)
}

<<<<<<< HEAD
func TestPermanentLockedAccountMarshal(t *testing.T) {
=======
func (s *VestingAccountTestSuite) TestPermanentLockedAccountMarshal() {
	app := s.app
	require := s.Require()
>>>>>>> 3a051e1f
	baseAcc, coins := initBaseAccount()
	acc := types.NewPermanentLockedAccount(baseAcc, coins)

	bz, err := app.AccountKeeper.MarshalAccount(acc)
	require.Nil(err)

	acc2, err := app.AccountKeeper.UnmarshalAccount(bz)
	require.Nil(err)
	require.IsType(&types.PermanentLockedAccount{}, acc2)
	require.Equal(acc.String(), acc2.String())

	// error on bad bytes
	_, err = app.AccountKeeper.UnmarshalAccount(bz[:len(bz)/2])
	require.NotNil(err)
}

func initBaseAccount() (*authtypes.BaseAccount, sdk.Coins) {
	_, _, addr := testdata.KeyTestPubAddr()
	origCoins := sdk.Coins{sdk.NewInt64Coin(feeDenom, 1000), sdk.NewInt64Coin(stakeDenom, 100)}
	bacc := authtypes.NewBaseAccountWithAddress(addr)

	return bacc, origCoins
}

func TestVestingAccountTestSuite(t *testing.T) {
	suite.Run(t, new(VestingAccountTestSuite))
}<|MERGE_RESOLUTION|>--- conflicted
+++ resolved
@@ -811,13 +811,9 @@
 	require.NotNil(err)
 }
 
-<<<<<<< HEAD
-func TestPermanentLockedAccountMarshal(t *testing.T) {
-=======
 func (s *VestingAccountTestSuite) TestPermanentLockedAccountMarshal() {
 	app := s.app
 	require := s.Require()
->>>>>>> 3a051e1f
 	baseAcc, coins := initBaseAccount()
 	acc := types.NewPermanentLockedAccount(baseAcc, coins)
 
