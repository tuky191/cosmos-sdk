package vesting

import (
	"encoding/json"

	"github.com/grpc-ecosystem/grpc-gateway/runtime"
	"github.com/spf13/cobra"
	abci "github.com/tendermint/tendermint/abci/types"

	"github.com/cosmos/cosmos-sdk/client"
	"github.com/cosmos/cosmos-sdk/codec"
	codectypes "github.com/cosmos/cosmos-sdk/codec/types"
	sdk "github.com/cosmos/cosmos-sdk/types"
	"github.com/cosmos/cosmos-sdk/types/module"
	"github.com/cosmos/cosmos-sdk/x/auth/keeper"

	"github.com/cosmos/cosmos-sdk/x/auth/vesting/client/cli"
	"github.com/cosmos/cosmos-sdk/x/auth/vesting/types"
)

var (
	_ module.AppModule      = AppModule{}
	_ module.AppModuleBasic = AppModuleBasic{}
)

// AppModuleBasic defines the basic application module used by the sub-vesting
// module. The module itself contain no special logic or state other than message
// handling.
type AppModuleBasic struct{}

// Name returns the module's name.
func (AppModuleBasic) Name() string {
	return types.ModuleName
}

// RegisterCodec registers the module's types with the given codec.
func (AppModuleBasic) RegisterLegacyAminoCodec(cdc *codec.LegacyAmino) {
	types.RegisterLegacyAminoCodec(cdc)
}

// RegisterInterfaces registers the module's interfaces and implementations with
// the given interface registry.
func (AppModuleBasic) RegisterInterfaces(registry codectypes.InterfaceRegistry) {
	types.RegisterInterfaces(registry)
}

// DefaultGenesis returns the module's default genesis state as raw bytes.
func (AppModuleBasic) DefaultGenesis(_ codec.JSONCodec) json.RawMessage {
	return []byte("{}")
}

// ValidateGenesis performs genesis state validation. Currently, this is a no-op.
func (AppModuleBasic) ValidateGenesis(_ codec.JSONCodec, _ client.TxEncodingConfig, bz json.RawMessage) error {
	return nil
}

// RegisterGRPCGatewayRoutes registers the module's gRPC Gateway routes. Currently, this
// is a no-op.
func (a AppModuleBasic) RegisterGRPCGatewayRoutes(_ client.Context, _ *runtime.ServeMux) {}

// GetTxCmd returns the root tx command for the auth module.
func (AppModuleBasic) GetTxCmd() *cobra.Command {
	return cli.GetTxCmd()
}

// GetQueryCmd returns the module's root query command. Currently, this is a no-op.
func (AppModuleBasic) GetQueryCmd() *cobra.Command {
	return nil
}

// AppModule extends the AppModuleBasic implementation by implementing the
// AppModule interface.
type AppModule struct {
	AppModuleBasic

	accountKeeper keeper.AccountKeeper
	bankKeeper    types.BankKeeper
	distrKeeper   types.DistrKeeper
	stakingKeeper types.StakingKeeper
}

func NewAppModule(
	ak keeper.AccountKeeper,
	bk types.BankKeeper,
	dk types.DistrKeeper,
	sk types.StakingKeeper,
) AppModule {
	return AppModule{
		AppModuleBasic: AppModuleBasic{},
		accountKeeper:  ak,
		bankKeeper:     bk,
		distrKeeper:    dk,
		stakingKeeper:  sk,
	}
}

// RegisterInvariants performs a no-op; there are no invariants to enforce.
func (AppModule) RegisterInvariants(_ sdk.InvariantRegistry) {}

// Deprecated: Route returns the module's message router and handler.
func (am AppModule) Route() sdk.Route {
<<<<<<< HEAD
	return sdk.NewRoute(types.RouterKey, NewHandler(am.accountKeeper, am.bankKeeper, am.distrKeeper, am.stakingKeeper))
=======
	return sdk.Route{}
>>>>>>> 3a051e1f
}

// QuerierRoute returns an empty string as the module contains no query
// functionality.
func (AppModule) QuerierRoute() string { return "" }

// RegisterServices registers module services.
func (am AppModule) RegisterServices(cfg module.Configurator) {
	types.RegisterMsgServer(
		cfg.MsgServer(),
		NewMsgServerImpl(
			am.accountKeeper,
			am.bankKeeper,
			am.distrKeeper,
			am.stakingKeeper,
		),
	)
}

// LegacyQuerierHandler performs a no-op.
func (am AppModule) LegacyQuerierHandler(_ *codec.LegacyAmino) sdk.Querier {
	return nil
}

// InitGenesis performs a no-op.
func (am AppModule) InitGenesis(_ sdk.Context, _ codec.JSONCodec, _ json.RawMessage) []abci.ValidatorUpdate {
	return []abci.ValidatorUpdate{}
}

// ExportGenesis is always empty, as InitGenesis does nothing either.
func (am AppModule) ExportGenesis(_ sdk.Context, cdc codec.JSONCodec) json.RawMessage {
	return am.DefaultGenesis(cdc)
}

// ConsensusVersion implements AppModule/ConsensusVersion.
func (AppModule) ConsensusVersion() uint64 { return 1 }<|MERGE_RESOLUTION|>--- conflicted
+++ resolved
@@ -99,11 +99,7 @@
 
 // Deprecated: Route returns the module's message router and handler.
 func (am AppModule) Route() sdk.Route {
-<<<<<<< HEAD
-	return sdk.NewRoute(types.RouterKey, NewHandler(am.accountKeeper, am.bankKeeper, am.distrKeeper, am.stakingKeeper))
-=======
 	return sdk.Route{}
->>>>>>> 3a051e1f
 }
 
 // QuerierRoute returns an empty string as the module contains no query
