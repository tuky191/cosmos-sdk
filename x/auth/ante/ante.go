package ante

import (
	sdk "github.com/cosmos/cosmos-sdk/types"
	sdkerrors "github.com/cosmos/cosmos-sdk/types/errors"
	"github.com/cosmos/cosmos-sdk/types/tx/signing"
	authsigning "github.com/cosmos/cosmos-sdk/x/auth/signing"
	"github.com/cosmos/cosmos-sdk/x/auth/types"
)

// HandlerOptions are the options required for constructing a default SDK AnteHandler.
type HandlerOptions struct {
	AccountKeeper          AccountKeeper
	BankKeeper             types.BankKeeper
	ExtensionOptionChecker ExtensionOptionChecker
	FeegrantKeeper         FeegrantKeeper
	SignModeHandler        authsigning.SignModeHandler
	SigGasConsumer         func(meter sdk.GasMeter, sig signing.SignatureV2, params types.Params) error
	TxFeeChecker           TxFeeChecker
}

// NewAnteHandler returns an AnteHandler that checks and increments sequence
// numbers, checks signatures & account numbers, and deducts fees from the first
// signer.
func NewAnteHandler(options HandlerOptions) (sdk.AnteHandler, error) {
	if options.AccountKeeper == nil {
		return nil, sdkerrors.Wrap(sdkerrors.ErrLogic, "account keeper is required for ante builder")
	}

	if options.BankKeeper == nil {
		return nil, sdkerrors.Wrap(sdkerrors.ErrLogic, "bank keeper is required for ante builder")
	}

	if options.SignModeHandler == nil {
		return nil, sdkerrors.Wrap(sdkerrors.ErrLogic, "sign mode handler is required for ante builder")
	}

<<<<<<< HEAD
	sigGasConsumer := options.SigGasConsumer
	if sigGasConsumer == nil {
		sigGasConsumer = DefaultSigVerificationGasConsumer
	}

=======
>>>>>>> 3a051e1f
	anteDecorators := []sdk.AnteDecorator{
		NewSetUpContextDecorator(), // outermost AnteDecorator. SetUpContext must be called first
		NewExtensionOptionsDecorator(options.ExtensionOptionChecker),
		NewValidateBasicDecorator(),
		NewTxTimeoutHeightDecorator(),
		NewValidateMemoDecorator(options.AccountKeeper),
		NewConsumeGasForTxSizeDecorator(options.AccountKeeper),
		NewDeductFeeDecorator(options.AccountKeeper, options.BankKeeper, options.FeegrantKeeper, options.TxFeeChecker),
		NewSetPubKeyDecorator(options.AccountKeeper), // SetPubKeyDecorator must be called before all signature verification decorators
		NewValidateSigCountDecorator(options.AccountKeeper),
		NewSigGasConsumeDecorator(options.AccountKeeper, options.SigGasConsumer),
		NewSigVerificationDecorator(options.AccountKeeper, options.SignModeHandler),
		NewIncrementSequenceDecorator(options.AccountKeeper),
	}

	return sdk.ChainAnteDecorators(anteDecorators...), nil
}<|MERGE_RESOLUTION|>--- conflicted
+++ resolved
@@ -35,14 +35,6 @@
 		return nil, sdkerrors.Wrap(sdkerrors.ErrLogic, "sign mode handler is required for ante builder")
 	}
 
-<<<<<<< HEAD
-	sigGasConsumer := options.SigGasConsumer
-	if sigGasConsumer == nil {
-		sigGasConsumer = DefaultSigVerificationGasConsumer
-	}
-
-=======
->>>>>>> 3a051e1f
 	anteDecorators := []sdk.AnteDecorator{
 		NewSetUpContextDecorator(), // outermost AnteDecorator. SetUpContext must be called first
 		NewExtensionOptionsDecorator(options.ExtensionOptionChecker),
