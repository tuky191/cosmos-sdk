package ante

import (
	"fmt"

	sdk "github.com/cosmos/cosmos-sdk/types"
	sdkerrors "github.com/cosmos/cosmos-sdk/types/errors"
	"github.com/cosmos/cosmos-sdk/x/auth/types"
)

// TxFeeChecker check if the provided fee is enough and returns the effective fee and tx priority,
// the effective fee should be deducted later, and the priority should be returned in abci response.
type TxFeeChecker func(ctx sdk.Context, tx sdk.Tx) (sdk.Coins, int64, error)

// DeductFeeDecorator deducts fees from the first signer of the tx
// If the first signer does not have the funds to pay for the fees, return with InsufficientFunds error
// Call next AnteHandler if fees successfully deducted
// CONTRACT: Tx must implement FeeTx interface to use DeductFeeDecorator
type DeductFeeDecorator struct {
	accountKeeper  AccountKeeper
	bankKeeper     types.BankKeeper
	feegrantKeeper FeegrantKeeper
	txFeeChecker   TxFeeChecker
}

func NewDeductFeeDecorator(ak AccountKeeper, bk types.BankKeeper, fk FeegrantKeeper, tfc TxFeeChecker) DeductFeeDecorator {
	if tfc == nil {
		tfc = checkTxFeeWithValidatorMinGasPrices
	}

	return DeductFeeDecorator{
		accountKeeper:  ak,
		bankKeeper:     bk,
		feegrantKeeper: fk,
		txFeeChecker:   tfc,
	}
}

func (dfd DeductFeeDecorator) AnteHandle(ctx sdk.Context, tx sdk.Tx, simulate bool, next sdk.AnteHandler) (sdk.Context, error) {
	feeTx, ok := tx.(sdk.FeeTx)
	if !ok {
		return ctx, sdkerrors.Wrap(sdkerrors.ErrTxDecode, "Tx must be a FeeTx")
	}

<<<<<<< HEAD
	if addr := dfd.ak.GetModuleAddress(types.FeeCollectorName); addr == nil {
		return ctx, fmt.Errorf("fee collector module account (%s) has not been set", types.FeeCollectorName)
=======
	if !simulate && ctx.BlockHeight() > 0 && feeTx.GetGas() == 0 {
		return ctx, sdkerrors.Wrap(sdkerrors.ErrInvalidGasLimit, "must provide positive gas")
>>>>>>> 3a051e1f
	}

	var (
		priority int64
		err      error
	)

	fee := feeTx.GetFee()
	if !simulate {
		fee, priority, err = dfd.txFeeChecker(ctx, tx)
		if err != nil {
			return ctx, err
		}
	}
	if err := dfd.checkDeductFee(ctx, tx, fee); err != nil {
		return ctx, err
	}

	newCtx := ctx.WithPriority(priority)

	return next(newCtx, tx, simulate)
}

func (dfd DeductFeeDecorator) checkDeductFee(ctx sdk.Context, sdkTx sdk.Tx, fee sdk.Coins) error {
	feeTx, ok := sdkTx.(sdk.FeeTx)
	if !ok {
		return sdkerrors.Wrap(sdkerrors.ErrTxDecode, "Tx must be a FeeTx")
	}

	if addr := dfd.accountKeeper.GetModuleAddress(types.FeeCollectorName); addr == nil {
		return fmt.Errorf("fee collector module account (%s) has not been set", types.FeeCollectorName)
	}

	feePayer := feeTx.FeePayer()
	feeGranter := feeTx.FeeGranter()
	deductFeesFrom := feePayer

	// if feegranter set deduct fee from feegranter account.
	// this works with only when feegrant enabled.
	if feeGranter != nil {
		if dfd.feegrantKeeper == nil {
			return sdkerrors.ErrInvalidRequest.Wrap("fee grants are not enabled")
		} else if !feeGranter.Equals(feePayer) {
<<<<<<< HEAD
			err := dfd.feegrantKeeper.UseGrantedFees(ctx, feeGranter, feePayer, fee, tx.GetMsgs())
=======
			err := dfd.feegrantKeeper.UseGrantedFees(ctx, feeGranter, feePayer, fee, sdkTx.GetMsgs())
>>>>>>> 3a051e1f
			if err != nil {
				return sdkerrors.Wrapf(err, "%s does not not allow to pay fees for %s", feeGranter, feePayer)
			}
		}

		deductFeesFrom = feeGranter
	}

	deductFeesFromAcc := dfd.accountKeeper.GetAccount(ctx, deductFeesFrom)
	if deductFeesFromAcc == nil {
		return sdkerrors.ErrUnknownAddress.Wrapf("fee payer address: %s does not exist", deductFeesFrom)
	}

	// deduct the fees
	if !fee.IsZero() {
		err := DeductFees(dfd.bankKeeper, ctx, deductFeesFromAcc, fee)
		if err != nil {
			return err
		}
	}

	events := sdk.Events{
		sdk.NewEvent(
			sdk.EventTypeTx,
			sdk.NewAttribute(sdk.AttributeKeyFee, fee.String()),
			sdk.NewAttribute(sdk.AttributeKeyFeePayer, deductFeesFrom.String()),
		),
	}
	ctx.EventManager().EmitEvents(events)

<<<<<<< HEAD
	return next(ctx, tx, simulate)
=======
	return nil
>>>>>>> 3a051e1f
}

// DeductFees deducts fees from the given account.
func DeductFees(bankKeeper types.BankKeeper, ctx sdk.Context, acc types.AccountI, fees sdk.Coins) error {
	if !fees.IsValid() {
		return sdkerrors.Wrapf(sdkerrors.ErrInsufficientFee, "invalid fee amount: %s", fees)
	}

	err := bankKeeper.SendCoinsFromAccountToModule(ctx, acc.GetAddress(), types.FeeCollectorName, fees)
	if err != nil {
		return sdkerrors.Wrapf(sdkerrors.ErrInsufficientFunds, err.Error())
	}

	return nil
}<|MERGE_RESOLUTION|>--- conflicted
+++ resolved
@@ -42,13 +42,8 @@
 		return ctx, sdkerrors.Wrap(sdkerrors.ErrTxDecode, "Tx must be a FeeTx")
 	}
 
-<<<<<<< HEAD
-	if addr := dfd.ak.GetModuleAddress(types.FeeCollectorName); addr == nil {
-		return ctx, fmt.Errorf("fee collector module account (%s) has not been set", types.FeeCollectorName)
-=======
 	if !simulate && ctx.BlockHeight() > 0 && feeTx.GetGas() == 0 {
 		return ctx, sdkerrors.Wrap(sdkerrors.ErrInvalidGasLimit, "must provide positive gas")
->>>>>>> 3a051e1f
 	}
 
 	var (
@@ -92,11 +87,7 @@
 		if dfd.feegrantKeeper == nil {
 			return sdkerrors.ErrInvalidRequest.Wrap("fee grants are not enabled")
 		} else if !feeGranter.Equals(feePayer) {
-<<<<<<< HEAD
-			err := dfd.feegrantKeeper.UseGrantedFees(ctx, feeGranter, feePayer, fee, tx.GetMsgs())
-=======
 			err := dfd.feegrantKeeper.UseGrantedFees(ctx, feeGranter, feePayer, fee, sdkTx.GetMsgs())
->>>>>>> 3a051e1f
 			if err != nil {
 				return sdkerrors.Wrapf(err, "%s does not not allow to pay fees for %s", feeGranter, feePayer)
 			}
@@ -127,11 +118,7 @@
 	}
 	ctx.EventManager().EmitEvents(events)
 
-<<<<<<< HEAD
-	return next(ctx, tx, simulate)
-=======
 	return nil
->>>>>>> 3a051e1f
 }
 
 // DeductFees deducts fees from the given account.
