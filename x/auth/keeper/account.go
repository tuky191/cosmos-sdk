package keeper

import (
	sdk "github.com/cosmos/cosmos-sdk/types"
	"github.com/cosmos/cosmos-sdk/x/auth/types"
)

// NewAccountWithAddress implements AccountKeeperI.
func (ak AccountKeeper) NewAccountWithAddress(ctx sdk.Context, addr sdk.AccAddress) types.AccountI {
	acc := ak.proto()
	err := acc.SetAddress(addr)
	if err != nil {
		panic(err)
	}

	return ak.NewAccount(ctx, acc)
}

// NewAccount sets the next account number to a given account interface
func (ak AccountKeeper) NewAccount(ctx sdk.Context, acc types.AccountI) types.AccountI {
	if err := acc.SetAccountNumber(ak.GetNextAccountNumber(ctx)); err != nil {
		panic(err)
	}

	return acc
}

// HasAccount implements AccountKeeperI.
func (ak AccountKeeper) HasAccount(ctx sdk.Context, addr sdk.AccAddress) bool {
	store := ctx.KVStore(ak.key)
	return store.Has(types.AddressStoreKey(addr))
}

<<<<<<< HEAD
=======
// HasAccountAddressByID checks account address exists by id.
func (ak AccountKeeper) HasAccountAddressByID(ctx sdk.Context, id uint64) bool {
	store := ctx.KVStore(ak.key)
	return store.Has(types.AccountNumberStoreKey(id))
}

>>>>>>> 3a051e1f
// GetAccount implements AccountKeeperI.
func (ak AccountKeeper) GetAccount(ctx sdk.Context, addr sdk.AccAddress) types.AccountI {
	store := ctx.KVStore(ak.key)
	bz := store.Get(types.AddressStoreKey(addr))
	if bz == nil {
		return nil
	}

	return ak.decodeAccount(bz)
}

// GetAccountAddressById returns account address by id.
func (ak AccountKeeper) GetAccountAddressByID(ctx sdk.Context, id uint64) string {
	store := ctx.KVStore(ak.key)
	bz := store.Get(types.AccountNumberStoreKey(id))
	if bz == nil {
		return ""
	}
	return sdk.AccAddress(bz).String()
}

// GetAllAccounts returns all accounts in the accountKeeper.
func (ak AccountKeeper) GetAllAccounts(ctx sdk.Context) (accounts []types.AccountI) {
	ak.IterateAccounts(ctx, func(acc types.AccountI) (stop bool) {
		accounts = append(accounts, acc)
		return false
	})

	return accounts
}

// SetAccount implements AccountKeeperI.
func (ak AccountKeeper) SetAccount(ctx sdk.Context, acc types.AccountI) {
	addr := acc.GetAddress()
	store := ctx.KVStore(ak.key)

	bz, err := ak.MarshalAccount(acc)
	if err != nil {
		panic(err)
	}

	store.Set(types.AddressStoreKey(addr), bz)
	store.Set(types.AccountNumberStoreKey(acc.GetAccountNumber()), addr.Bytes())
}

// RemoveAccount removes an account for the account mapper store.
// NOTE: this will cause supply invariant violation if called
func (ak AccountKeeper) RemoveAccount(ctx sdk.Context, acc types.AccountI) {
	addr := acc.GetAddress()
	store := ctx.KVStore(ak.key)
	store.Delete(types.AddressStoreKey(addr))
	store.Delete(types.AccountNumberStoreKey(acc.GetAccountNumber()))
}

// IterateAccounts iterates over all the stored accounts and performs a callback function.
// Stops iteration when callback returns true.
func (ak AccountKeeper) IterateAccounts(ctx sdk.Context, cb func(account types.AccountI) (stop bool)) {
	store := ctx.KVStore(ak.key)
	iterator := sdk.KVStorePrefixIterator(store, types.AddressStoreKeyPrefix)

	defer iterator.Close()
	for ; iterator.Valid(); iterator.Next() {
		account := ak.decodeAccount(iterator.Value())

		if cb(account) {
			break
		}
	}
}<|MERGE_RESOLUTION|>--- conflicted
+++ resolved
@@ -31,15 +31,12 @@
 	return store.Has(types.AddressStoreKey(addr))
 }
 
-<<<<<<< HEAD
-=======
 // HasAccountAddressByID checks account address exists by id.
 func (ak AccountKeeper) HasAccountAddressByID(ctx sdk.Context, id uint64) bool {
 	store := ctx.KVStore(ak.key)
 	return store.Has(types.AccountNumberStoreKey(id))
 }
 
->>>>>>> 3a051e1f
 // GetAccount implements AccountKeeperI.
 func (ak AccountKeeper) GetAccount(ctx sdk.Context, addr sdk.AccAddress) types.AccountI {
 	store := ctx.KVStore(ak.key)
