package auth

import (
	"context"
	"encoding/json"
	"fmt"
	"math/rand"

	"github.com/grpc-ecosystem/grpc-gateway/runtime"

	"github.com/spf13/cobra"
	abci "github.com/tendermint/tendermint/abci/types"

	"github.com/cosmos/cosmos-sdk/client"
	"github.com/cosmos/cosmos-sdk/codec"
	codectypes "github.com/cosmos/cosmos-sdk/codec/types"
	sdk "github.com/cosmos/cosmos-sdk/types"
	"github.com/cosmos/cosmos-sdk/types/module"
	simtypes "github.com/cosmos/cosmos-sdk/types/simulation"
	"github.com/cosmos/cosmos-sdk/x/auth/client/cli"
	"github.com/cosmos/cosmos-sdk/x/auth/keeper"
	"github.com/cosmos/cosmos-sdk/x/auth/simulation"
	"github.com/cosmos/cosmos-sdk/x/auth/types"
)

var (
	_ module.AppModule           = AppModule{}
	_ module.AppModuleBasic      = AppModuleBasic{}
	_ module.AppModuleSimulation = AppModule{}
)

// AppModuleBasic defines the basic application module used by the auth module.
type AppModuleBasic struct{}

// Name returns the auth module's name.
func (AppModuleBasic) Name() string {
	return types.ModuleName
}

// RegisterLegacyAminoCodec registers the auth module's types for the given codec.
func (AppModuleBasic) RegisterLegacyAminoCodec(cdc *codec.LegacyAmino) {
	types.RegisterLegacyAminoCodec(cdc)
}

// DefaultGenesis returns default genesis state as raw bytes for the auth
// module.
func (AppModuleBasic) DefaultGenesis(cdc codec.JSONCodec) json.RawMessage {
	return cdc.MustMarshalJSON(types.DefaultGenesisState())
}

// ValidateGenesis performs genesis state validation for the auth module.
func (AppModuleBasic) ValidateGenesis(cdc codec.JSONCodec, config client.TxEncodingConfig, bz json.RawMessage) error {
	var data types.GenesisState
	if err := cdc.UnmarshalJSON(bz, &data); err != nil {
		return fmt.Errorf("failed to unmarshal %s genesis state: %w", types.ModuleName, err)
	}

	return types.ValidateGenesis(data)
}

// RegisterGRPCGatewayRoutes registers the gRPC Gateway routes for the auth module.
func (AppModuleBasic) RegisterGRPCGatewayRoutes(clientCtx client.Context, mux *runtime.ServeMux) {
	if err := types.RegisterQueryHandlerClient(context.Background(), mux, types.NewQueryClient(clientCtx)); err != nil {
		panic(err)
	}
}

// GetTxCmd returns the root tx command for the auth module.
func (AppModuleBasic) GetTxCmd() *cobra.Command {
	return nil
}

// GetQueryCmd returns the root query command for the auth module.
func (AppModuleBasic) GetQueryCmd() *cobra.Command {
	return cli.GetQueryCmd()
}

// RegisterInterfaces registers interfaces and implementations of the auth module.
func (AppModuleBasic) RegisterInterfaces(registry codectypes.InterfaceRegistry) {
	types.RegisterInterfaces(registry)
}

// AppModule implements an application module for the auth module.
type AppModule struct {
	AppModuleBasic

	accountKeeper     keeper.AccountKeeper
	randGenAccountsFn types.RandomGenesisAccountsFn
}

// NewAppModule creates a new AppModule object
func NewAppModule(cdc codec.Codec, accountKeeper keeper.AccountKeeper, randGenAccountsFn types.RandomGenesisAccountsFn) AppModule {
	return AppModule{
		AppModuleBasic:    AppModuleBasic{},
		accountKeeper:     accountKeeper,
		randGenAccountsFn: randGenAccountsFn,
	}
}

// Name returns the auth module's name.
func (AppModule) Name() string {
	return types.ModuleName
}

// RegisterInvariants performs a no-op.
func (AppModule) RegisterInvariants(_ sdk.InvariantRegistry) {}

// Deprecated: Route returns the message routing key for the auth module.
func (AppModule) Route() sdk.Route {
	return sdk.Route{}
}

// QuerierRoute returns the auth module's querier route name.
func (AppModule) QuerierRoute() string {
	return types.QuerierRoute
}

// LegacyQuerierHandler returns the auth module sdk.Querier.
func (am AppModule) LegacyQuerierHandler(legacyQuerierCdc *codec.LegacyAmino) sdk.Querier {
	return keeper.NewQuerier(am.accountKeeper, legacyQuerierCdc)
}

// RegisterServices registers a GRPC query service to respond to the
// module-specific GRPC queries.
func (am AppModule) RegisterServices(cfg module.Configurator) {
	types.RegisterQueryServer(cfg.QueryServer(), am.accountKeeper)
	m := keeper.NewMigrator(am.accountKeeper, cfg.QueryServer())
	err := cfg.RegisterMigration(types.ModuleName, 1, m.Migrate1to2)
	if err != nil {
		panic(err)
	}

	err = cfg.RegisterMigration(types.ModuleName, 2, m.Migrate2to3)
	if err != nil {
		panic(err)
	}
}

// InitGenesis performs genesis initialization for the auth module. It returns
// no validator updates.
func (am AppModule) InitGenesis(ctx sdk.Context, cdc codec.JSONCodec, data json.RawMessage) []abci.ValidatorUpdate {
	var genesisState types.GenesisState
	cdc.MustUnmarshalJSON(data, &genesisState)
	am.accountKeeper.InitGenesis(ctx, genesisState)
	return []abci.ValidatorUpdate{}
}

// ExportGenesis returns the exported genesis state as raw bytes for the auth
// module.
func (am AppModule) ExportGenesis(ctx sdk.Context, cdc codec.JSONCodec) json.RawMessage {
	gs := am.accountKeeper.ExportGenesis(ctx)
	return cdc.MustMarshalJSON(gs)
}

// ConsensusVersion implements AppModule/ConsensusVersion.
<<<<<<< HEAD
func (AppModule) ConsensusVersion() uint64 { return 2 }
=======
func (AppModule) ConsensusVersion() uint64 { return 3 }
>>>>>>> 3a051e1f

// AppModuleSimulation functions

// GenerateGenesisState creates a randomized GenState of the auth module
func (am AppModule) GenerateGenesisState(simState *module.SimulationState) {
	simulation.RandomizedGenState(simState, am.randGenAccountsFn)
}

// ProposalContents doesn't return any content functions for governance proposals.
func (AppModule) ProposalContents(simState module.SimulationState) []simtypes.WeightedProposalContent {
	return nil
}

// RandomizedParams creates randomized auth param changes for the simulator.
func (AppModule) RandomizedParams(r *rand.Rand) []simtypes.ParamChange {
	return simulation.ParamChanges(r)
}

// RegisterStoreDecoder registers a decoder for auth module's types
func (am AppModule) RegisterStoreDecoder(sdr sdk.StoreDecoderRegistry) {
	sdr[types.StoreKey] = simulation.NewDecodeStore(am.accountKeeper)
}

// WeightedOperations doesn't return any auth module operation.
func (AppModule) WeightedOperations(_ module.SimulationState) []simtypes.WeightedOperation {
	return nil
}<|MERGE_RESOLUTION|>--- conflicted
+++ resolved
@@ -153,11 +153,7 @@
 }
 
 // ConsensusVersion implements AppModule/ConsensusVersion.
-<<<<<<< HEAD
-func (AppModule) ConsensusVersion() uint64 { return 2 }
-=======
 func (AppModule) ConsensusVersion() uint64 { return 3 }
->>>>>>> 3a051e1f
 
 // AppModuleSimulation functions
 
