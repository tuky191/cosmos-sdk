--- conflicted
+++ resolved
@@ -624,13 +624,7 @@
 linearly over time.
 * DelayedVestingAccount: A vesting account implementation that only fully vests
 all coins at a given time.
-<<<<<<< HEAD
-- PeriodicVestingAccount: A vesting account implementation that vests coins
-according to a custom vesting schedule.
-- PermanentLockedAccount: It does not ever release coins, locking them indefinitely.
-=======
 * PeriodicVestingAccount: A vesting account implementation that vests coins
 according to a custom vesting schedule.
 * PermanentLockedAccount: It does not ever release coins, locking them indefinitely.
->>>>>>> 3a051e1f
 Coins in this account can still be used for delegating and for governance votes even while locked.