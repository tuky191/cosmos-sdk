--- conflicted
+++ resolved
@@ -106,28 +106,6 @@
 
 	ctx := sdk.UnwrapSDKContext(c)
 
-<<<<<<< HEAD
-	var grants []*feegrant.Grant
-
-	store := ctx.KVStore(q.storeKey)
-	prefixStore := prefix.NewStore(store, feegrant.FeeAllowanceKeyPrefix)
-	pageRes, err := query.FilteredPaginate(prefixStore, req.Pagination, func(key []byte, value []byte, accumulate bool) (bool, error) {
-		// ParseAddressesFromFeeAllowanceKey expects the full key including the prefix.
-		granter, _ := feegrant.ParseAddressesFromFeeAllowanceKey(append(feegrant.FeeAllowanceKeyPrefix, key...))
-		if !granter.Equals(granterAddr) {
-			return false, nil
-		}
-
-		if accumulate {
-			var grant feegrant.Grant
-			if err := q.cdc.Unmarshal(value, &grant); err != nil {
-				return false, err
-			}
-			grants = append(grants, &grant)
-		}
-
-		return true, nil
-=======
 	store := ctx.KVStore(q.storeKey)
 	prefixStore := prefix.NewStore(store, feegrant.FeeAllowanceKeyPrefix)
 	grants, pageRes, err := query.GenericFilteredPaginate(q.cdc, prefixStore, req.Pagination, func(key []byte, grant *feegrant.Grant) (*feegrant.Grant, error) {
@@ -140,7 +118,6 @@
 		return grant, nil
 	}, func() *feegrant.Grant {
 		return &feegrant.Grant{}
->>>>>>> 3a051e1f
 	})
 	if err != nil {
 		return nil, status.Error(codes.Internal, err.Error())
