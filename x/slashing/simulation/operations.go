--- conflicted
+++ resolved
@@ -86,17 +86,10 @@
 
 		msg := types.NewMsgUnjail(validator.GetOperator())
 
-<<<<<<< HEAD
-		txGen := simappparams.MakeTestEncodingConfig().TxConfig
-		tx, err := helpers.GenSignedMockTx(
-			r,
-			txGen,
-=======
 		txCfg := simappparams.MakeTestEncodingConfig().TxConfig
 		tx, err := helpers.GenSignedMockTx(
 			r,
 			txCfg,
->>>>>>> 3a051e1f
 			[]sdk.Msg{msg},
 			fees,
 			helpers.DefaultGenTxGas,
