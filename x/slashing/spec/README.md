<!--
order: 0
title: Slashing Overview
parent:
  title: "slashing"
-->

# `x/slashing`

## Abstract

This section specifies the slashing module of the Cosmos SDK, which implements functionality
first outlined in the [Cosmos Whitepaper](https://cosmos.network/about/whitepaper) in June 2016.

The slashing module enables Cosmos SDK-based blockchains to disincentivize any attributable action
by a protocol-recognized actor with value at stake by penalizing them ("slashing").

Penalties may include, but are not limited to:

* Burning some amount of their stake
* Removing their ability to vote on future blocks for a period of time.

This module will be used by the Cosmos Hub, the first hub in the Cosmos ecosystem.

## Contents

1. **[Concepts](01_concepts.md)**
   * [States](01_concepts.md#states)
   * [Tombstone Caps](01_concepts.md#tombstone-caps)
   * [ASCII timelines](01_concepts.md#ascii-timelines)
2. **[State](02_state.md)**
   * [Signing Info](02_state.md#signing-info)
3. **[Messages](03_messages.md)**
   * [Unjail](03_messages.md#unjail)
4. **[Begin-Block](04_begin_block.md)**
   * [Evidence handling](04_begin_block.md#evidence-handling)
   * [Uptime tracking](04_begin_block.md#uptime-tracking)
5. **[05_hooks.md](05_hooks.md)**
   * [Hooks](05_hooks.md#hooks)
6. **[Events](06_events.md)**
   * [BeginBlocker](06_events.md#beginblocker)
   * [Handlers](06_events.md#handlers)
7. **[Staking Tombstone](07_tombstone.md)**
<<<<<<< HEAD
   - [Abstract](07_tombstone.md#abstract)
8. **[Parameters](08_params.md)**
9. **[Client](09_client.md)**
    - [CLI](09_client.md#cli)
    - [gRPC](09_client.md#grpc)
    - [REST](09_client.md#rest)
=======
   * [Abstract](07_tombstone.md#abstract)
8. **[Parameters](08_params.md)**
9. **[Client](09_client.md)**
    * [CLI](09_client.md#cli)
    * [gRPC](09_client.md#grpc)
    * [REST](09_client.md#rest)
>>>>>>> 3a051e1f
<|MERGE_RESOLUTION|>--- conflicted
+++ resolved
@@ -41,18 +41,9 @@
    * [BeginBlocker](06_events.md#beginblocker)
    * [Handlers](06_events.md#handlers)
 7. **[Staking Tombstone](07_tombstone.md)**
-<<<<<<< HEAD
-   - [Abstract](07_tombstone.md#abstract)
-8. **[Parameters](08_params.md)**
-9. **[Client](09_client.md)**
-    - [CLI](09_client.md#cli)
-    - [gRPC](09_client.md#grpc)
-    - [REST](09_client.md#rest)
-=======
    * [Abstract](07_tombstone.md#abstract)
 8. **[Parameters](08_params.md)**
 9. **[Client](09_client.md)**
     * [CLI](09_client.md#cli)
     * [gRPC](09_client.md#grpc)
-    * [REST](09_client.md#rest)
->>>>>>> 3a051e1f
+    * [REST](09_client.md#rest)