--- conflicted
+++ resolved
@@ -3,10 +3,6 @@
 import (
 	"encoding/binary"
 	"encoding/json"
-<<<<<<< HEAD
-	"fmt"
-=======
->>>>>>> 3a051e1f
 	"os"
 	"path"
 	"path/filepath"
@@ -31,12 +27,6 @@
 // use x/upgrade/types.UpgradeInfoFilename instead.
 const UpgradeInfoFileName string = "upgrade-info.json"
 
-// upgrade defines a comparable structure for sorting upgrades.
-type upgrade struct {
-	Name        string
-	BlockHeight int64
-}
-
 type Keeper struct {
 	homePath           string                          // root directory of app config
 	skipUpgradeHeights map[int64]bool                  // map of heights to skip for an upgrade
@@ -45,10 +35,7 @@
 	upgradeHandlers    map[string]types.UpgradeHandler // map of plan name to upgrade handler
 	versionSetter      xp.ProtocolVersionSetter        // implements setting the protocol version field on BaseApp
 	downgradeVerified  bool                            // tells if we've already sanity checked that this binary version isn't being used against an old state.
-<<<<<<< HEAD
-=======
 	authority          string                          // the address capable of executing and cancelling an upgrade. Usually the gov module account
->>>>>>> 3a051e1f
 }
 
 // NewKeeper constructs an upgrade Keeper which requires the following arguments:
@@ -252,31 +239,6 @@
 	iter := sdk.KVStoreReversePrefixIterator(ctx.KVStore(k.storeKey), []byte{types.DoneByte})
 	defer iter.Close()
 
-<<<<<<< HEAD
-	var (
-		latest upgrade
-		found  bool
-	)
-	for ; iter.Valid(); iter.Next() {
-		upgradeHeight := int64(sdk.BigEndianToUint64(iter.Value()))
-		if !found || upgradeHeight >= latest.BlockHeight {
-			found = true
-			name := parseDoneKey(iter.Key())
-			latest = upgrade{Name: name, BlockHeight: upgradeHeight}
-		}
-	}
-
-	return latest.Name, latest.BlockHeight
-}
-
-// parseDoneKey - split upgrade name from the done key
-func parseDoneKey(key []byte) string {
-	if len(key) < 2 {
-		panic(fmt.Sprintf("expected key of length at least %d, got %d", 2, len(key)))
-	}
-
-	return string(key[1:])
-=======
 	if iter.Valid() {
 		return parseDoneKey(iter.Key())
 	}
@@ -299,7 +261,6 @@
 	binary.BigEndian.PutUint64(key[1:9], uint64(height))
 	copy(key[9:], name)
 	return key
->>>>>>> 3a051e1f
 }
 
 // GetDoneHeight returns the height at which the given upgrade was executed
@@ -400,51 +361,24 @@
 	return k.skipUpgradeHeights[height]
 }
 
-<<<<<<< HEAD
-// DumpUpgradeInfoToDisk writes upgrade information to UpgradeInfoFileName. The function
-// doesn't save the `Plan.Info` data, hence it won't support auto download functionality
-// by cosmvisor.
-// NOTE: this function will be update in the next release.
-func (k Keeper) DumpUpgradeInfoToDisk(height int64, name string) error {
-	return k.DumpUpgradeInfoWithInfoToDisk(height, name, "")
-}
-
-// Deprecated: DumpUpgradeInfoWithInfoToDisk writes upgrade information to UpgradeInfoFileName.
-// `info` should be provided and contain Plan.Info data in order to support
-// auto download functionality by cosmovisor and other tools using upgarde-info.json
-// (GetUpgradeInfoPath()) file.
-func (k Keeper) DumpUpgradeInfoWithInfoToDisk(height int64, name string, info string) error {
-=======
 // DumpUpgradeInfoToDisk writes upgrade information to UpgradeInfoFileName.
 func (k Keeper) DumpUpgradeInfoToDisk(height int64, p types.Plan) error {
->>>>>>> 3a051e1f
 	upgradeInfoFilePath, err := k.GetUpgradeInfoPath()
 	if err != nil {
 		return err
 	}
 
-<<<<<<< HEAD
-	upgradeInfo := upgradeInfo{
-		Name:   name,
-		Height: height,
-		Info:   info,
-=======
 	upgradeInfo := types.Plan{
 		Name:   p.Name,
 		Height: height,
 		Info:   p.Info,
->>>>>>> 3a051e1f
-	}
-	bz, err := json.Marshal(upgradeInfo)
+	}
+	info, err := json.Marshal(upgradeInfo)
 	if err != nil {
 		return err
 	}
 
-<<<<<<< HEAD
-	return os.WriteFile(upgradeInfoFilePath, bz, 0o600)
-=======
 	return os.WriteFile(upgradeInfoFilePath, info, 0o600)
->>>>>>> 3a051e1f
 }
 
 // GetUpgradeInfoPath returns the upgrade info file path
@@ -492,19 +426,6 @@
 	return upgradeInfo, nil
 }
 
-<<<<<<< HEAD
-// upgradeInfo is stripped types.Plan structure used to dump upgrade plan data.
-type upgradeInfo struct {
-	// Name has types.Plan.Name value
-	Name string `json:"name,omitempty"`
-	// Height has types.Plan.Height value
-	Height int64 `json:"height,omitempty"`
-	// Height has types.Plan.Height value
-	Info string `json:"info,omitempty"`
-}
-
-=======
->>>>>>> 3a051e1f
 // SetDowngradeVerified updates downgradeVerified.
 func (k *Keeper) SetDowngradeVerified(v bool) {
 	k.downgradeVerified = v
