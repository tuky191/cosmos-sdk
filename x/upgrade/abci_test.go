--- conflicted
+++ resolved
@@ -63,11 +63,7 @@
 }
 
 func TestRequireFutureBlock(t *testing.T) {
-<<<<<<< HEAD
-	s := setupTest(10, map[int64]bool{})
-=======
-	s := setupTest(t, 10, map[int64]bool{})
->>>>>>> 3a051e1f
+	s := setupTest(t, 10, map[int64]bool{})
 	err := s.handler(s.ctx, &types.SoftwareUpgradeProposal{Title: "prop", Plan: types.Plan{Name: "test", Height: s.ctx.BlockHeight() - 1}})
 	require.Error(t, err)
 	require.True(t, errors.Is(sdkerrors.ErrInvalidRequest, err), err)
@@ -241,11 +237,7 @@
 
 func TestContains(t *testing.T) {
 	var skipOne int64 = 11
-<<<<<<< HEAD
-	s := setupTest(10, map[int64]bool{skipOne: true})
-=======
 	s := setupTest(t, 10, map[int64]bool{skipOne: true})
->>>>>>> 3a051e1f
 
 	VerifySet(t, map[int64]bool{skipOne: true})
 	t.Log("case where array contains the element")
@@ -402,20 +394,8 @@
 	err = s.keeper.DumpUpgradeInfoToDisk(planHeight, plan)
 	require.Nil(err)
 
-<<<<<<< HEAD
-	upgradeInfoFilePath, err := s.keeper.GetUpgradeInfoPath()
-	require.Nil(t, err)
-
-	data, err := os.ReadFile(upgradeInfoFilePath)
-	require.NoError(t, err)
-
-	var upgradeInfo storetypes.UpgradeInfo
-	err = json.Unmarshal(data, &upgradeInfo)
-	require.Nil(t, err)
-=======
 	upgradeInfo, err := s.keeper.ReadUpgradeInfoFromDisk()
 	require.NoError(err)
->>>>>>> 3a051e1f
 
 	t.Log("Verify upgrade height from file matches ")
 	require.Equal(upgradeInfo.Height, planHeight)
@@ -425,21 +405,13 @@
 	upgradeInfoFilePath, err := s.keeper.GetUpgradeInfoPath()
 	require.Nil(err)
 	err = os.Remove(upgradeInfoFilePath)
-<<<<<<< HEAD
-	require.Nil(t, err)
-=======
 	require.Nil(err)
->>>>>>> 3a051e1f
 }
 
 // TODO: add testcase to for `no upgrade handler is present for last applied upgrade`.
 func TestBinaryVersion(t *testing.T) {
 	var skipHeight int64 = 15
-<<<<<<< HEAD
-	s := setupTest(10, map[int64]bool{skipHeight: true})
-=======
 	s := setupTest(t, 10, map[int64]bool{skipHeight: true})
->>>>>>> 3a051e1f
 
 	testCases := []struct {
 		name        string
