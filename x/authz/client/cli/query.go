--- conflicted
+++ resolved
@@ -95,21 +95,12 @@
 	return cmd
 }
 
-<<<<<<< HEAD
-func GetQueryGranterGrants() *cobra.Command {
-	cmd := &cobra.Command{
-		Use:     "grants-by-granter [granter-addr]",
-		Aliases: []string{"granter-grants"},
-		Args:    cobra.ExactArgs(1),
-		Short:   "query authorization grants granted by granter",
-=======
 // GetQueryGranterGrants returns cmd to query for all grants for a granter.
 func GetQueryGranterGrants() *cobra.Command {
 	cmd := &cobra.Command{
 		Use:   "grants-by-granter [granter-addr]",
 		Args:  cobra.ExactArgs(1),
 		Short: "query authorization grants granted by granter",
->>>>>>> 3a051e1f
 		Long: strings.TrimSpace(
 			fmt.Sprintf(`Query authorization grants granted by granter.
 Examples:
@@ -153,21 +144,12 @@
 	return cmd
 }
 
-<<<<<<< HEAD
-func GetQueryGranteeGrants() *cobra.Command {
-	cmd := &cobra.Command{
-		Use:     "grants-by-grantee [grantee-addr]",
-		Aliases: []string{"grantee-grants"},
-		Args:    cobra.ExactArgs(1),
-		Short:   "query authorization grants granted to a grantee",
-=======
 // GetQueryGranteeGrants returns cmd to query for all grants for a grantee.
 func GetQueryGranteeGrants() *cobra.Command {
 	cmd := &cobra.Command{
 		Use:   "grants-by-grantee [grantee-addr]",
 		Args:  cobra.ExactArgs(1),
 		Short: "query authorization grants granted to a grantee",
->>>>>>> 3a051e1f
 		Long: strings.TrimSpace(
 			fmt.Sprintf(`Query authorization grants granted to a grantee.
 Examples:
