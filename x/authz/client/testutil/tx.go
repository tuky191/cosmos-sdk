--- conflicted
+++ resolved
@@ -141,13 +141,8 @@
 
 var (
 	typeMsgSend           = bank.SendAuthorization{}.MsgTypeURL()
-<<<<<<< HEAD
-	typeMsgVote           = sdk.MsgTypeURL(&govtypes.MsgVote{})
-	typeMsgSubmitProposal = sdk.MsgTypeURL(&govtypes.MsgSubmitProposal{})
-=======
 	typeMsgVote           = sdk.MsgTypeURL(&govv1.MsgVote{})
 	typeMsgSubmitProposal = sdk.MsgTypeURL(&govv1.MsgSubmitProposal{})
->>>>>>> 3a051e1f
 )
 
 func (s *IntegrationTestSuite) TestCLITxGrantAuthorization() {
@@ -199,20 +194,12 @@
 				"send",
 				fmt.Sprintf("--%s=100stake", cli.FlagSpendLimit),
 				fmt.Sprintf("--%s=%s", flags.FlagFrom, val.Address.String()),
-<<<<<<< HEAD
-				fmt.Sprintf("--%s=true", flags.FlagSkipConfirmation),
-				fmt.Sprintf("--%s=%d", cli.FlagExpiration, pastHour),
-			},
-			0xd,
-			false, // TODO: enable in v0.45
-=======
 				fmt.Sprintf("--%s=true", flags.FlagBroadcastMode),
 				fmt.Sprintf("--%s=%d", cli.FlagExpiration, pastHour),
 			},
 			0,
 			true,
 			"",
->>>>>>> 3a051e1f
 		},
 		{
 			"fail with error invalid msg-type",
