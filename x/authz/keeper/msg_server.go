package keeper

import (
	"context"

	sdk "github.com/cosmos/cosmos-sdk/types"
	sdkerrors "github.com/cosmos/cosmos-sdk/types/errors"
	"github.com/cosmos/cosmos-sdk/x/authz"
)

var _ authz.MsgServer = Keeper{}

// GrantAuthorization implements the MsgServer.Grant method to create a new grant.
func (k Keeper) Grant(goCtx context.Context, msg *authz.MsgGrant) (*authz.MsgGrantResponse, error) {
	ctx := sdk.UnwrapSDKContext(goCtx)
	grantee, err := sdk.AccAddressFromBech32(msg.Grantee)
	if err != nil {
		return nil, err
	}

<<<<<<< HEAD
=======
	// create the account if it is not in account state
	granteeAcc := k.authKeeper.GetAccount(ctx, grantee)
	if granteeAcc == nil {
		granteeAcc = k.authKeeper.NewAccountWithAddress(ctx, grantee)
		k.authKeeper.SetAccount(ctx, granteeAcc)
	}

>>>>>>> 3a051e1f
	granter, err := sdk.AccAddressFromBech32(msg.Granter)
	if err != nil {
		return nil, err
	}

	authorization, err := msg.GetAuthorization()
	if err != nil {
		return nil, err
	}

	t := authorization.MsgTypeURL()
	if k.router.HandlerByTypeURL(t) == nil {
		return nil, sdkerrors.ErrInvalidType.Wrapf("%s doesn't exist.", t)
	}

	err = k.SaveGrant(ctx, grantee, granter, authorization, msg.Grant.Expiration)
	if err != nil {
		return nil, err
	}

	return &authz.MsgGrantResponse{}, nil
}

// RevokeAuthorization implements the MsgServer.Revoke method.
func (k Keeper) Revoke(goCtx context.Context, msg *authz.MsgRevoke) (*authz.MsgRevokeResponse, error) {
	ctx := sdk.UnwrapSDKContext(goCtx)
	grantee, err := sdk.AccAddressFromBech32(msg.Grantee)
	if err != nil {
		return nil, err
	}
	granter, err := sdk.AccAddressFromBech32(msg.Granter)
	if err != nil {
		return nil, err
	}

	err = k.DeleteGrant(ctx, grantee, granter, msg.MsgTypeUrl)
	if err != nil {
		return nil, err
	}

	return &authz.MsgRevokeResponse{}, nil
}

// Exec implements the MsgServer.Exec method.
func (k Keeper) Exec(goCtx context.Context, msg *authz.MsgExec) (*authz.MsgExecResponse, error) {
	ctx := sdk.UnwrapSDKContext(goCtx)
	grantee, err := sdk.AccAddressFromBech32(msg.Grantee)
	if err != nil {
		return nil, err
	}

	msgs, err := msg.GetMessages()
	if err != nil {
		return nil, err
	}

	results, err := k.DispatchActions(ctx, grantee, msgs)
	if err != nil {
		return nil, err
	}

	return &authz.MsgExecResponse{Results: results}, nil
}<|MERGE_RESOLUTION|>--- conflicted
+++ resolved
@@ -18,8 +18,6 @@
 		return nil, err
 	}
 
-<<<<<<< HEAD
-=======
 	// create the account if it is not in account state
 	granteeAcc := k.authKeeper.GetAccount(ctx, grantee)
 	if granteeAcc == nil {
@@ -27,7 +25,6 @@
 		k.authKeeper.SetAccount(ctx, granteeAcc)
 	}
 
->>>>>>> 3a051e1f
 	granter, err := sdk.AccAddressFromBech32(msg.Granter)
 	if err != nil {
 		return nil, err
