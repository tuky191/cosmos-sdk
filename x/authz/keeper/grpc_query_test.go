package keeper_test

import (
	gocontext "context"
	"fmt"
	"time"

	"github.com/stretchr/testify/require"

	sdk "github.com/cosmos/cosmos-sdk/types"
	"github.com/cosmos/cosmos-sdk/types/query"
	"github.com/cosmos/cosmos-sdk/x/authz"
	banktypes "github.com/cosmos/cosmos-sdk/x/bank/types"
)

func (suite *TestSuite) TestGRPCQueryAuthorization() {
	queryClient, addrs := suite.queryClient, suite.addrs
	var (
		req              *authz.QueryGrantsRequest
		expAuthorization authz.Authorization
	)
	testCases := []struct {
		msg      string
		malleate func(require *require.Assertions)
		expError string
		postTest func(require *require.Assertions, res *authz.QueryGrantsResponse)
	}{
		{
			"fail invalid granter addr",
			func(require *require.Assertions) {
				req = &authz.QueryGrantsRequest{}
			},
			"empty address string is not allowed",
			func(require *require.Assertions, res *authz.QueryGrantsResponse) {},
		},
		{
			"fail invalid grantee addr",
			func(require *require.Assertions) {
				req = &authz.QueryGrantsRequest{
					Granter: addrs[0].String(),
				}
			},
			"empty address string is not allowed",
			func(require *require.Assertions, res *authz.QueryGrantsResponse) {},
		},
		{
			"fail invalid msg-type",
			func(require *require.Assertions) {
				req = &authz.QueryGrantsRequest{
					Granter:    addrs[0].String(),
					Grantee:    addrs[1].String(),
					MsgTypeUrl: "unknown",
				}
			},
			"authorization not found for unknown type",
			func(require *require.Assertions, res *authz.QueryGrantsResponse) {},
		},
		{
			"Success",
			func(require *require.Assertions) {
				expAuthorization = suite.createSendAuthorization(addrs[0], addrs[1])
				req = &authz.QueryGrantsRequest{
					Granter:    addrs[1].String(),
					Grantee:    addrs[0].String(),
					MsgTypeUrl: expAuthorization.MsgTypeURL(),
				}
			},
			"",
			func(require *require.Assertions, res *authz.QueryGrantsResponse) {
				var auth authz.Authorization
				require.Equal(1, len(res.Grants))
				err := suite.app.InterfaceRegistry().UnpackAny(res.Grants[0].Authorization, &auth)
				require.NoError(err)
				require.NotNil(auth)
				require.Equal(auth.String(), expAuthorization.String())
			},
		},
	}
	for _, tc := range testCases {
		suite.Run(fmt.Sprintf("Case %s", tc.msg), func() {
			require := suite.Require()
			tc.malleate(require)
			result, err := queryClient.Grants(gocontext.Background(), req)
			if tc.expError == "" {
				require.NoError(err)
			} else {
				require.Error(err)
				require.Contains(err.Error(), tc.expError)
			}
			tc.postTest(require, result)
		})
	}
}

func (suite *TestSuite) TestGRPCQueryAuthorizations() {
	queryClient, addrs := suite.queryClient, suite.addrs
	var (
		req              *authz.QueryGrantsRequest
		expAuthorization authz.Authorization
	)
	testCases := []struct {
		msg      string
		malleate func()
		expPass  bool
		postTest func(res *authz.QueryGrantsResponse)
	}{
		{
			"fail invalid granter addr",
			func() {
				req = &authz.QueryGrantsRequest{}
			},
			false,
			func(res *authz.QueryGrantsResponse) {},
		},
		{
			"fail invalid grantee addr",
			func() {
				req = &authz.QueryGrantsRequest{
					Granter: addrs[0].String(),
				}
			},
			false,
			func(res *authz.QueryGrantsResponse) {},
		},
		{
			"Success",
			func() {
				expAuthorization = suite.createSendAuthorization(addrs[0], addrs[1])
				req = &authz.QueryGrantsRequest{
					Granter: addrs[1].String(),
					Grantee: addrs[0].String(),
				}
			},
			true,
			func(res *authz.QueryGrantsResponse) {
				var auth authz.Authorization
				suite.Require().Equal(1, len(res.Grants))
				err := suite.app.InterfaceRegistry().UnpackAny(res.Grants[0].Authorization, &auth)
				suite.Require().NoError(err)
				suite.Require().NotNil(auth)
				suite.Require().Equal(auth.String(), expAuthorization.String())
			},
		},
	}
	for _, testCase := range testCases {
		suite.Run(fmt.Sprintf("Case %s", testCase.msg), func() {
			testCase.malleate()
			result, err := queryClient.Grants(gocontext.Background(), req)
			if testCase.expPass {
				suite.Require().NoError(err)
			} else {
				suite.Require().Error(err)
			}
			testCase.postTest(result)
		})
	}
}

func (suite *TestSuite) TestGRPCQueryGranterGrants() {
	require := suite.Require()
<<<<<<< HEAD
	app, ctx, queryClient, addrs := suite.app, suite.ctx, suite.queryClient, suite.addrs
=======
	queryClient, addrs := suite.queryClient, suite.addrs
>>>>>>> 3a051e1f

	testCases := []struct {
		msg      string
		preRun   func()
		expError bool
		request  authz.QueryGranterGrantsRequest
		numItems int
	}{
		{
			"fail invalid granter addr",
			func() {},
			true,
			authz.QueryGranterGrantsRequest{},
			0,
		},
		{
			"valid case, single authorization",
			func() {
<<<<<<< HEAD
				now := ctx.BlockHeader().Time
				newCoins := sdk.NewCoins(sdk.NewInt64Coin("steak", 100))
				authorization := &banktypes.SendAuthorization{SpendLimit: newCoins}
				err := app.AuthzKeeper.SaveGrant(ctx, addrs[1], addrs[0], authorization, now.Add(time.Hour))
				require.NoError(err)
=======
				suite.createSendAuthorization(addrs[1], addrs[0])
>>>>>>> 3a051e1f
			},
			false,
			authz.QueryGranterGrantsRequest{
				Granter: addrs[0].String(),
			},
			1,
		},
		{
			"valid case, multiple authorization",
			func() {
<<<<<<< HEAD
				now := ctx.BlockHeader().Time
				newCoins := sdk.NewCoins(sdk.NewInt64Coin("steak", 100))
				authorization := &banktypes.SendAuthorization{SpendLimit: newCoins}
				err := app.AuthzKeeper.SaveGrant(ctx, addrs[2], addrs[0], authorization, now.Add(time.Hour))
				require.NoError(err)
=======
				suite.createSendAuthorization(addrs[2], addrs[0])
>>>>>>> 3a051e1f
			},
			false,
			authz.QueryGranterGrantsRequest{
				Granter: addrs[0].String(),
			},
			2,
		},
		{
			"valid case, pagination",
			func() {
			},
			false,
			authz.QueryGranterGrantsRequest{
				Granter: addrs[0].String(),
				Pagination: &query.PageRequest{
					Limit: 1,
				},
			},
			1,
		},
	}

	for _, tc := range testCases {
		suite.Run(fmt.Sprintf("Case %s", tc.msg), func() {
			tc.preRun()
			result, err := queryClient.GranterGrants(gocontext.Background(), &tc.request)
			if tc.expError {
				require.Error(err)
			} else {
				require.NoError(err)
				require.Len(result.Grants, tc.numItems)
			}
		})
	}
}

func (suite *TestSuite) TestGRPCQueryGranteeGrants() {
	require := suite.Require()
<<<<<<< HEAD
	app, ctx, queryClient, addrs := suite.app, suite.ctx, suite.queryClient, suite.addrs
=======
	queryClient, addrs := suite.queryClient, suite.addrs
>>>>>>> 3a051e1f

	testCases := []struct {
		msg      string
		preRun   func()
		expError bool
		request  authz.QueryGranteeGrantsRequest
		numItems int
	}{
		{
			"fail invalid granter addr",
			func() {},
			true,
			authz.QueryGranteeGrantsRequest{},
			0,
		},
		{
			"valid case, single authorization",
			func() {
<<<<<<< HEAD
				now := ctx.BlockHeader().Time
				newCoins := sdk.NewCoins(sdk.NewInt64Coin("steak", 100))
				authorization := &banktypes.SendAuthorization{SpendLimit: newCoins}
				err := app.AuthzKeeper.SaveGrant(ctx, addrs[0], addrs[1], authorization, now.Add(time.Hour))
				require.NoError(err)
=======
				suite.createSendAuthorization(addrs[0], addrs[1])
>>>>>>> 3a051e1f
			},
			false,
			authz.QueryGranteeGrantsRequest{
				Grantee: addrs[0].String(),
			},
			1,
		},
		{
			"valid case, no authorization found",
			func() {},
			false,
			authz.QueryGranteeGrantsRequest{
				Grantee: addrs[2].String(),
			},
			0,
		},
		{
			"valid case, multiple authorization",
			func() {
<<<<<<< HEAD
				now := ctx.BlockHeader().Time
				newCoins := sdk.NewCoins(sdk.NewInt64Coin("steak", 100))
				authorization := &banktypes.SendAuthorization{SpendLimit: newCoins}
				err := app.AuthzKeeper.SaveGrant(ctx, addrs[0], addrs[2], authorization, now.Add(time.Hour))
				require.NoError(err)
=======
				suite.createSendAuthorization(addrs[0], addrs[2])
>>>>>>> 3a051e1f
			},
			false,
			authz.QueryGranteeGrantsRequest{
				Grantee: addrs[0].String(),
			},
			2,
		},
		{
			"valid case, pagination",
			func() {},
			false,
			authz.QueryGranteeGrantsRequest{
				Grantee: addrs[0].String(),
				Pagination: &query.PageRequest{
					Limit: 1,
				},
			},
			1,
		},
	}

	for _, tc := range testCases {
		suite.Run(fmt.Sprintf("Case %s", tc.msg), func() {
			tc.preRun()
			result, err := queryClient.GranteeGrants(gocontext.Background(), &tc.request)
			if tc.expError {
				require.Error(err)
			} else {
				require.NoError(err)
				require.Len(result.Grants, tc.numItems)
			}
		})
	}
<<<<<<< HEAD
=======
}

func (suite *TestSuite) createSendAuthorization(a1, a2 sdk.AccAddress) authz.Authorization {
	exp := suite.ctx.BlockHeader().Time.Add(time.Hour)
	newCoins := sdk.NewCoins(sdk.NewInt64Coin("steak", 100))
	authorization := &banktypes.SendAuthorization{SpendLimit: newCoins}
	err := suite.app.AuthzKeeper.SaveGrant(suite.ctx, a1, a2, authorization, &exp)
	suite.Require().NoError(err)
	return authorization
>>>>>>> 3a051e1f
}<|MERGE_RESOLUTION|>--- conflicted
+++ resolved
@@ -158,11 +158,7 @@
 
 func (suite *TestSuite) TestGRPCQueryGranterGrants() {
 	require := suite.Require()
-<<<<<<< HEAD
-	app, ctx, queryClient, addrs := suite.app, suite.ctx, suite.queryClient, suite.addrs
-=======
 	queryClient, addrs := suite.queryClient, suite.addrs
->>>>>>> 3a051e1f
 
 	testCases := []struct {
 		msg      string
@@ -181,15 +177,7 @@
 		{
 			"valid case, single authorization",
 			func() {
-<<<<<<< HEAD
-				now := ctx.BlockHeader().Time
-				newCoins := sdk.NewCoins(sdk.NewInt64Coin("steak", 100))
-				authorization := &banktypes.SendAuthorization{SpendLimit: newCoins}
-				err := app.AuthzKeeper.SaveGrant(ctx, addrs[1], addrs[0], authorization, now.Add(time.Hour))
-				require.NoError(err)
-=======
 				suite.createSendAuthorization(addrs[1], addrs[0])
->>>>>>> 3a051e1f
 			},
 			false,
 			authz.QueryGranterGrantsRequest{
@@ -200,15 +188,7 @@
 		{
 			"valid case, multiple authorization",
 			func() {
-<<<<<<< HEAD
-				now := ctx.BlockHeader().Time
-				newCoins := sdk.NewCoins(sdk.NewInt64Coin("steak", 100))
-				authorization := &banktypes.SendAuthorization{SpendLimit: newCoins}
-				err := app.AuthzKeeper.SaveGrant(ctx, addrs[2], addrs[0], authorization, now.Add(time.Hour))
-				require.NoError(err)
-=======
 				suite.createSendAuthorization(addrs[2], addrs[0])
->>>>>>> 3a051e1f
 			},
 			false,
 			authz.QueryGranterGrantsRequest{
@@ -247,11 +227,7 @@
 
 func (suite *TestSuite) TestGRPCQueryGranteeGrants() {
 	require := suite.Require()
-<<<<<<< HEAD
-	app, ctx, queryClient, addrs := suite.app, suite.ctx, suite.queryClient, suite.addrs
-=======
 	queryClient, addrs := suite.queryClient, suite.addrs
->>>>>>> 3a051e1f
 
 	testCases := []struct {
 		msg      string
@@ -270,15 +246,7 @@
 		{
 			"valid case, single authorization",
 			func() {
-<<<<<<< HEAD
-				now := ctx.BlockHeader().Time
-				newCoins := sdk.NewCoins(sdk.NewInt64Coin("steak", 100))
-				authorization := &banktypes.SendAuthorization{SpendLimit: newCoins}
-				err := app.AuthzKeeper.SaveGrant(ctx, addrs[0], addrs[1], authorization, now.Add(time.Hour))
-				require.NoError(err)
-=======
 				suite.createSendAuthorization(addrs[0], addrs[1])
->>>>>>> 3a051e1f
 			},
 			false,
 			authz.QueryGranteeGrantsRequest{
@@ -298,15 +266,7 @@
 		{
 			"valid case, multiple authorization",
 			func() {
-<<<<<<< HEAD
-				now := ctx.BlockHeader().Time
-				newCoins := sdk.NewCoins(sdk.NewInt64Coin("steak", 100))
-				authorization := &banktypes.SendAuthorization{SpendLimit: newCoins}
-				err := app.AuthzKeeper.SaveGrant(ctx, addrs[0], addrs[2], authorization, now.Add(time.Hour))
-				require.NoError(err)
-=======
 				suite.createSendAuthorization(addrs[0], addrs[2])
->>>>>>> 3a051e1f
 			},
 			false,
 			authz.QueryGranteeGrantsRequest{
@@ -340,8 +300,6 @@
 			}
 		})
 	}
-<<<<<<< HEAD
-=======
 }
 
 func (suite *TestSuite) createSendAuthorization(a1, a2 sdk.AccAddress) authz.Authorization {
@@ -351,5 +309,4 @@
 	err := suite.app.AuthzKeeper.SaveGrant(suite.ctx, a1, a2, authorization, &exp)
 	suite.Require().NoError(err)
 	return authorization
->>>>>>> 3a051e1f
 }