package keeper

import (
	"fmt"
	"strconv"
	"time"

	"github.com/gogo/protobuf/proto"
	abci "github.com/tendermint/tendermint/abci/types"
	"github.com/tendermint/tendermint/libs/log"

	"github.com/cosmos/cosmos-sdk/baseapp"
	"github.com/cosmos/cosmos-sdk/codec"
	codectypes "github.com/cosmos/cosmos-sdk/codec/types"
	storetypes "github.com/cosmos/cosmos-sdk/store/types"
	sdk "github.com/cosmos/cosmos-sdk/types"
	sdkerrors "github.com/cosmos/cosmos-sdk/types/errors"
	authkeeper "github.com/cosmos/cosmos-sdk/x/auth/keeper"
	"github.com/cosmos/cosmos-sdk/x/authz"
)

// TODO: Revisit this once we have propoer gas fee framework.
// Tracking issues https://github.com/cosmos/cosmos-sdk/issues/9054,
// https://github.com/cosmos/cosmos-sdk/discussions/9072
const gasCostPerIteration = uint64(20)

type Keeper struct {
	storeKey   storetypes.StoreKey
	cdc        codec.BinaryCodec
	router     *baseapp.MsgServiceRouter
	authKeeper authkeeper.AccountKeeper
}

// NewKeeper constructs a message authorization Keeper
func NewKeeper(storeKey storetypes.StoreKey, cdc codec.BinaryCodec, router *baseapp.MsgServiceRouter, ak authkeeper.AccountKeeper) Keeper {
	return Keeper{
		storeKey:   storeKey,
		cdc:        cdc,
		router:     router,
		authKeeper: ak,
	}
}

// Logger returns a module-specific logger.
func (k Keeper) Logger(ctx sdk.Context) log.Logger {
	return ctx.Logger().With("module", fmt.Sprintf("x/%s", authz.ModuleName))
}

// getGrant returns grant stored at skey.
func (k Keeper) getGrant(ctx sdk.Context, skey []byte) (grant authz.Grant, found bool) {
	store := ctx.KVStore(k.storeKey)
	bz := store.Get(skey)
	if bz == nil {
		return grant, false
	}
	k.cdc.MustUnmarshal(bz, &grant)
	return grant, true
}

func (k Keeper) update(ctx sdk.Context, grantee sdk.AccAddress, granter sdk.AccAddress, updated authz.Authorization) error {
	skey := grantStoreKey(grantee, granter, updated.MsgTypeURL())
	grant, found := k.getGrant(ctx, skey)
	if !found {
		return authz.ErrNoAuthorizationFound
	}

	msg, ok := updated.(proto.Message)
	if !ok {
		return sdkerrors.ErrPackAny.Wrapf("cannot proto marshal %T", updated)
	}

	any, err := codectypes.NewAnyWithValue(msg)
	if err != nil {
		return err
	}

	grant.Authorization = any
	store := ctx.KVStore(k.storeKey)
	store.Set(skey, k.cdc.MustMarshal(&grant))

	return nil
}

// DispatchActions attempts to execute the provided messages via authorization
// grants from the message signer to the grantee.
func (k Keeper) DispatchActions(ctx sdk.Context, grantee sdk.AccAddress, msgs []sdk.Msg) ([][]byte, error) {
	results := make([][]byte, len(msgs))
<<<<<<< HEAD
=======
	now := ctx.BlockTime()
>>>>>>> 3a051e1f

	for i, msg := range msgs {
		signers := msg.GetSigners()
		if len(signers) != 1 {
			return nil, authz.ErrAuthorizationNumOfSigners
		}

		granter := signers[0]

		// If granter != grantee then check authorization.Accept, otherwise we
		// implicitly accept.
		if !granter.Equals(grantee) {
			skey := grantStoreKey(grantee, granter, sdk.MsgTypeURL(msg))

			grant, found := k.getGrant(ctx, skey)
			if !found {
				return nil, sdkerrors.Wrapf(authz.ErrNoAuthorizationFound, "failed to update grant with key %s", string(skey))
			}

			if grant.Expiration != nil && grant.Expiration.Before(now) {
				return nil, authz.ErrAuthorizationExpired
			}

			authorization, err := grant.GetAuthorization()
			if err != nil {
				return nil, err
			}

			resp, err := authorization.Accept(ctx, msg)
			if err != nil {
				return nil, err
			}

			if resp.Delete {
				err = k.DeleteGrant(ctx, grantee, granter, sdk.MsgTypeURL(msg))
			} else if resp.Updated != nil {
				err = k.update(ctx, grantee, granter, resp.Updated)
			}
			if err != nil {
				return nil, err
			}

			if !resp.Accept {
				return nil, sdkerrors.ErrUnauthorized
			}
		}

		handler := k.router.Handler(msg)
		if handler == nil {
			return nil, sdkerrors.ErrUnknownRequest.Wrapf("unrecognized message route: %s", sdk.MsgTypeURL(msg))
		}

		msgResp, err := handler(ctx, msg)
		if err != nil {
			return nil, sdkerrors.Wrapf(err, "failed to execute message; message %v", msg)
		}

		results[i] = msgResp.Data

		// emit the events from the dispatched actions
		events := msgResp.Events
		sdkEvents := make([]sdk.Event, 0, len(events))
		for _, event := range events {
			e := event
			e.Attributes = append(e.Attributes, abci.EventAttribute{Key: []byte("authz_msg_index"), Value: []byte(strconv.Itoa(i))})

			sdkEvents = append(sdkEvents, sdk.Event(e))
		}

		ctx.EventManager().EmitEvents(sdkEvents)
	}

	return results, nil
}

// SaveGrant method grants the provided authorization to the grantee on the granter's account
// with the provided expiration time and insert authorization key into the grants queue. If there is an existing authorization grant for the
// same `sdk.Msg` type, this grant overwrites that.
func (k Keeper) SaveGrant(ctx sdk.Context, grantee, granter sdk.AccAddress, authorization authz.Authorization, expiration *time.Time) error {
	store := ctx.KVStore(k.storeKey)
	msgType := authorization.MsgTypeURL()
	skey := grantStoreKey(grantee, granter, msgType)

	grant, err := authz.NewGrant(ctx.BlockTime(), authorization, expiration)
	if err != nil {
		return err
	}

	var oldExp *time.Time
	if oldGrant, found := k.getGrant(ctx, skey); found {
		oldExp = oldGrant.Expiration
	}
	if oldExp != nil && (expiration == nil || !oldExp.Equal(*expiration)) {
		if err = k.removeFromGrantQueue(ctx, skey, granter, grantee, *oldExp); err != nil {
			return err
		}
	}
	// If the expiration didn't change, then we don't remove it and we should not insert again
	if expiration != nil && (oldExp == nil || !oldExp.Equal(*expiration)) {
		if err = k.insertIntoGrantQueue(ctx, granter, grantee, msgType, *expiration); err != nil {
			return err
		}
	}

	bz := k.cdc.MustMarshal(&grant)
	store.Set(skey, bz)

	return ctx.EventManager().EmitTypedEvent(&authz.EventGrant{
		MsgTypeUrl: authorization.MsgTypeURL(),
		Granter:    granter.String(),
		Grantee:    grantee.String(),
	})
}

// DeleteGrant revokes any authorization for the provided message type granted to the grantee
// by the granter.
func (k Keeper) DeleteGrant(ctx sdk.Context, grantee sdk.AccAddress, granter sdk.AccAddress, msgType string) error {
	store := ctx.KVStore(k.storeKey)
	skey := grantStoreKey(grantee, granter, msgType)
	grant, found := k.getGrant(ctx, skey)
	if !found {
		return sdkerrors.Wrapf(authz.ErrNoAuthorizationFound, "failed to delete grant with key %s", string(skey))
	}

	if grant.Expiration != nil {
		err := k.removeFromGrantQueue(ctx, skey, granter, grantee, *grant.Expiration)
		if err != nil {
			return err
		}
	}

	store.Delete(skey)

	return ctx.EventManager().EmitTypedEvent(&authz.EventRevoke{
		MsgTypeUrl: msgType,
		Granter:    granter.String(),
		Grantee:    grantee.String(),
	})
}

// GetAuthorizations Returns list of `Authorizations` granted to the grantee by the granter.
func (k Keeper) GetAuthorizations(ctx sdk.Context, grantee sdk.AccAddress, granter sdk.AccAddress) ([]authz.Authorization, error) {
	store := ctx.KVStore(k.storeKey)
	key := grantStoreKey(grantee, granter, "")
	iter := sdk.KVStorePrefixIterator(store, key)
	defer iter.Close()

	var authorization authz.Grant
	var authorizations []authz.Authorization
	for ; iter.Valid(); iter.Next() {
		if err := k.cdc.Unmarshal(iter.Value(), &authorization); err != nil {
			return nil, err
		}

		a, err := authorization.GetAuthorization()
		if err != nil {
			return nil, err
		}

		authorizations = append(authorizations, a)
	}

	return authorizations, nil
}

// GetAuthorization returns an Authorization and it's expiration time.
// A nil Authorization is returned under the following circumstances:
//   - No grant is found.
//   - A grant is found, but it is expired.
//   - There was an error getting the authorization from the grant.
func (k Keeper) GetAuthorization(ctx sdk.Context, grantee sdk.AccAddress, granter sdk.AccAddress, msgType string) (authz.Authorization, *time.Time) {
	grant, found := k.getGrant(ctx, grantStoreKey(grantee, granter, msgType))
	if !found || (grant.Expiration != nil && grant.Expiration.Before(ctx.BlockHeader().Time)) {
		return nil, nil
	}

	auth, err := grant.GetAuthorization()
	if err != nil {
		return nil, nil
	}

	return auth, grant.Expiration
}

// IterateGrants iterates over all authorization grants
// This function should be used with caution because it can involve significant IO operations.
// It should not be used in query or msg services without charging additional gas.
// The iteration stops when the handler function returns true or the iterator exhaust.
func (k Keeper) IterateGrants(ctx sdk.Context,
	handler func(granterAddr sdk.AccAddress, granteeAddr sdk.AccAddress, grant authz.Grant) bool,
) {
	store := ctx.KVStore(k.storeKey)
	iter := sdk.KVStorePrefixIterator(store, GrantKey)
	defer iter.Close()
	for ; iter.Valid(); iter.Next() {
		var grant authz.Grant
		granterAddr, granteeAddr, _ := parseGrantStoreKey(iter.Key())
		k.cdc.MustUnmarshal(iter.Value(), &grant)
		if handler(granterAddr, granteeAddr, grant) {
			break
		}
	}
}

func (keeper Keeper) getGrantQueueItem(ctx sdk.Context, expiration time.Time, granter, grantee sdk.AccAddress) (*authz.GrantQueueItem, error) {
	store := ctx.KVStore(keeper.storeKey)
	bz := store.Get(GrantQueueKey(expiration, granter, grantee))
	if bz == nil {
		return &authz.GrantQueueItem{}, nil
	}

	var queueItems authz.GrantQueueItem
	if err := keeper.cdc.Unmarshal(bz, &queueItems); err != nil {
		return nil, err
	}
	return &queueItems, nil
}

func (k Keeper) setGrantQueueItem(ctx sdk.Context, expiration time.Time,
	granter sdk.AccAddress, grantee sdk.AccAddress, queueItems *authz.GrantQueueItem,
) error {
	store := ctx.KVStore(k.storeKey)
	bz, err := k.cdc.Marshal(queueItems)
	if err != nil {
		return err
	}
	store.Set(GrantQueueKey(expiration, granter, grantee), bz)

	return nil
}

// insertIntoGrantQueue inserts a grant key into the grant queue
func (keeper Keeper) insertIntoGrantQueue(ctx sdk.Context, granter, grantee sdk.AccAddress, msgType string, expiration time.Time) error {
	queueItems, err := keeper.getGrantQueueItem(ctx, expiration, granter, grantee)
	if err != nil {
		return err
	}

	if len(queueItems.MsgTypeUrls) == 0 {
		keeper.setGrantQueueItem(ctx, expiration, granter, grantee, &authz.GrantQueueItem{
			MsgTypeUrls: []string{msgType},
		})
	} else {
		queueItems.MsgTypeUrls = append(queueItems.MsgTypeUrls, msgType)
		keeper.setGrantQueueItem(ctx, expiration, granter, grantee, queueItems)
	}

	return nil
}

<<<<<<< HEAD
// InitGenesis new authz genesis
func (k Keeper) InitGenesis(ctx sdk.Context, data *authz.GenesisState) {
	for _, entry := range data.Authorization {
		grantee := sdk.MustAccAddressFromBech32(entry.Grantee)
		granter := sdk.MustAccAddressFromBech32(entry.Granter)
		a, ok := entry.Authorization.GetCachedValue().(authz.Authorization)
		if !ok {
			panic("expected authorization")
		}

		err := k.SaveGrant(ctx, grantee, granter, a, entry.Expiration)
=======
// removeFromGrantQueue removes a grant key from the grant queue
func (keeper Keeper) removeFromGrantQueue(ctx sdk.Context, grantKey []byte, granter, grantee sdk.AccAddress, expiration time.Time) error {
	store := ctx.KVStore(keeper.storeKey)
	key := GrantQueueKey(expiration, granter, grantee)
	bz := store.Get(key)
	if bz == nil {
		return sdkerrors.Wrap(authz.ErrNoGrantKeyFound, "can't remove grant from the expire queue, grant key not found")
	}

	var queueItem authz.GrantQueueItem
	if err := keeper.cdc.Unmarshal(bz, &queueItem); err != nil {
		return err
	}

	_, _, msgType := parseGrantStoreKey(grantKey)
	queueItems := queueItem.MsgTypeUrls

	for index, typeURL := range queueItems {
		ctx.GasMeter().ConsumeGas(gasCostPerIteration, "grant queue")

		if typeURL == msgType {
			end := len(queueItem.MsgTypeUrls) - 1
			queueItems[index] = queueItems[end]
			queueItems = queueItems[:end]

			if err := keeper.setGrantQueueItem(ctx, expiration, granter, grantee, &authz.GrantQueueItem{
				MsgTypeUrls: queueItems,
			}); err != nil {
				return err
			}
			break
		}
	}

	return nil
}

// DequeueAndDeleteExpiredGrants deletes expired grants from the state and grant queue.
func (k Keeper) DequeueAndDeleteExpiredGrants(ctx sdk.Context) error {
	store := ctx.KVStore(k.storeKey)

	iterator := store.Iterator(GrantQueuePrefix, sdk.InclusiveEndBytes(GrantQueueTimePrefix(ctx.BlockTime())))
	defer iterator.Close()

	for ; iterator.Valid(); iterator.Next() {
		var queueItem authz.GrantQueueItem
		if err := k.cdc.Unmarshal(iterator.Value(), &queueItem); err != nil {
			return err
		}

		_, granter, grantee, err := parseGrantQueueKey(iterator.Key())
>>>>>>> 3a051e1f
		if err != nil {
			return err
		}

		store.Delete(iterator.Key())

		for _, typeURL := range queueItem.MsgTypeUrls {
			store.Delete(grantStoreKey(grantee, granter, typeURL))
		}
	}

	return nil
}<|MERGE_RESOLUTION|>--- conflicted
+++ resolved
@@ -85,10 +85,7 @@
 // grants from the message signer to the grantee.
 func (k Keeper) DispatchActions(ctx sdk.Context, grantee sdk.AccAddress, msgs []sdk.Msg) ([][]byte, error) {
 	results := make([][]byte, len(msgs))
-<<<<<<< HEAD
-=======
 	now := ctx.BlockTime()
->>>>>>> 3a051e1f
 
 	for i, msg := range msgs {
 		signers := msg.GetSigners()
@@ -339,19 +336,6 @@
 	return nil
 }
 
-<<<<<<< HEAD
-// InitGenesis new authz genesis
-func (k Keeper) InitGenesis(ctx sdk.Context, data *authz.GenesisState) {
-	for _, entry := range data.Authorization {
-		grantee := sdk.MustAccAddressFromBech32(entry.Grantee)
-		granter := sdk.MustAccAddressFromBech32(entry.Granter)
-		a, ok := entry.Authorization.GetCachedValue().(authz.Authorization)
-		if !ok {
-			panic("expected authorization")
-		}
-
-		err := k.SaveGrant(ctx, grantee, granter, a, entry.Expiration)
-=======
 // removeFromGrantQueue removes a grant key from the grant queue
 func (keeper Keeper) removeFromGrantQueue(ctx sdk.Context, grantKey []byte, granter, grantee sdk.AccAddress, expiration time.Time) error {
 	store := ctx.KVStore(keeper.storeKey)
@@ -403,7 +387,6 @@
 		}
 
 		_, granter, grantee, err := parseGrantQueueKey(iterator.Key())
->>>>>>> 3a051e1f
 		if err != nil {
 			return err
 		}
