package cli

import (
	"bufio"
	"encoding/json"
	"fmt"
	"os"
	"path/filepath"

	"github.com/cosmos/go-bip39"
	"github.com/pkg/errors"
	"github.com/spf13/cobra"
	cfg "github.com/tendermint/tendermint/config"
	"github.com/tendermint/tendermint/libs/cli"
	tmos "github.com/tendermint/tendermint/libs/os"
	tmrand "github.com/tendermint/tendermint/libs/rand"
	"github.com/tendermint/tendermint/types"

	"github.com/cosmos/cosmos-sdk/client"
	"github.com/cosmos/cosmos-sdk/client/flags"
	"github.com/cosmos/cosmos-sdk/client/input"
	"github.com/cosmos/cosmos-sdk/server"
	sdk "github.com/cosmos/cosmos-sdk/types"
	"github.com/cosmos/cosmos-sdk/types/module"
	"github.com/cosmos/cosmos-sdk/x/genutil"
	stakingtypes "github.com/cosmos/cosmos-sdk/x/staking/types"
)

const (
	// FlagOverwrite defines a flag to overwrite an existing genesis JSON file.
	FlagOverwrite = "overwrite"

	// FlagSeed defines a flag to initialize the private validator key from a specific seed.
	FlagRecover = "recover"

	// FlagStakingBondDenom defines a flag to specify the staking token in the genesis file.
	FlagStakingBondDenom = "staking-bond-denom"
)

type printInfo struct {
	Moniker    string          `json:"moniker" yaml:"moniker"`
	ChainID    string          `json:"chain_id" yaml:"chain_id"`
	NodeID     string          `json:"node_id" yaml:"node_id"`
	GenTxsDir  string          `json:"gentxs_dir" yaml:"gentxs_dir"`
	AppMessage json.RawMessage `json:"app_message" yaml:"app_message"`
}

func newPrintInfo(moniker, chainID, nodeID, genTxsDir string, appMessage json.RawMessage) printInfo {
	return printInfo{
		Moniker:    moniker,
		ChainID:    chainID,
		NodeID:     nodeID,
		GenTxsDir:  genTxsDir,
		AppMessage: appMessage,
	}
}

func displayInfo(info printInfo) error {
	out, err := json.MarshalIndent(info, "", " ")
	if err != nil {
		return err
	}

	_, err = fmt.Fprintf(os.Stderr, "%s\n", sdk.MustSortJSON(out))

	return err
}

// InitCmd returns a command that initializes all files needed for Tendermint
// and the respective application.
func InitCmd(mbm module.BasicManager, defaultNodeHome string) *cobra.Command {
	cmd := &cobra.Command{
		Use:   "init [moniker]",
		Short: "Initialize private validator, p2p, genesis, and application configuration files",
		Long:  `Initialize validators's and node's configuration files.`,
		Args:  cobra.ExactArgs(1),
		RunE: func(cmd *cobra.Command, args []string) error {
			clientCtx := client.GetClientContextFromCmd(cmd)
			cdc := clientCtx.Codec

			serverCtx := server.GetServerContextFromCmd(cmd)
			config := serverCtx.Config
			config.SetRoot(clientCtx.HomeDir)

			chainID, _ := cmd.Flags().GetString(flags.FlagChainID)
			switch {
			case chainID != "":
			case clientCtx.ChainID != "":
				chainID = clientCtx.ChainID
			default:
				chainID = fmt.Sprintf("test-chain-%v", tmrand.Str(6))
			}

			// Get bip39 mnemonic
			var mnemonic string
			recover, _ := cmd.Flags().GetBool(FlagRecover)
			if recover {
				inBuf := bufio.NewReader(cmd.InOrStdin())
				value, err := input.GetString("Enter your bip39 mnemonic", inBuf)
				if err != nil {
					return err
				}

				mnemonic = value
				if !bip39.IsMnemonicValid(mnemonic) {
					return errors.New("invalid mnemonic")
				}
			}

			nodeID, _, err := genutil.InitializeNodeValidatorFilesFromMnemonic(config, mnemonic)
			if err != nil {
				return err
			}

			config.Moniker = args[0]

			genFile := config.GenesisFile()
			overwrite, _ := cmd.Flags().GetBool(FlagOverwrite)
			stakingBondDenom, _ := cmd.Flags().GetString(FlagStakingBondDenom)

			if !overwrite && tmos.FileExists(genFile) {
				return fmt.Errorf("genesis.json file already exists: %v", genFile)
			}

<<<<<<< HEAD
			appState, err := json.MarshalIndent(mbm.DefaultGenesis(cdc), "", " ")
=======
			appGenState := mbm.DefaultGenesis(cdc)

			if stakingBondDenom != "" {
				var stakingGenesis stakingtypes.GenesisState

				stakingRaw := appGenState[stakingtypes.ModuleName]
				err := clientCtx.Codec.UnmarshalJSON(stakingRaw, &stakingGenesis)
				if err != nil {
					return err
				}

				stakingGenesis.Params.BondDenom = stakingBondDenom
				modifiedStakingStr, err := clientCtx.Codec.MarshalJSON(&stakingGenesis)
				if err != nil {
					return err
				}

				appGenState[stakingtypes.ModuleName] = modifiedStakingStr
			}

			appState, err := json.MarshalIndent(appGenState, "", " ")
>>>>>>> 3a051e1f
			if err != nil {
				return errors.Wrap(err, "Failed to marshal default genesis state")
			}

			genDoc := &types.GenesisDoc{}
			if _, err := os.Stat(genFile); err != nil {
				if !os.IsNotExist(err) {
					return err
				}
			} else {
				genDoc, err = types.GenesisDocFromFile(genFile)
				if err != nil {
					return errors.Wrap(err, "Failed to read genesis doc from file")
				}
			}

			genDoc.ChainID = chainID
			genDoc.Validators = nil
			genDoc.AppState = appState

			if err = genutil.ExportGenesisFile(genDoc, genFile); err != nil {
				return errors.Wrap(err, "Failed to export genesis file")
			}

			toPrint := newPrintInfo(config.Moniker, chainID, nodeID, "", appState)

			cfg.WriteConfigFile(filepath.Join(config.RootDir, "config", "config.toml"), config)
			return displayInfo(toPrint)
		},
	}

	cmd.Flags().String(cli.HomeFlag, defaultNodeHome, "node's home directory")
	cmd.Flags().BoolP(FlagOverwrite, "o", false, "overwrite the genesis.json file")
	cmd.Flags().Bool(FlagRecover, false, "provide seed phrase to recover existing key instead of creating")
	cmd.Flags().String(flags.FlagChainID, "", "genesis file chain-id, if left blank will be randomly created")
	cmd.Flags().String(FlagStakingBondDenom, "", "genesis file staking bond denomination, if left blank default value is 'stake'")

	return cmd
}<|MERGE_RESOLUTION|>--- conflicted
+++ resolved
@@ -122,9 +122,6 @@
 				return fmt.Errorf("genesis.json file already exists: %v", genFile)
 			}
 
-<<<<<<< HEAD
-			appState, err := json.MarshalIndent(mbm.DefaultGenesis(cdc), "", " ")
-=======
 			appGenState := mbm.DefaultGenesis(cdc)
 
 			if stakingBondDenom != "" {
@@ -146,7 +143,6 @@
 			}
 
 			appState, err := json.MarshalIndent(appGenState, "", " ")
->>>>>>> 3a051e1f
 			if err != nil {
 				return errors.Wrap(err, "Failed to marshal default genesis state")
 			}
