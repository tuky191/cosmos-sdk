package genutil

// DONTCOVER

import (
	"encoding/json"
	"errors"
	"fmt"
	"os"
	"path/filepath"
	"runtime"
	"sort"
	"strings"

	cfg "github.com/tendermint/tendermint/config"
	tmtypes "github.com/tendermint/tendermint/types"

	"github.com/cosmos/cosmos-sdk/client"
	"github.com/cosmos/cosmos-sdk/codec"
	sdk "github.com/cosmos/cosmos-sdk/types"
	bankexported "github.com/cosmos/cosmos-sdk/x/bank/exported"
	"github.com/cosmos/cosmos-sdk/x/genutil/types"
	stakingtypes "github.com/cosmos/cosmos-sdk/x/staking/types"
)

// GenAppStateFromConfig gets the genesis app state from the config
func GenAppStateFromConfig(cdc codec.JSONCodec, txEncodingConfig client.TxEncodingConfig,
	config *cfg.Config, initCfg types.InitConfig, genDoc tmtypes.GenesisDoc, genBalIterator types.GenesisBalancesIterator,
) (appState json.RawMessage, err error) {
	// process genesis transactions, else create default genesis.json
	appGenTxs, persistentPeers, err := CollectTxs(
		cdc, txEncodingConfig.TxJSONDecoder(), config.Moniker, initCfg.GenTxsDir, genDoc, genBalIterator,
	)
	if err != nil {
		return appState, err
	}

	config.P2P.PersistentPeers = persistentPeers
	cfg.WriteConfigFile(filepath.Join(config.RootDir, "config", "config.toml"), config)

	// if there are no gen txs to be processed, return the default empty state
	if len(appGenTxs) == 0 {
		return appState, errors.New("there must be at least one genesis tx")
	}

	// create the app state
	appGenesisState, err := types.GenesisStateFromGenDoc(genDoc)
	if err != nil {
		return appState, err
	}

	appGenesisState, err = SetGenTxsInAppGenesisState(cdc, txEncodingConfig.TxJSONEncoder(), appGenesisState, appGenTxs)
	if err != nil {
		return appState, err
	}

	appState, err = json.MarshalIndent(appGenesisState, "", "  ")
	if err != nil {
		return appState, err
	}

	genDoc.AppState = appState
	err = ExportGenesisFile(&genDoc, config.GenesisFile())

	return appState, err
}

// CollectTxs processes and validates application's genesis Txs and returns
// the list of appGenTxs, and persistent peers required to generate genesis.json.
func CollectTxs(cdc codec.JSONCodec, txJSONDecoder sdk.TxDecoder, moniker, genTxsDir string,
	genDoc tmtypes.GenesisDoc, genBalIterator types.GenesisBalancesIterator,
) (appGenTxs []sdk.Tx, persistentPeers string, err error) {
	// prepare a map of all balances in genesis state to then validate
	// against the validators addresses
	var appState map[string]json.RawMessage
	if err := json.Unmarshal(genDoc.AppState, &appState); err != nil {
		return appGenTxs, persistentPeers, err
	}

<<<<<<< HEAD
	fos, err := os.ReadDir(genTxsDir)
=======
	var fos []os.DirEntry
	fos, err = os.ReadDir(genTxsDir)
>>>>>>> 3a051e1f
	if err != nil {
		return appGenTxs, persistentPeers, err
	}

	balancesMap := make(map[string]bankexported.GenesisBalance)

	genBalIterator.IterateGenesisBalances(
		cdc, appState,
		func(balance bankexported.GenesisBalance) (stop bool) {
			balancesMap[balance.GetAddress().String()] = balance
			return false
		},
	)

	// addresses and IPs (and port) validator server info
	var addressesIPs []string

	for _, fo := range fos {
		if fo.IsDir() {
			continue
		}
		if !strings.HasSuffix(fo.Name(), ".json") {
			continue
		}

		// get the genTx
		jsonRawTx, err := os.ReadFile(filepath.Join(genTxsDir, fo.Name()))
		if err != nil {
			return appGenTxs, persistentPeers, err
		}

		genTx, err := types.ValidateAndGetGenTx(jsonRawTx, txJSONDecoder)
		if err != nil {
			return appGenTxs, persistentPeers, err
		}

		appGenTxs = append(appGenTxs, genTx)

		// the memo flag is used to store
		// the ip and node-id, for example this may be:
		// "528fd3df22b31f4969b05652bfe8f0fe921321d5@192.168.2.37:26656"

		memoTx, ok := genTx.(sdk.TxWithMemo)
		if !ok {
			return appGenTxs, persistentPeers, fmt.Errorf("expected TxWithMemo, got %T", genTx)
		}
		nodeAddrIP := memoTx.GetMemo()
		if len(nodeAddrIP) == 0 {
			return appGenTxs, persistentPeers, fmt.Errorf("failed to find node's address and IP in %s", fo.Name())
		}

		// genesis transactions must be single-message
		msgs := genTx.GetMsgs()

		// TODO abstract out staking message validation back to staking
		msg := msgs[0].(*stakingtypes.MsgCreateValidator)

		// validate delegator and validator addresses and funds against the accounts in the state
		delAddr := msg.DelegatorAddress
		valAddr, err := sdk.ValAddressFromBech32(msg.ValidatorAddress)
		if err != nil {
			return appGenTxs, persistentPeers, err
		}

		delBal, delOk := balancesMap[delAddr]
		if !delOk {
			_, file, no, ok := runtime.Caller(1)
			if ok {
				fmt.Printf("CollectTxs-1, called from %s#%d\n", file, no)
			}

			return appGenTxs, persistentPeers, fmt.Errorf("account %s balance not in genesis state: %+v", delAddr, balancesMap)
		}

		_, valOk := balancesMap[sdk.AccAddress(valAddr).String()]
		if !valOk {
			_, file, no, ok := runtime.Caller(1)
			if ok {
				fmt.Printf("CollectTxs-2, called from %s#%d - %s\n", file, no, sdk.AccAddress(msg.ValidatorAddress).String())
			}
			return appGenTxs, persistentPeers, fmt.Errorf("account %s balance not in genesis state: %+v", valAddr, balancesMap)
		}

		if delBal.GetCoins().AmountOf(msg.Value.Denom).LT(msg.Value.Amount) {
			return appGenTxs, persistentPeers, fmt.Errorf(
				"insufficient fund for delegation %v: %v < %v",
				delBal.GetAddress().String(), delBal.GetCoins().AmountOf(msg.Value.Denom), msg.Value.Amount,
			)
		}

		// exclude itself from persistent peers
		if msg.Description.Moniker != moniker {
			addressesIPs = append(addressesIPs, nodeAddrIP)
		}
	}

	sort.Strings(addressesIPs)
	persistentPeers = strings.Join(addressesIPs, ",")

	return appGenTxs, persistentPeers, nil
}<|MERGE_RESOLUTION|>--- conflicted
+++ resolved
@@ -77,12 +77,8 @@
 		return appGenTxs, persistentPeers, err
 	}
 
-<<<<<<< HEAD
-	fos, err := os.ReadDir(genTxsDir)
-=======
 	var fos []os.DirEntry
 	fos, err = os.ReadDir(genTxsDir)
->>>>>>> 3a051e1f
 	if err != nil {
 		return appGenTxs, persistentPeers, err
 	}
