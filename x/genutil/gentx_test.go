--- conflicted
+++ resolved
@@ -66,11 +66,7 @@
 	acc := suite.app.AccountKeeper.NewAccountWithAddress(suite.ctx, addr)
 	suite.app.AccountKeeper.SetAccount(suite.ctx, acc)
 
-<<<<<<< HEAD
-	err := simapp.FundAccount(suite.app.BankKeeper, suite.ctx, addr, sdk.Coins{sdk.NewInt64Coin(sdk.DefaultBondDenom, amount)})
-=======
 	err := testutil.FundAccount(suite.app.BankKeeper, suite.ctx, addr, sdk.Coins{sdk.NewInt64Coin(sdk.DefaultBondDenom, amount)})
->>>>>>> 3a051e1f
 	suite.Require().NoError(err)
 
 	bankGenesisState := suite.app.BankKeeper.ExportGenesis(suite.ctx)
@@ -240,11 +236,7 @@
 				r := rand.New(rand.NewSource(time.Now().UnixNano()))
 				msg := banktypes.NewMsgSend(addr1, addr2, sdk.Coins{sdk.NewInt64Coin(sdk.DefaultBondDenom, 1)})
 				tx, err := helpers.GenSignedMockTx(
-<<<<<<< HEAD
-					rand.New(rand.NewSource(time.Now().UnixNano())),
-=======
 					r,
->>>>>>> 3a051e1f
 					suite.encodingConfig.TxConfig,
 					[]sdk.Msg{msg},
 					sdk.Coins{sdk.NewInt64Coin(sdk.DefaultBondDenom, 10)},
