// Package keys provides common key management API.
//
<<<<<<< HEAD
// # The Keybase interface
//
// The Keybase interface defines the methods that a type needs to implement to be used
// as key storage backend. This package provides few implementations out-of-the-box.
//
// # NewLegacy
//
// The NewLegacy constructor returns an on-disk implementation backed by LevelDB storage that has been
// the default implementation used by the SDK until v0.38.0. Due to security concerns, it is
// recommended to drop it in favor of the NewKeyring constructor as it will be removed in future releases.
//
=======
// # The Keyring interface
//
// The Keyring interface defines the methods that a type needs to implement to be used
// as key storage backend. This package provides few implementations out-of-the-box.
//
>>>>>>> 3a051e1f
// # NewInMemory
//
// The NewInMemory constructor returns an implementation backed by an in-memory, goroutine-safe
// map that has historically been used for testing purposes or on-the-fly key generation as the
// generated keys are discarded when the process terminates or the type instance is garbage
// collected.
//
// # New
//
// The New constructor returns an implementation backed by a keyring library
// (https://github.com/99designs/keyring), whose aim is to provide a common abstraction and uniform
// interface between secret stores available for Windows, macOS, and most GNU/Linux distributions
// as well as operating system-agnostic encrypted file-based backends.
//
// The backends:
//
//	os		The instance returned by this constructor uses the operating system's default
//			credentials store to handle keys storage operations securely. It should be noted
//			that the keyring keyring may be kept unlocked for the whole duration of the user
//			session.
//	file	This backend more closely resembles the previous keyring storage used prior to
//			v0.38.1. It stores the keyring encrypted within the app's configuration directory.
//			This keyring will request a password each time it is accessed, which may occur
//			multiple times in a single command resulting in repeated password prompts.
//	kwallet	This backend uses KDE Wallet Manager as a credentials management application:
//			https://github.com/KDE/kwallet
//	pass	This backend uses the pass command line utility to store and retrieve keys:
//			https://www.passwordstore.org/
//	test	This backend stores keys insecurely to disk. It does not prompt for a password to
//			be unlocked and it should be use only for testing purposes.
//	memory	Same instance as returned by NewInMemory. This backend uses a transient storage. Keys
//			are discarded when the process terminates or the type instance is garbage collected.
package keyring<|MERGE_RESOLUTION|>--- conflicted
+++ resolved
@@ -1,24 +1,10 @@
 // Package keys provides common key management API.
 //
-<<<<<<< HEAD
-// # The Keybase interface
-//
-// The Keybase interface defines the methods that a type needs to implement to be used
-// as key storage backend. This package provides few implementations out-of-the-box.
-//
-// # NewLegacy
-//
-// The NewLegacy constructor returns an on-disk implementation backed by LevelDB storage that has been
-// the default implementation used by the SDK until v0.38.0. Due to security concerns, it is
-// recommended to drop it in favor of the NewKeyring constructor as it will be removed in future releases.
-//
-=======
 // # The Keyring interface
 //
 // The Keyring interface defines the methods that a type needs to implement to be used
 // as key storage backend. This package provides few implementations out-of-the-box.
 //
->>>>>>> 3a051e1f
 // # NewInMemory
 //
 // The NewInMemory constructor returns an implementation backed by an in-memory, goroutine-safe
