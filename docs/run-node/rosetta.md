<!--
order: 6
-->

# Rosetta

The `rosetta` package implements Coinbase's [Rosetta API](https://www.rosetta-api.org). This document provides instructions on how to use the Rosetta API integration. For information about the motivation and design choices, refer to [ADR 035](../architecture/adr-035-rosetta-api-support.md).

## Add Rosetta Command

The Rosetta API server is a stand-alone server that connects to a node of a chain developed with Cosmos SDK.

To enable Rosetta API support, it's required to add the `RosettaCommand` to your application's root command file (e.g. `appd/cmd/root.go`).

Import the `server` package:

```go
    "github.com/cosmos/cosmos-sdk/server"
```

Find the following line:

```go
initRootCmd(rootCmd, encodingConfig)
```

After that line, add the following:

```go
rootCmd.AddCommand(
<<<<<<< HEAD
  server.RosettaCommand(encodingConfig.InterfaceRegistry, encodingConfig.Marshaler)
=======
  server.RosettaCommand(encodingConfig.InterfaceRegistry, encodingConfig.Codec)
>>>>>>> 3a051e1f
)
```

The `RosettaCommand` function builds the `rosetta` root command and is defined in the `server` package within Cosmos SDK.

Since we’ve updated the Cosmos SDK to work with the Rosetta API, updating the application's root command file is all you need to do.

An implementation example can be found in `simapp` package.

## Use Rosetta Command
<<<<<<< HEAD

To run Rosetta in your application CLI, use the following command:

```
appd rosetta --help
```

To test and run Rosetta API endpoints for applications that are running and exposed, use the following command:

```
appd rosetta
     --blockchain "your application name (ex: gaia)"
     --network "your chain identifier (ex: testnet-1)"
     --tendermint "tendermint endpoint (ex: localhost:26657)"
     --grpc "gRPC endpoint (ex: localhost:9090)"
     --addr "rosetta binding address (ex: :8080)"
```
=======
>>>>>>> 3a051e1f

To run Rosetta in your application CLI, use the following command:

```sh
appd rosetta --help
```

To test and run Rosetta API endpoints for applications that are running and exposed, use the following command:

```sh
appd rosetta
     --blockchain "your application name (ex: gaia)"
     --network "your chain identifier (ex: testnet-1)"
     --tendermint "tendermint endpoint (ex: localhost:26657)"
     --grpc "gRPC endpoint (ex: localhost:9090)"
     --addr "rosetta binding address (ex: :8080)"
```

## Extensions

There are two ways in which you can customize and extend the implementation with your custom settings.

### Message extension

In order to make an `sdk.Msg` understandable by rosetta the only thing which is required is adding the methods to your messages that satisfy the `rosetta.Msg` interface. Examples on how to do so can be found in the staking types such as `MsgDelegate`, or in bank types such as `MsgSend`.

### Client interface override

In case more customization is required, it's possible to embed the Client type and override the methods which require customizations.

Example:

```go
package custom_client
import (

"context"
"github.com/coinbase/rosetta-sdk-go/types"
"github.com/cosmos/cosmos-sdk/server/rosetta/lib"
)

// CustomClient embeds the standard cosmos client
// which means that it implements the cosmos-rosetta-gateway Client
// interface while at the same time allowing to customize certain methods
type CustomClient struct {
    *rosetta.Client
}

func (c *CustomClient) ConstructionPayload(_ context.Context, request *types.ConstructionPayloadsRequest) (resp *types.ConstructionPayloadsResponse, err error) {
    // provide custom signature bytes
    panic("implement me")
}
```

NOTE: when using a customized client, the command cannot be used as the constructors required **may** differ, so it's required to create a new one. We intend to provide a way to init a customized client without writing extra code in the future.

### Error extension

Since rosetta requires to provide 'returned' errors to network options. In order to declare a new rosetta error, we use the `errors` package in cosmos-rosetta-gateway.

Example:

```go
package custom_errors
import crgerrs "github.com/cosmos/cosmos-sdk/server/rosetta/lib/errors"

var customErrRetriable = true
var CustomError = crgerrs.RegisterError(100, "custom message", customErrRetriable, "description")
```

Note: errors must be registered before cosmos-rosetta-gateway's `Server`.`Start` method is called. Otherwise the registration will be ignored. Errors with same code will be ignored too.<|MERGE_RESOLUTION|>--- conflicted
+++ resolved
@@ -28,11 +28,7 @@
 
 ```go
 rootCmd.AddCommand(
-<<<<<<< HEAD
-  server.RosettaCommand(encodingConfig.InterfaceRegistry, encodingConfig.Marshaler)
-=======
   server.RosettaCommand(encodingConfig.InterfaceRegistry, encodingConfig.Codec)
->>>>>>> 3a051e1f
 )
 ```
 
@@ -43,26 +39,6 @@
 An implementation example can be found in `simapp` package.
 
 ## Use Rosetta Command
-<<<<<<< HEAD
-
-To run Rosetta in your application CLI, use the following command:
-
-```
-appd rosetta --help
-```
-
-To test and run Rosetta API endpoints for applications that are running and exposed, use the following command:
-
-```
-appd rosetta
-     --blockchain "your application name (ex: gaia)"
-     --network "your chain identifier (ex: testnet-1)"
-     --tendermint "tendermint endpoint (ex: localhost:26657)"
-     --grpc "gRPC endpoint (ex: localhost:9090)"
-     --addr "rosetta binding address (ex: :8080)"
-```
-=======
->>>>>>> 3a051e1f
 
 To run Rosetta in your application CLI, use the following command:
 
