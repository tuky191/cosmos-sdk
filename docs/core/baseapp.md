<!--
order: 1
-->

# BaseApp

This document describes `BaseApp`, the abstraction that implements the core functionalities of a Cosmos SDK application. {synopsis}

## Pre-requisite Readings

* [Anatomy of a Cosmos SDK application](../basics/app-anatomy.md) {prereq}
* [Lifecycle of a Cosmos SDK transaction](../basics/tx-lifecycle.md) {prereq}

## Introduction

`BaseApp` is a base type that implements the core of a Cosmos SDK application, namely:

* The [Application Blockchain Interface](#main-abci-messages), for the state-machine to communicate with the underlying consensus engine (e.g. Tendermint).
* [Service Routers](#service-routers), to route messages and queries to the appropriate module.
* Different [states](#state-updates), as the state-machine can have different volatile states updated based on the ABCI message received.

The goal of `BaseApp` is to provide the fundamental layer of a Cosmos SDK application
that developers can easily extend to build their own custom application. Usually,
developers will create a custom type for their application, like so:

```go
type App struct {
  // reference to a BaseApp
  *baseapp.BaseApp

  // list of application store keys

  // list of application keepers

  // module manager
}
```

Extending the application with `BaseApp` gives the former access to all of `BaseApp`'s methods.
This allows developers to compose their custom application with the modules they want, while not
having to concern themselves with the hard work of implementing the ABCI, the service routers and state
management logic.

## Type Definition

The `BaseApp` type holds many important parameters for any Cosmos SDK based application.

+++ https://github.com/cosmos/cosmos-sdk/blob/v0.46.0-rc1/baseapp/baseapp.go#L45-L137

Let us go through the most important components.

> **Note**: Not all parameters are described, only the most important ones. Refer to the
> type definition for the full list.

First, the important parameters that are initialized during the bootstrapping of the application:

* [`CommitMultiStore`](./store.md#commitmultistore): This is the main store of the application,
  which holds the canonical state that is committed at the [end of each block](#commit). This store
  is **not** cached, meaning it is not used to update the application's volatile (un-committed) states.
  The `CommitMultiStore` is a multi-store, meaning a store of stores. Each module of the application
  uses one or multiple `KVStores` in the multi-store to persist their subset of the state.
* Database: The `db` is used by the `CommitMultiStore` to handle data persistence.
* [`Msg` Service Router](#msg-service-router): The `msgServiceRouter` facilitates the routing of `sdk.Msg` requests to the appropriate
  module `Msg` service for processing. Here a `sdk.Msg` refers to the transaction component that needs to be
  processed by a service in order to update the application state, and not to ABCI message which implements
  the interface between the application and the underlying consensus engine.
* [gRPC Query Router](#grpc-query-router): The `grpcQueryRouter` facilitates the routing of gRPC queries to the
  appropriate module for it to be processed. These queries are not ABCI messages themselves, but they
  are relayed to the relevant module's gRPC `Query` service.
* [`TxDecoder`](https://pkg.go.dev/github.com/cosmos/cosmos-sdk/types#TxDecoder): It is used to decode
  raw transaction bytes relayed by the underlying Tendermint engine.
* [`ParamStore`](#paramstore): The parameter store used to get and set application consensus parameters.
* [`AnteHandler`](#antehandler): This handler is used to handle signature verification, fee payment,
  and other pre-message execution checks when a transaction is received. It's executed during
  [`CheckTx/RecheckTx`](#checktx) and [`DeliverTx`](#delivertx).
* [`InitChainer`](../basics/app-anatomy.md#initchainer),
  [`BeginBlocker` and `EndBlocker`](../basics/app-anatomy.md#beginblocker-and-endblocker): These are
  the functions executed when the application receives the `InitChain`, `BeginBlock` and `EndBlock`
  ABCI messages from the underlying Tendermint engine.

Then, parameters used to define [volatile states](#state-updates) (i.e. cached states):

* `checkState`: This state is updated during [`CheckTx`](#checktx), and reset on [`Commit`](#commit).
* `deliverState`: This state is updated during [`DeliverTx`](#delivertx), and set to `nil` on
  [`Commit`](#commit) and gets re-initialized on BeginBlock.

Finally, a few more important parameters:

* `voteInfos`: This parameter carries the list of validators whose precommit is missing, either
  because they did not vote or because the proposer did not include their vote. This information is
  carried by the [Context](#context) and can be used by the application for various things like
  punishing absent validators.
* `minGasPrices`: This parameter defines the minimum gas prices accepted by the node. This is a
  **local** parameter, meaning each full-node can set a different `minGasPrices`. It is used in the
  `AnteHandler` during [`CheckTx`](#checktx), mainly as a spam protection mechanism. The transaction
  enters the [mempool](https://docs.tendermint.com/master/tendermint-core/mempool/)
  only if the gas prices of the transaction are greater than one of the minimum gas price in
  `minGasPrices` (e.g. if `minGasPrices == 1uatom,1photon`, the `gas-price` of the transaction must be
  greater than `1uatom` OR `1photon`).
* `appVersion`: Version of the application. It is set in the
  [application's constructor function](../basics/app-anatomy.md#constructor-function).

## Constructor

```go
func NewBaseApp(
  name string, logger log.Logger, db dbm.DB, txDecoder sdk.TxDecoder, options ...func(*BaseApp),
) *BaseApp {

  // ...
}
```

The `BaseApp` constructor function is pretty straightforward. The only thing worth noting is the
possibility to provide additional [`options`](https://github.com/cosmos/cosmos-sdk/blob/v0.46.0-rc1/baseapp/options.go)
to the `BaseApp`, which will execute them in order. The `options` are generally `setter` functions
for important parameters, like `SetPruning()` to set pruning options or `SetMinGasPrices()` to set
the node's `min-gas-prices`.

Naturally, developers can add additional `options` based on their application's needs.

## State Updates

The `BaseApp` maintains two primary volatile states and a root or main state. The main state
is the canonical state of the application and the volatile states, `checkState` and `deliverState`,
are used to handle state transitions in-between the main state made during [`Commit`](#commit).

Internally, there is only a single `CommitMultiStore` which we refer to as the main or root state.
From this root state, we derive two volatile states by using a mechanism called _store branching_ (performed by `CacheWrap` function).
The types can be illustrated as follows:

![Types](./baseapp_state_types.png)

### InitChain State Updates

During `InitChain`, the two volatile states, `checkState` and `deliverState` are set by branching
the root `CommitMultiStore`. Any subsequent reads and writes happen on branched versions of the `CommitMultiStore`.
To avoid unnecessary roundtrip to the main state, all reads to the branched store are cached.

![InitChain](./baseapp_state-initchain.png)

### CheckTx State Updates

During `CheckTx`, the `checkState`, which is based off of the last committed state from the root
store, is used for any reads and writes.  Here we only execute the `AnteHandler` and verify a service router
exists for every message in the transaction. Note, when we execute the `AnteHandler`, we branch
the already branched `checkState`.
This has the side effect that if the `AnteHandler` fails, the state transitions won't be reflected in the `checkState`
-- i.e. `checkState` is only updated on success.

![CheckTx](./baseapp_state-checktx.png)

### BeginBlock State Updates

During `BeginBlock`, the `deliverState` is set for use in subsequent `DeliverTx` ABCI messages. The
`deliverState` is based off of the last committed state from the root store and is branched.
Note, the `deliverState` is set to `nil` on [`Commit`](#commit).

![BeginBlock](./baseapp_state-begin_block.png)

### DeliverTx State Updates

The state flow for `DeliverTx` is nearly identical to `CheckTx` except state transitions occur on
the `deliverState` and messages in a transaction are executed. Similarly to `CheckTx`, state transitions
occur on a doubly branched state -- `deliverState`. Successful message execution results in
writes being committed to `deliverState`. Note, if message execution fails, state transitions from
the AnteHandler are persisted.

![DeliverTx](./baseapp_state-deliver_tx.png)

### Commit State Updates

During `Commit` all the state transitions that occurred in the `deliverState` are finally written to
the root `CommitMultiStore` which in turn is committed to disk and results in a new application
root hash. These state transitions are now considered final. Finally, the `checkState` is set to the
newly committed state and `deliverState` is set to `nil` to be reset on `BeginBlock`.

![Commit](./baseapp_state-commit.png)

## ParamStore

During `InitChain`, the `RequestInitChain` provides `ConsensusParams` which contains parameters
related to block execution such as maximum gas and size in addition to evidence parameters. If these
parameters are non-nil, they are set in the BaseApp's `ParamStore`. Behind the scenes, the `ParamStore`
is actually managed by an `x/params` module `Subspace`. This allows the parameters to be tweaked via
on-chain governance.

## Service Routers

When messages and queries are received by the application, they must be routed to the appropriate module in order to be processed. Routing is done via `BaseApp`, which holds a `msgServiceRouter` for messages, and a `grpcQueryRouter` for queries.

### `Msg` Service Router

[`sdk.Msg`s](#../building-modules/messages-and-queries.md#messages) need to be routed after they are extracted from transactions, which are sent from the underlying Tendermint engine via the [`CheckTx`](#checktx) and [`DeliverTx`](#delivertx) ABCI messages. To do so, `BaseApp` holds a `msgServiceRouter` which maps fully-qualified service methods (`string`, defined in each module's Protobuf  `Msg` service) to the appropriate module's `MsgServer` implementation.

The [default `msgServiceRouter` included in `BaseApp`](https://github.com/cosmos/cosmos-sdk/blob/v0.46.0-rc1/baseapp/msg_service_router.go) is stateless. However, some applications may want to make use of more stateful routing mechanisms such as allowing governance to disable certain routes or point them to new modules for upgrade purposes. For this reason, the `sdk.Context` is also passed into each [route handler inside `msgServiceRouter`](https://github.com/cosmos/cosmos-sdk/blob/v0.46.0-rc1/baseapp/msg_service_router.go#L31-L32). For a stateless router that doesn't want to make use of this, you can just ignore the `ctx`.

The application's `msgServiceRouter` is initialized with all the routes using the application's [module manager](../building-modules/module-manager.md#manager) (via the `RegisterServices` method), which itself is initialized with all the application's modules in the application's [constructor](../basics/app-anatomy.md#constructor-function).

### gRPC Query Router

Similar to `sdk.Msg`s, [`queries`](../building-modules/messages-and-queries.md#queries) need to be routed to the appropriate module's [`Query` service](../building-modules/query-services.md). To do so, `BaseApp` holds a `grpcQueryRouter`, which maps modules' fully-qualified service methods (`string`, defined in their Protobuf `Query` gRPC) to their `QueryServer` implementation. The `grpcQueryRouter` is called during the initial stages of query processing, which can be either by directly sending a gRPC query to the gRPC endpoint, or via the [`Query` ABCI message](#query) on the Tendermint RPC endpoint.

Just like the `msgServiceRouter`, the `grpcQueryRouter` is initialized with all the query routes using the application's [module manager](../building-modules/module-manager.md) (via the `RegisterServices` method), which itself is initialized with all the application's modules in the application's [constructor](../basics/app-anatomy.md#app-constructor).

## Main ABCI Messages

The [Application-Blockchain Interface](https://docs.tendermint.com/master/spec/abci/) (ABCI) is a generic interface that connects a state-machine with a consensus engine to form a functional full-node. It can be wrapped in any language, and needs to be implemented by each application-specific blockchain built on top of an ABCI-compatible consensus engine like Tendermint.

The consensus engine handles two main tasks:

* The networking logic, which mainly consists in gossiping block parts, transactions and consensus votes.
* The consensus logic, which results in the deterministic ordering of transactions in the form of blocks.

It is **not** the role of the consensus engine to define the state or the validity of transactions. Generally, transactions are handled by the consensus engine in the form of `[]bytes`, and relayed to the application via the ABCI to be decoded and processed. At keys moments in the networking and consensus processes (e.g. beginning of a block, commit of a block, reception of an unconfirmed transaction, ...), the consensus engine emits ABCI messages for the state-machine to act on.

Developers building on top of the Cosmos SDK need not implement the ABCI themselves, as `BaseApp` comes with a built-in implementation of the interface. Let us go through the main ABCI messages that `BaseApp` implements: [`CheckTx`](#checktx) and [`DeliverTx`](#delivertx)

### CheckTx

`CheckTx` is sent by the underlying consensus engine when a new unconfirmed (i.e. not yet included in a valid block)
transaction is received by a full-node. The role of `CheckTx` is to guard the full-node's mempool
(where unconfirmed transactions are stored until they are included in a block) from spam transactions.
Unconfirmed transactions are relayed to peers only if they pass `CheckTx`.

`CheckTx()` can perform both _stateful_ and _stateless_ checks, but developers should strive to
make the checks **lightweight** because gas fees are not charged for the resources (CPU, data load...) used during the `CheckTx`. 

In the Cosmos SDK, after [decoding transactions](./encoding.md), `CheckTx()` is implemented
to do the following checks:

1. Extract the `sdk.Msg`s from the transaction.
2. Perform _stateless_ checks by calling `ValidateBasic()` on each of the `sdk.Msg`s. This is done
   first, as _stateless_ checks are less computationally expensive than _stateful_ checks. If
   `ValidateBasic()` fail, `CheckTx` returns before running _stateful_ checks, which saves resources.
3. Perform non-module related _stateful_ checks on the [account](../basics/accounts.md). This step is mainly about checking
   that the `sdk.Msg` signatures are valid, that enough fees are provided and that the sending account
   has enough funds to pay for said fees. Note that no precise [`gas`](../basics/gas-fees.md) counting occurs here,
   as `sdk.Msg`s are not processed. Usually, the [`AnteHandler`](../basics/gas-fees.md#antehandler) will check that the `gas` provided
   with the transaction is superior to a minimum reference gas amount based on the raw transaction size,
   in order to avoid spam with transactions that provide 0 gas.

`CheckTx` does **not** process `sdk.Msg`s -  they only need to be processed when the canonical state need to be updated, which happens during `DeliverTx`.

Steps 2. and 3. are performed by the [`AnteHandler`](../basics/gas-fees.md#antehandler) in the [`RunTx()`](#runtx-antehandler-and-runmsgs)
function, which `CheckTx()` calls with the `runTxModeCheck` mode. During each step of `CheckTx()`, a
special [volatile state](#state-updates) called `checkState` is updated. This state is used to keep
track of the temporary changes triggered by the `CheckTx()` calls of each transaction without modifying
the [main canonical state](#main-state). For example, when a transaction goes through `CheckTx()`, the
transaction's fees are deducted from the sender's account in `checkState`. If a second transaction is
received from the same account before the first is processed, and the account has consumed all its
funds in `checkState` during the first transaction, the second transaction will fail `CheckTx`() and
be rejected. In any case, the sender's account will not actually pay the fees until the transaction
is actually included in a block, because `checkState` never gets committed to the main state. The
`checkState` is reset to the latest state of the main state each time a blocks gets [committed](#commit).

`CheckTx` returns a response to the underlying consensus engine of type [`abci.ResponseCheckTx`](https://docs.tendermint.com/master/spec/abci/abci.html#checktx-2).
The response contains:

* `Code (uint32)`: Response Code. `0` if successful.
* `Data ([]byte)`: Result bytes, if any.
* `Log (string):` The output of the application's logger. May be non-deterministic.
* `Info (string):` Additional information. May be non-deterministic.
* `GasWanted (int64)`: Amount of gas requested for transaction. It is provided by users when they generate the transaction.
* `GasUsed (int64)`: Amount of gas consumed by transaction. During `CheckTx`, this value is computed by multiplying the standard cost of a transaction byte by the size of the raw transaction. Next is an example:
  +++ https://github.com/cosmos/cosmos-sdk/blob/v0.46.0-rc1/x/auth/ante/basic.go#L95-L95
* `Events ([]cmn.KVPair)`: Key-Value tags for filtering and indexing transactions (eg. by account). See [`event`s](./events.md) for more.
* `Codespace (string)`: Namespace for the Code.

#### RecheckTx

After `Commit`, `CheckTx` is run again on all transactions that remain in the node's local mempool
excluding the transactions that are included in the block. To prevent the mempool from rechecking all transactions
every time a block is committed, the configuration option `mempool.recheck=false` can be set. As of
Tendermint v0.32.1, an additional `Type` parameter is made available to the `CheckTx` function that
indicates whether an incoming transaction is new (`CheckTxType_New`), or a recheck (`CheckTxType_Recheck`).
This allows certain checks like signature verification can be skipped during `CheckTxType_Recheck`.

### DeliverTx

When the underlying consensus engine receives a block proposal, each transaction in the block needs to be processed by the application. To that end, the underlying consensus engine sends a `DeliverTx` message to the application for each transaction in a sequential order.

Before the first transaction of a given block is processed, a [volatile state](#state-updates) called `deliverState` is initialized during [`BeginBlock`](#beginblock). This state is updated each time a transaction is processed via `DeliverTx`, and committed to the [main state](#main-state) when the block is [committed](#commit), after what it is set to `nil`.

`DeliverTx` performs the **exact same steps as `CheckTx`**, with a little caveat at step 3 and the addition of a fifth step:

1. The `AnteHandler` does **not** check that the transaction's `gas-prices` is sufficient. That is because the `min-gas-prices` value `gas-prices` is checked against is local to the node, and therefore what is enough for one full-node might not be for another. This means that the proposer can potentially include transactions for free, although they are not incentivised to do so, as they earn a bonus on the total fee of the block they propose.
2. For each `sdk.Msg` in the transaction, route to the appropriate module's Protobuf [`Msg` service](../building-modules/msg-services.md). Additional _stateful_ checks are performed, and the branched multistore held in `deliverState`'s `context` is updated by the module's `keeper`. If the `Msg` service returns successfully, the branched multistore held in `context` is written to `deliverState` `CacheMultiStore`.

During the additional fifth step outlined in (2), each read/write to the store increases the value of `GasConsumed`. You can find the default cost of each operation:

+++ https://github.com/cosmos/cosmos-sdk/blob/v0.46.0-rc1/store/types/gas.go#L230-L241

At any point, if `GasConsumed > GasWanted`, the function returns with `Code != 0` and `DeliverTx` fails.

`DeliverTx` returns a response to the underlying consensus engine of type [`abci.ResponseDeliverTx`](https://docs.tendermint.com/master/spec/abci/abci.html#delivertx-2). The response contains:

* `Code (uint32)`: Response Code. `0` if successful.
* `Data ([]byte)`: Result bytes, if any.
* `Log (string):` The output of the application's logger. May be non-deterministic.
* `Info (string):` Additional information. May be non-deterministic.
* `GasWanted (int64)`: Amount of gas requested for transaction. It is provided by users when they generate the transaction.
* `GasUsed (int64)`: Amount of gas consumed by transaction. During `DeliverTx`, this value is computed by multiplying the standard cost of a transaction byte by the size of the raw transaction, and by adding gas each time a read/write to the store occurs.
* `Events ([]cmn.KVPair)`: Key-Value tags for filtering and indexing transactions (eg. by account). See [`event`s](./events.md) for more.
* `Codespace (string)`: Namespace for the Code.

## RunTx, AnteHandler, RunMsgs, PostHandler

### RunTx

`RunTx` is called from `CheckTx`/`DeliverTx` to handle the transaction, with `runTxModeCheck` or `runTxModeDeliver` as parameter to differentiate between the two modes of execution. Note that when `RunTx` receives a transaction, it has already been decoded.

The first thing `RunTx` does upon being called is to retrieve the `context`'s `CacheMultiStore` by calling the `getContextForTx()` function with the appropriate mode (either `runTxModeCheck` or `runTxModeDeliver`). This `CacheMultiStore` is a branch of the main store, with cache functionality (for query requests), instantiated during `BeginBlock` for `DeliverTx` and during the `Commit` of the previous block for `CheckTx`. After that, two `defer func()` are called for [`gas`](../basics/gas-fees.md) management. They are executed when `runTx` returns and make sure `gas` is actually consumed, and will throw errors, if any.

After that, `RunTx()` calls `ValidateBasic()` on each `sdk.Msg`in the `Tx`, which runs preliminary _stateless_ validity checks. If any `sdk.Msg` fails to pass `ValidateBasic()`, `RunTx()` returns with an error.

Then, the [`anteHandler`](#antehandler) of the application is run (if it exists). In preparation of this step, both the `checkState`/`deliverState`'s `context` and `context`'s `CacheMultiStore` are branched using the `cacheTxContext()` function.

+++ https://github.com/cosmos/cosmos-sdk/blob/v0.46.0-rc1/baseapp/baseapp.go#L647-L654

This allows `RunTx` not to commit the changes made to the state during the execution of `anteHandler` if it ends up failing. It also prevents the module implementing the `anteHandler` from writing to state, which is an important part of the [object-capabilities](./ocap.md) of the Cosmos SDK.

Finally, the [`RunMsgs()`](#runmsgs) function is called to process the `sdk.Msg`s in the `Tx`. In preparation of this step, just like with the `anteHandler`, both the `checkState`/`deliverState`'s `context` and `context`'s `CacheMultiStore` are branched using the `cacheTxContext()` function.

### AnteHandler

The `AnteHandler` is a special handler that implements the `AnteHandler` interface and is used to authenticate the transaction before the transaction's internal messages are processed.

+++ https://github.com/cosmos/cosmos-sdk/blob/v0.46.0-rc1/types/handler.go#L6-L8

The `AnteHandler` is theoretically optional, but still a very important component of public blockchain networks. It serves 3 primary purposes:

* Be a primary line of defense against spam and second line of defense (the first one being the mempool) against transaction replay with fees deduction and [`sequence`](./transactions.md#transaction-generation) checking.
* Perform preliminary _stateful_ validity checks like ensuring signatures are valid or that the sender has enough funds to pay for fees.
* Play a role in the incentivisation of stakeholders via the collection of transaction fees.

`BaseApp` holds an `anteHandler` as parameter that is initialized in the [application's constructor](../basics/app-anatomy.md#application-constructor). The most widely used `anteHandler` is the [`auth` module](https://github.com/cosmos/cosmos-sdk/blob/v0.46.0-rc1/x/auth/ante/ante.go).

Click [here](../basics/gas-fees.md#antehandler) for more on the `anteHandler`.

### RunMsgs

`RunMsgs` is called from `RunTx` with `runTxModeCheck` as parameter to check the existence of a route for each message the transaction, and with `runTxModeDeliver` to actually process the `sdk.Msg`s.

First, it retrieves the `sdk.Msg`'s fully-qualified type name, by checking the `type_url` of the Protobuf `Any` representing the `sdk.Msg`. Then, using the application's [`msgServiceRouter`](#msg-service-router), it checks for the existence of `Msg` service method related to that `type_url`. At this point, if `mode == runTxModeCheck`, `RunMsgs` returns. Otherwise, if `mode == runTxModeDeliver`, the [`Msg` service](../building-modules/msg-services.md) RPC is executed, before `RunMsgs` returns.

### PostHandler

_PostHandler_ are like `AnteHandler` (they share the same signature), but they execute after [`RunMsgs`](#runmsgs).

Like `AnteHandler`s, `PostHandler`s are theoretically optional, one use case for `PostHandler`s is transaction tips (enabled by default in simapp).
Other use cases like unused gas refund can also be enabled by `PostHandler`s.

+++ https://github.com/cosmos/cosmos-sdk/blob/v0.46.0-rc1/x/auth/posthandler/post.go#L14:L27

Note, when `PostHandler`s fail, the state from `runMsgs` is also reverted, effectively making the transaction fail.

## Other ABCI Messages

### InitChain

The [`InitChain` ABCI message](https://docs.tendermint.com/master/spec/abci/abci.html#initchain) is sent from the underlying Tendermint engine when the chain is first started. It is mainly used to **initialize** parameters and state like:

* [Consensus Parameters](https://docs.tendermint.com/master/spec/abci/apps.html#consensus-parameters) via `setConsensusParams`.
* [`checkState` and `deliverState`](#state-updates) via `setCheckState` and `setDeliverState`.
* The [block gas meter](../basics/gas-fees.md#block-gas-meter), with infinite gas to process genesis transactions.

Finally, the `InitChain(req abci.RequestInitChain)` method of `BaseApp` calls the [`initChainer()`](../basics/app-anatomy.md#initchainer) of the application in order to initialize the main state of the application from the `genesis file` and, if defined, call the [`InitGenesis`](../building-modules/genesis.md#initgenesis) function of each of the application's modules.

### BeginBlock

The [`BeginBlock` ABCI message](https://docs.tendermint.com/master/spec/abci/abci.html#beginblock) is sent from the underlying Tendermint engine when a block proposal created by the correct proposer is received, before [`DeliverTx`](#delivertx) is run for each transaction in the block. It allows developers to have logic be executed at the beginning of each block. In the Cosmos SDK, the `BeginBlock(req abci.RequestBeginBlock)` method does the following:

* Initialize [`deliverState`](#state-updates) with the latest header using the `req abci.RequestBeginBlock` passed as parameter via the `setDeliverState` function.
  +++ https://github.com/cosmos/cosmos-sdk/blob/v0.46.0-rc1/baseapp/baseapp.go#L386-L396
  This function also resets the [main gas meter](../basics/gas-fees.md#main-gas-meter).
* Initialize the [block gas meter](../basics/gas-fees.md#block-gas-meter) with the `maxGas` limit. The `gas` consumed within the block cannot go above `maxGas`. This parameter is defined in the application's consensus parameters.
* Run the application's [`beginBlocker()`](../basics/app-anatomy.md#beginblocker-and-endblock), which mainly runs the [`BeginBlocker()`](../building-modules/beginblock-endblock.md#beginblock) method of each of the application's modules.
* Set the [`VoteInfos`](https://docs.tendermint.com/master/spec/abci/abci.html#voteinfo) of the application, i.e. the list of validators whose _precommit_ for the previous block was included by the proposer of the current block. This information is carried into the [`Context`](./context.md) so that it can be used during `DeliverTx` and `EndBlock`.

### EndBlock

The [`EndBlock` ABCI message](https://docs.tendermint.com/master/spec/abci/abci.html#endblock) is sent from the underlying Tendermint engine after [`DeliverTx`](#delivertx) as been run for each transaction in the block. It allows developers to have logic be executed at the end of each block. In the Cosmos SDK, the bulk `EndBlock(req abci.RequestEndBlock)` method is to run the application's [`EndBlocker()`](../basics/app-anatomy.md#beginblocker-and-endblock), which mainly runs the [`EndBlocker()`](../building-modules/beginblock-endblock.md#beginblock) method of each of the application's modules.

### Commit

The [`Commit` ABCI message](https://docs.tendermint.com/master/spec/abci/abci.html#commit) is sent from the underlying Tendermint engine after the full-node has received _precommits_ from 2/3+ of validators (weighted by voting power). On the `BaseApp` end, the `Commit(res abci.ResponseCommit)` function is implemented to commit all the valid state transitions that occurred during `BeginBlock`, `DeliverTx` and `EndBlock` and to reset state for the next block.

To commit state-transitions, the `Commit` function calls the `Write()` function on `deliverState.ms`, where `deliverState.ms` is a branched multistore of the main store `app.cms`. Then, the `Commit` function sets `checkState` to the latest header (obtained from `deliverState.ctx.BlockHeader`) and `deliverState` to `nil`.

Finally, `Commit` returns the hash of the commitment of `app.cms` back to the underlying consensus engine. This hash is used as a reference in the header of the next block.

### Info

The [`Info` ABCI message](https://docs.tendermint.com/master/spec/abci/abci.html#info) is a simple query from the underlying consensus engine, notably used to sync the latter with the application during a handshake that happens on startup. When called, the `Info(res abci.ResponseInfo)` function from `BaseApp` will return the application's name, version and the hash of the last commit of `app.cms`.

### Query

The [`Query` ABCI message](https://docs.tendermint.com/master/spec/abci/abci.html#query-2) is used to serve queries received from the underlying consensus engine, including queries received via RPC like Tendermint RPC. It used to be the main entrypoint to build interfaces with the application, but with the introduction of [gRPC queries](../building-modules/query-services.md) in Cosmos SDK v0.40, its usage is more limited. The application must respect a few rules when implementing the `Query` method, which are outlined [here](https://docs.tendermint.com/master/spec/abci/apps.html#query).

Each Tendermint `query` comes with a `path`, which is a `string` which denotes what to query. If the `path` matches a gRPC fully-qualified service method, then `BaseApp` will defer the query to the `grpcQueryRouter` and let it handle it like explained [above](#grpc-query-router). Otherwise, the `path` represents a query that is not (yet) handled by the gRPC router. `BaseApp` splits the `path` string with the `/` delimiter. By convention, the first element of the split string (`split[0]`) contains the category of `query` (`app`, `p2p`, `store` or `custom` ). The `BaseApp` implementation of the `Query(req abci.RequestQuery)` method is a simple dispatcher serving these 4 main categories of queries:

<<<<<<< HEAD
- Application-related queries like querying the application's version, which are served via the `handleQueryApp` method.
- Direct queries to the multistore, which are served by the `handlerQueryStore` method. These direct queries are different from custom queries which go through `app.queryRouter`, and are mainly used by third-party service provider like block explorers.
- P2P queries, which are served via the `handleQueryP2P` method. These queries return either `app.addrPeerFilter` or `app.ipPeerFilter` that contain the list of peers filtered by address or IP respectively. These lists are first initialized via `options` in `BaseApp`'s [constructor](#constructor).
- Custom queries, which encompass legacy queries (before the introduction of gRPC queries), are served via the `handleQueryCustom` method. The `handleQueryCustom` branches the multistore before using the `queryRoute` obtained from `app.queryRouter` to map the query to the appropriate module's [legacy `querier`](../building-modules/query-services.md#legacy-queriers).
=======
* Application-related queries like querying the application's version, which are served via the `handleQueryApp` method.
* Direct queries to the multistore, which are served by the `handlerQueryStore` method. These direct queries are different from custom queries which go through `app.queryRouter`, and are mainly used by third-party service provider like block explorers.
* P2P queries, which are served via the `handleQueryP2P` method. These queries return either `app.addrPeerFilter` or `app.ipPeerFilter` that contain the list of peers filtered by address or IP respectively. These lists are first initialized via `options` in `BaseApp`'s [constructor](#constructor).
* Custom queries, which encompass legacy queries (before the introduction of gRPC queries), are served via the `handleQueryCustom` method. The `handleQueryCustom` branches the multistore before using the `queryRoute` obtained from `app.queryRouter` to map the query to the appropriate module's [legacy `querier`](../building-modules/query-services.md#legacy-queriers).
>>>>>>> 3a051e1f

## Next {hide}

Learn more about [transactions](./transactions.md) {hide}<|MERGE_RESOLUTION|>--- conflicted
+++ resolved
@@ -400,17 +400,10 @@
 
 Each Tendermint `query` comes with a `path`, which is a `string` which denotes what to query. If the `path` matches a gRPC fully-qualified service method, then `BaseApp` will defer the query to the `grpcQueryRouter` and let it handle it like explained [above](#grpc-query-router). Otherwise, the `path` represents a query that is not (yet) handled by the gRPC router. `BaseApp` splits the `path` string with the `/` delimiter. By convention, the first element of the split string (`split[0]`) contains the category of `query` (`app`, `p2p`, `store` or `custom` ). The `BaseApp` implementation of the `Query(req abci.RequestQuery)` method is a simple dispatcher serving these 4 main categories of queries:
 
-<<<<<<< HEAD
-- Application-related queries like querying the application's version, which are served via the `handleQueryApp` method.
-- Direct queries to the multistore, which are served by the `handlerQueryStore` method. These direct queries are different from custom queries which go through `app.queryRouter`, and are mainly used by third-party service provider like block explorers.
-- P2P queries, which are served via the `handleQueryP2P` method. These queries return either `app.addrPeerFilter` or `app.ipPeerFilter` that contain the list of peers filtered by address or IP respectively. These lists are first initialized via `options` in `BaseApp`'s [constructor](#constructor).
-- Custom queries, which encompass legacy queries (before the introduction of gRPC queries), are served via the `handleQueryCustom` method. The `handleQueryCustom` branches the multistore before using the `queryRoute` obtained from `app.queryRouter` to map the query to the appropriate module's [legacy `querier`](../building-modules/query-services.md#legacy-queriers).
-=======
 * Application-related queries like querying the application's version, which are served via the `handleQueryApp` method.
 * Direct queries to the multistore, which are served by the `handlerQueryStore` method. These direct queries are different from custom queries which go through `app.queryRouter`, and are mainly used by third-party service provider like block explorers.
 * P2P queries, which are served via the `handleQueryP2P` method. These queries return either `app.addrPeerFilter` or `app.ipPeerFilter` that contain the list of peers filtered by address or IP respectively. These lists are first initialized via `options` in `BaseApp`'s [constructor](#constructor).
 * Custom queries, which encompass legacy queries (before the introduction of gRPC queries), are served via the `handleQueryCustom` method. The `handleQueryCustom` branches the multistore before using the `queryRoute` obtained from `app.queryRouter` to map the query to the appropriate module's [legacy `querier`](../building-modules/query-services.md#legacy-queriers).
->>>>>>> 3a051e1f
 
 ## Next {hide}
 
