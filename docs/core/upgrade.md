<!--
order: 15
-->

# In-Place Store Migrations

::: warning
Read and understand all the in-place store migration documentation before you run a migration on a live chain.
:::

Upgrade your app modules smoothly with custom in-place store migration logic. {synopsis}

The Cosmos SDK uses two methods to perform upgrades:

<<<<<<< HEAD
- Exporting the entire application state to a JSON file using the `export` CLI command, making changes, and then starting a new binary with the changed JSON file as the genesis file. See [Chain Upgrade Guide to v0.42](/v0.42/migrations/chain-upgrade-guide-040.html).

- Version v0.44 and later can perform upgrades in place to significantly decrease the upgrade time for chains with a larger state. Use the [Module Upgrade Guide](../building-modules/upgrade.md) to set up your application modules to take advantage of in-place upgrades.
=======
* Exporting the entire application state to a JSON file using the `export` CLI command, making changes, and then starting a new binary with the changed JSON file as the genesis file.

* Perform upgrades in place, which significantly decrease the upgrade time for chains with a larger state. Use the [Module Upgrade Guide](../building-modules/upgrade.md) to set up your application modules to take advantage of in-place upgrades.
>>>>>>> 3a051e1f

This document provides steps to use the In-Place Store Migrations upgrade method.

## Tracking Module Versions

Each module gets assigned a consensus version by the module developer. The consensus version serves as the breaking change version of the module. The Cosmos SDK keeps track of all module consensus versions in the x/upgrade `VersionMap` store. During an upgrade, the difference between the old `VersionMap` stored in state and the new `VersionMap` is calculated by the Cosmos SDK. For each identified difference, the module-specific migrations are run and the respective consensus version of each upgraded module is incremented.

### Consensus Version

The consensus version is defined on each app module by the module developer and serves as the breaking change version of the module. The consensus version informs the Cosmos SDK on which modules need to be upgraded. For example, if the bank module was version 2 and an upgrade introduces bank module 3, the Cosmos SDK upgrades the bank module and runs the "version 2 to 3" migration script.

### Version Map

The version map is a mapping of module names to consensus versions. The map is persisted to x/upgrade's state for use during in-place migrations. When migrations finish, the updated version map is persisted in the state.

## Upgrade Handlers

Upgrades use an `UpgradeHandler` to facilitate migrations. The `UpgradeHandler` functions implemented by the app developer must conform to the following function signature. These functions retrieve the `VersionMap` from x/upgrade's state and return the new `VersionMap` to be stored in x/upgrade after the upgrade. The diff between the two `VersionMap`s determines which modules need upgrading.

```go
type UpgradeHandler func(ctx sdk.Context, plan Plan, fromVM VersionMap) (VersionMap, error)
```

Inside these functions, you must perform any upgrade logic to include in the provided `plan`. All upgrade handler functions must end with the following line of code:

```go
  return app.mm.RunMigrations(ctx, cfg, fromVM)
```

## Running Migrations

Migrations are run inside of an `UpgradeHandler` using `app.mm.RunMigrations(ctx, cfg, vm)`. The `UpgradeHandler` functions describe the functionality to occur during an upgrade. The `RunMigration` function loops through the `VersionMap` argument and runs the migration scripts for all versions that are less than the versions of the new binary app module. After the migrations are finished, a new `VersionMap` is returned to persist the upgraded module versions to state.

```go
cfg := module.NewConfigurator(...)
app.UpgradeKeeper.SetUpgradeHandler("my-plan", func(ctx sdk.Context, plan upgradetypes.Plan, fromVM module.VersionMap) (module.VersionMap, error) {

    // ...
    // additional upgrade logic
    // ...

    // returns a VersionMap with the updated module ConsensusVersions
    return app.mm.RunMigrations(ctx, fromVM)
})
```

To learn more about configuring migration scripts for your modules, see the [Module Upgrade Guide](../building-modules/upgrade.md).

### Order Of Migrations

By default, all migrations are run in module name alphabetical ascending order, except `x/auth` which is run last. The reason is state dependencies between x/auth and other modules (you can read more in [issue #10606](https://github.com/cosmos/cosmos-sdk/issues/10606)).

<<<<<<< HEAD
If you want to change the order of migration then you should call `app.mm.SetOrderMigrations(module1, module2, ...)` in your app.go file. The function will panic if you forget to include a module in the argument list.
=======
If you want to change the order of migration, then you should call `app.mm.SetOrderMigrations(module1, module2, ...)` in your app.go file. The function will panic if you forget to include a module in the argument list.
>>>>>>> 3a051e1f

## Adding New Modules During Upgrades

You can introduce entirely new modules to the application during an upgrade. New modules are recognized because they have not yet been registered in `x/upgrade`'s `VersionMap` store. In this case, `RunMigrations` calls the `InitGenesis` function from the corresponding module to set up its initial state.

### Add StoreUpgrades for New Modules

All chains preparing to run in-place store migrations will need to manually add store upgrades for new modules and then configure the store loader to apply those upgrades. This ensures that the new module's stores are added to the multistore before the migrations begin.

```go
upgradeInfo, err := app.UpgradeKeeper.ReadUpgradeInfoFromDisk()
if err != nil {
	panic(err)
}

if upgradeInfo.Name == "my-plan" && !app.UpgradeKeeper.IsSkipHeight(upgradeInfo.Height) {
	storeUpgrades := storetypes.StoreUpgrades{
		// add store upgrades for new modules
		// Example:
		//    Added: []string{"foo", "bar"},
		// ...
	}

	// configure store loader that checks if version == upgradeHeight and applies store upgrades
	app.SetStoreLoader(upgradetypes.UpgradeStoreLoader(upgradeInfo.Height, &storeUpgrades))
}
```

## Genesis State

When starting a new chain, the consensus version of each module MUST be saved to state during the application's genesis. To save the consensus version, add the following line to the `InitChainer` method in `app.go`:

```diff
func (app *MyApp) InitChainer(ctx sdk.Context, req abci.RequestInitChain) abci.ResponseInitChain {
  ...
+ app.UpgradeKeeper.SetModuleVersionMap(ctx, app.mm.GetVersionMap())
  ...
}
```

This information is used by the Cosmos SDK to detect when modules with newer versions are introduced to the app.

For a new module `foo`, `InitGenesis` is called by `RunMigration` only when `foo` is registered in the module manager but it's not set in the `fromVM`. Therefore, if you want to skip `InitGenesis` when a new module is added to the app, then you should set its module version in `fromVM` to the module consensus version:

```go
app.UpgradeKeeper.SetUpgradeHandler("my-plan", func(ctx sdk.Context, plan upgradetypes.Plan, fromVM module.VersionMap) (module.VersionMap, error) {
    // ...

    // Set foo's version to the latest ConsensusVersion in the VersionMap.
    // This will skip running InitGenesis on Foo
    fromVM[foo.ModuleName] = foo.AppModule{}.ConsensusVersion()

    return app.mm.RunMigrations(ctx, fromVM)
})
```

### Overwriting Genesis Functions

The Cosmos SDK offers modules that the application developer can import in their app. These modules often have an `InitGenesis` function already defined.

You can write your own `InitGenesis` function for an imported module. To do this, manually trigger your custom genesis function in the upgrade handler.

::: warning
You MUST manually set the consensus version in the version map passed to the `UpgradeHandler` function. Without this, the SDK will run the Module's existing `InitGenesis` code even if you triggered your custom function in the `UpgradeHandler`.
:::

```go
import foo "github.com/my/module/foo"

app.UpgradeKeeper.SetUpgradeHandler("my-plan", func(ctx sdk.Context, plan upgradetypes.Plan, fromVM module.VersionMap)  (module.VersionMap, error) {

    // Register the consensus version in the version map
    // to avoid the SDK from triggering the default
    // InitGenesis function.
    fromVM["foo"] = foo.AppModule{}.ConsensusVersion()

    // Run custom InitGenesis for foo
    app.mm["foo"].InitGenesis(ctx, app.appCodec, myCustomGenesisState)

    return app.mm.RunMigrations(ctx, cfg, fromVM)
})
```

## Syncing a Full Node to an Upgraded Blockchain

You can sync a full node to an existing blockchain which has been upgraded using Cosmovisor

To successfully sync, you must start with the initial binary that the blockchain started with at genesis. If all Software Upgrade Plans contain binary instruction, then you can run Cosmovisor with auto-download option to automatically handle downloading and switching to the binaries associated with each sequential upgrade. Otherwise, you need to manually provide all binaries to Cosmovisor.

To learn more about Cosmovisor, see the [Cosmovisor Quick Start](../run-node/cosmovisor.md).<|MERGE_RESOLUTION|>--- conflicted
+++ resolved
@@ -12,15 +12,9 @@
 
 The Cosmos SDK uses two methods to perform upgrades:
 
-<<<<<<< HEAD
-- Exporting the entire application state to a JSON file using the `export` CLI command, making changes, and then starting a new binary with the changed JSON file as the genesis file. See [Chain Upgrade Guide to v0.42](/v0.42/migrations/chain-upgrade-guide-040.html).
-
-- Version v0.44 and later can perform upgrades in place to significantly decrease the upgrade time for chains with a larger state. Use the [Module Upgrade Guide](../building-modules/upgrade.md) to set up your application modules to take advantage of in-place upgrades.
-=======
 * Exporting the entire application state to a JSON file using the `export` CLI command, making changes, and then starting a new binary with the changed JSON file as the genesis file.
 
 * Perform upgrades in place, which significantly decrease the upgrade time for chains with a larger state. Use the [Module Upgrade Guide](../building-modules/upgrade.md) to set up your application modules to take advantage of in-place upgrades.
->>>>>>> 3a051e1f
 
 This document provides steps to use the In-Place Store Migrations upgrade method.
 
@@ -73,11 +67,7 @@
 
 By default, all migrations are run in module name alphabetical ascending order, except `x/auth` which is run last. The reason is state dependencies between x/auth and other modules (you can read more in [issue #10606](https://github.com/cosmos/cosmos-sdk/issues/10606)).
 
-<<<<<<< HEAD
-If you want to change the order of migration then you should call `app.mm.SetOrderMigrations(module1, module2, ...)` in your app.go file. The function will panic if you forget to include a module in the argument list.
-=======
 If you want to change the order of migration, then you should call `app.mm.SetOrderMigrations(module1, module2, ...)` in your app.go file. The function will panic if you forget to include a module in the argument list.
->>>>>>> 3a051e1f
 
 ## Adding New Modules During Upgrades
 
