--- conflicted
+++ resolved
@@ -26,22 +26,8 @@
 
 +++ https://github.com/cosmos/cosmos-sdk/blob/v0.46.0-rc1/server/types/app.go#L45-L47
 
-<<<<<<< HEAD
-Please see [issue #8392](https://github.com/cosmos/cosmos-sdk/issues/8392) for more info.
-:::
-
-Cosmos SDK v0.40 introduced Protobuf as the main [encoding](./encoding) library, and this brings a wide range of Protobuf-based tools that can be plugged into the SDK. One such tool is [gRPC](https://grpc.io), a modern open source high performance RPC framework that has decent client support in several languages.
-
-Each module exposes a [Protobuf `Query` service](../building-modules/messages-and-queries.md#queries) that defines state queries. The `Query` services and a transaction service used to broadcast transactions are hooked up to the gRPC server via the following function inside the application:
-
-+++ https://github.com/cosmos/cosmos-sdk/blob/v0.43.0-rc0/server/types/app.go#L39-L41
-
-Note: It is not possible to expose any [Protobuf `Msg` service](../building-modules/messages-and-queries.md#messages) endpoints via gRPC. Transactions must be generated and signed using the CLI or programatically before they can be broadcasted using gRPC. See [Generating, Signing, and Broadcasting Transactions](../run-node/txs.html) for more information.
-
-=======
 Note: It is not possible to expose any [Protobuf `Msg` service](../building-modules/messages-and-queries.md#messages) endpoints via gRPC. Transactions must be generated and signed using the CLI or programmatically before they can be broadcasted using gRPC. See [Generating, Signing, and Broadcasting Transactions](../run-node/txs.html) for more information.
 
->>>>>>> 3a051e1f
 The `grpc.Server` is a concrete gRPC server, which spawns and serves all gRPC query requests and a broadcast transaction request. This server can be configured inside `~/.simapp/config/app.toml`:
 
 * `grpc.enable = true|false` field defines if the gRPC server should be enabled. Defaults to `true`.
@@ -69,25 +55,12 @@
 
 If, for various reasons, you cannot use gRPC (for example, you are building a web application, and browsers don't support HTTP2 on which gRPC is built), then the Cosmos SDK offers REST routes via gRPC-gateway.
 
-<<<<<<< HEAD
-[gRPC-gateway](https://grpc-ecosystem.github.io/grpc-gateway/) is a tool to expose gRPC endpoints as REST endpoints. For each gRPC endpoint defined in a Protobuf `Query` service, the SDK offers a REST equivalent. For instance, querying a balance could be done via the `/cosmos.bank.v1beta1.QueryAllBalances` gRPC endpoint, or alternatively via the gRPC-gateway `"/cosmos/bank/v1beta1/balances/{address}"` REST endpoint: both will return the same result. For each RPC method defined in a Protobuf `Query` service, the corresponding REST endpoint is defined as an option:
-=======
 [gRPC-gateway](https://grpc-ecosystem.github.io/grpc-gateway/) is a tool to expose gRPC endpoints as REST endpoints. For each gRPC endpoint defined in a Protobuf `Query` service, the Cosmos SDK offers a REST equivalent. For instance, querying a balance could be done via the `/cosmos.bank.v1beta1.QueryAllBalances` gRPC endpoint, or alternatively via the gRPC-gateway `"/cosmos/bank/v1beta1/balances/{address}"` REST endpoint: both will return the same result. For each RPC method defined in a Protobuf `Query` service, the corresponding REST endpoint is defined as an option:
->>>>>>> 3a051e1f
 
 +++ https://github.com/cosmos/cosmos-sdk/blob/v0.46.0-rc1/proto/cosmos/bank/v1beta1/query.proto#L19-L22
 
 For application developers, gRPC-gateway REST routes needs to be wired up to the REST server, this is done by calling the `RegisterGRPCGatewayRoutes` function on the ModuleManager.
 
-<<<<<<< HEAD
-### Legacy REST API Routes
-
-The REST routes present in Cosmos SDK v0.39 and earlier are marked as deprecated via a [HTTP deprecation header](https://tools.ietf.org/id/draft-dalal-deprecation-header-01.html). They are still maintained to keep backwards compatibility, but will be removed in v0.44. For updating from Legacy REST routes to new gRPC-gateway REST routes, please refer to our [migration guide](../migrations/rest.md).
-
-For application developers, Legacy REST API routes needs to be wired up to the REST server, this is done by calling the `RegisterRESTRoutes` function on the ModuleManager.
-
-=======
->>>>>>> 3a051e1f
 ### Swagger
 
 A [Swagger](https://swagger.io/) (or OpenAPIv2) specification file is exposed under the `/swagger` route on the API server. Swagger is an open specification describing the API endpoints a server serves, including description, input arguments, return types and much more about each endpoint.
