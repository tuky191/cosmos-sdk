--- conflicted
+++ resolved
@@ -1,17 +1,8 @@
 export default ({ router }) => {
   router.addRoutes([
-<<<<<<< HEAD
-    { path: '/main/spec/*', redirect: '/main/modules/' },
-    { path: '/main/spec/governance/', redirect: '/main/modules/gov/' },
-    { path: '/v0.41/', redirect: '/v0.42/' },
-    { path: '/v0.43/', redirect: '/v0.44/' },
-  ])
-}
-=======
     { path: "/main/spec/*", redirect: "/modules/" },
     { path: "/main/spec/governance/", redirect: "/modules/gov/" },
     { path: "/v0.43/", redirect: "/v0.44/" }, // TODO to fix: https://github.com/cosmos/cosmos-sdk/issues/11798
     { path: "/master/", redirect: "/" },
   ]);
-};
->>>>>>> 3a051e1f
+};