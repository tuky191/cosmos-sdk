--- conflicted
+++ resolved
@@ -39,13 +39,10 @@
         "key": "v0.45"
       },
       {
-<<<<<<< HEAD
-=======
         "label": "v0.46",
         "key": "v0.46"
       },
       {
->>>>>>> 3a051e1f
         "label": "main",
         "key": "main"
       }
