<!--
order: 4
-->

# `Msg` Services

A Protobuf `Msg` service processes [messages](./messages-and-queries.md#messages). Protobuf `Msg` services are specific to the module in which they are defined, and only process messages defined within the said module. They are called from `BaseApp` during [`DeliverTx`](../core/baseapp.md#delivertx). {synopsis}

## Pre-requisite Readings

* [Module Manager](./module-manager.md) {prereq}
* [Messages and Queries](./messages-and-queries.md) {prereq}

## Implementation of a module `Msg` service

Each module should define a Protobuf `Msg` service, which will be responsible for processing requests (implementing `sdk.Msg`) and returning responses.

As further described in [ADR 031](../architecture/adr-031-msg-service.md), this approach has the advantage of clearly specifying return types and generating server and client code.

Protobuf generates a `MsgServer` interface based on a definition of `Msg` service. It is the role of the module developer to implement this interface, by implementing the state transition logic that should happen upon receival of each `sdk.Msg`. As an example, here is the generated `MsgServer` interface for `x/bank`, which exposes two `sdk.Msg`s:

+++ https://github.com/cosmos/cosmos-sdk/blob/v0.46.0-rc1/x/bank/types/tx.pb.go#L288-L294

When possible, the existing module's [`Keeper`](keeper.md) should implement `MsgServer`, otherwise a `msgServer` struct that embeds the `Keeper` can be created, typically in `./keeper/msg_server.go`:

+++ https://github.com/cosmos/cosmos-sdk/blob/v0.46.0-rc1/x/bank/keeper/msg_server.go#L14-L16

`msgServer` methods can retrieve the `sdk.Context` from the `context.Context` parameter method using the `sdk.UnwrapSDKContext`:

+++ https://github.com/cosmos/cosmos-sdk/blob/v0.46.0-rc1/x/bank/keeper/msg_server.go#L27-L27

`sdk.Msg` processing usually follows these 3 steps:

### Validation 

<<<<<<< HEAD
Before a `msgServer` method is executed, the message's [`ValidateBasic()`](../basics/tx-lifecycle.md#ValidateBasic) method has already been called. Since `msg.ValidateBasic()`  performs only the most basic checks, this stage must perform all other validation (both *stateful* and *stateless*) to make sure the `message` is valid. Checks performed in the `msgServer` method can be more expensive and the signer is charged gas for these operations.
For example, a `msgServer` method for a `transfer` message might check that the sending account has enough funds to actually perform the transfer. 

It is recommended to implement all validation checks in a separate function that passes state values as arguments. This implementation simplifies testing. As expected, expensive validation functions charge additional gas. Example:

```go
ValidateMsgA(msg MsgA, now Time, gm GasMeter) error {
	if now.Before(msg.Expire) {
		return sdkerrrors.ErrInvalidRequest.Wrap("msg expired")
	}
	gm.ConsumeGas(1000, "signature verification")
	return signatureVerificaton(msg.Prover, msg.Data)
}
```

### State Transition

After the validation is successful, the `msgServer` method uses the [`keeper`](./keeper.md) functions to access the state and perform a state transition.

### Events 

Before returning, `msgServer` methods generally emit one or more [events](../core/events.md) by using the `EventManager` held in the `ctx`. Use the new `EmitTypedEvent` function that uses protobuf-based event types:

```
ctx.EventManager().EmitTypedEvent(
	&group.EventABC{Key1: Value1,  Key2, Value2})
```

or the older `EmitEvent` function: 

```go
ctx.EventManager().EmitEvent(
	sdk.NewEvent(
		eventType,  // e.g. sdk.EventTypeMessage for a message, types.CustomEventType for a custom event defined in the module
		sdk.NewAttribute(key1, value1),
		sdk.NewAttribute(key2, value2),
	),
)
=======
Before a `msgServer` method is executed, the message's [`ValidateBasic()`](../basics/tx-lifecycle.md#ValidateBasic) method has already been called. Since `msg.ValidateBasic()` performs only the most basic checks, this stage must perform all other validation (both *stateful* and *stateless*) to make sure the `message` is valid. Checks performed in the `msgServer` method can be more expensive and the signer is charged gas for these operations.
For example, a `msgServer` method for a `transfer` message might check that the sending account has enough funds to actually perform the transfer. 

It is recommended to implement all validation checks in a separate function that passes state values as arguments. This implementation simplifies testing. As expected, expensive validation functions charge additional gas. Example:

```go
ValidateMsgA(msg MsgA, now Time, gm GasMeter) error {
	if now.Before(msg.Expire) {
		return sdkerrrors.ErrInvalidRequest.Wrap("msg expired")
	}
	gm.ConsumeGas(1000, "signature verification")
	return signatureVerificaton(msg.Prover, msg.Data)
}
>>>>>>> 3a051e1f
```

### State Transition

After the validation is successful, the `msgServer` method uses the [`keeper`](./keeper.md) functions to access the state and perform a state transition.

### Events 

Before returning, `msgServer` methods generally emit one or more [events](../core/events.md) by using the `EventManager` held in the `ctx`. Use the new `EmitTypedEvent` function that uses protobuf-based event types:

```go
ctx.EventManager().EmitTypedEvent(
	&group.EventABC{Key1: Value1,  Key2, Value2})
```

or the older `EmitEvent` function: 

```go
ctx.EventManager().EmitEvent(
	sdk.NewEvent(
		eventType,  // e.g. sdk.EventTypeMessage for a message, types.CustomEventType for a custom event defined in the module
		sdk.NewAttribute(key1, value1),
		sdk.NewAttribute(key2, value2),
	),
)
```

These events are relayed back to the underlying consensus engine and can be used by service providers to implement services around the application. Click [here](../core/events.md) to learn more about events.

The invoked `msgServer` method returns a `proto.Message` response and an `error`. These return values are then wrapped into an `*sdk.Result` or an `error` using `sdk.WrapServiceResult(ctx sdk.Context, res proto.Message, err error)`:

+++ https://github.com/cosmos/cosmos-sdk/blob/v0.46.0-rc1/baseapp/msg_service_router.go#L127

This method takes care of marshaling the `res` parameter to protobuf and attaching any events on the `ctx.EventManager()` to the `sdk.Result`.

+++ https://github.com/cosmos/cosmos-sdk/blob/v0.46.0-rc1/proto/cosmos/base/abci/v1beta1/abci.proto#L88-L109

This diagram shows a typical structure of a Protobuf `Msg` service, and how the message propagates through the module.

![Transaction flow](../uml/svg/transaction_flow.svg)

## Telemetry

New [telemetry metrics](../core/telemetry.md) can be created from `msgServer` methods when handling messages.

This is an example from the `x/auth/vesting` module:

+++ https://github.com/cosmos/cosmos-sdk/blob/v0.46.0-rc1/x/auth/vesting/msg_server.go#L73-L85

## Next {hide}

Learn about [query services](./query-services.md) {hide}<|MERGE_RESOLUTION|>--- conflicted
+++ resolved
@@ -33,46 +33,6 @@
 
 ### Validation 
 
-<<<<<<< HEAD
-Before a `msgServer` method is executed, the message's [`ValidateBasic()`](../basics/tx-lifecycle.md#ValidateBasic) method has already been called. Since `msg.ValidateBasic()`  performs only the most basic checks, this stage must perform all other validation (both *stateful* and *stateless*) to make sure the `message` is valid. Checks performed in the `msgServer` method can be more expensive and the signer is charged gas for these operations.
-For example, a `msgServer` method for a `transfer` message might check that the sending account has enough funds to actually perform the transfer. 
-
-It is recommended to implement all validation checks in a separate function that passes state values as arguments. This implementation simplifies testing. As expected, expensive validation functions charge additional gas. Example:
-
-```go
-ValidateMsgA(msg MsgA, now Time, gm GasMeter) error {
-	if now.Before(msg.Expire) {
-		return sdkerrrors.ErrInvalidRequest.Wrap("msg expired")
-	}
-	gm.ConsumeGas(1000, "signature verification")
-	return signatureVerificaton(msg.Prover, msg.Data)
-}
-```
-
-### State Transition
-
-After the validation is successful, the `msgServer` method uses the [`keeper`](./keeper.md) functions to access the state and perform a state transition.
-
-### Events 
-
-Before returning, `msgServer` methods generally emit one or more [events](../core/events.md) by using the `EventManager` held in the `ctx`. Use the new `EmitTypedEvent` function that uses protobuf-based event types:
-
-```
-ctx.EventManager().EmitTypedEvent(
-	&group.EventABC{Key1: Value1,  Key2, Value2})
-```
-
-or the older `EmitEvent` function: 
-
-```go
-ctx.EventManager().EmitEvent(
-	sdk.NewEvent(
-		eventType,  // e.g. sdk.EventTypeMessage for a message, types.CustomEventType for a custom event defined in the module
-		sdk.NewAttribute(key1, value1),
-		sdk.NewAttribute(key2, value2),
-	),
-)
-=======
 Before a `msgServer` method is executed, the message's [`ValidateBasic()`](../basics/tx-lifecycle.md#ValidateBasic) method has already been called. Since `msg.ValidateBasic()` performs only the most basic checks, this stage must perform all other validation (both *stateful* and *stateless*) to make sure the `message` is valid. Checks performed in the `msgServer` method can be more expensive and the signer is charged gas for these operations.
 For example, a `msgServer` method for a `transfer` message might check that the sending account has enough funds to actually perform the transfer. 
 
@@ -86,7 +46,6 @@
 	gm.ConsumeGas(1000, "signature verification")
 	return signatureVerificaton(msg.Prover, msg.Data)
 }
->>>>>>> 3a051e1f
 ```
 
 ### State Transition
