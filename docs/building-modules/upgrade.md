--- conflicted
+++ resolved
@@ -4,11 +4,7 @@
 
 # Upgrading Modules
 
-<<<<<<< HEAD
-[In-Place Store Migrations](../core/upgrade.html) allow your modules to upgrade to new versions that include breaking changes. This document outlines how to build modules to take advantage of this functionality. {synopsis}
-=======
 [In-Place Store Migrations](../core/upgrade.md) allow your modules to upgrade to new versions that include breaking changes. This document outlines how to build modules to take advantage of this functionality. {synopsis}
->>>>>>> 3a051e1f
 
 ## Prerequisite Readings
 
@@ -58,8 +54,4 @@
 }
 ```
 
-<<<<<<< HEAD
-To see example code of changes that were implemented in a migration of balance keys, check out [migrateBalanceKeys](https://github.com/cosmos/cosmos-sdk/blob/36f68eb9e041e20a5bb47e216ac5eb8b91f95471/x/bank/legacy/v043/store.go#L41-L62). For context, this code introduced migrations of the bank store that updated addresses to be prefixed by their length in bytes as outlined in [ADR-028](../architecture/adr-028-public-key-addresses.md).
-=======
-To see example code of changes that were implemented in a migration of balance keys, check out [migrateBalanceKeys](https://github.com/cosmos/cosmos-sdk/blob/v0.46.0-rc1/x/bank/migrations/v043/store.go#L50-L71). For context, this code introduced migrations of the bank store that updated addresses to be prefixed by their length in bytes as outlined in [ADR-028](../architecture/adr-028-public-key-addresses.md).
->>>>>>> 3a051e1f
+To see example code of changes that were implemented in a migration of balance keys, check out [migrateBalanceKeys](https://github.com/cosmos/cosmos-sdk/blob/v0.46.0-rc1/x/bank/migrations/v043/store.go#L50-L71). For context, this code introduced migrations of the bank store that updated addresses to be prefixed by their length in bytes as outlined in [ADR-028](../architecture/adr-028-public-key-addresses.md).