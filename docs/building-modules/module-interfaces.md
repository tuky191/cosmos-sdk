<!--
order: 11
-->

# Module Interfaces

This document details how to build CLI and REST interfaces for a module. Examples from various Cosmos SDK modules are included. {synopsis}

## Prerequisite Readings

* [Building Modules Intro](./intro.md) {prereq}

## CLI

One of the main interfaces for an application is the [command-line interface](../core/cli.md). This entrypoint adds commands from the application's modules enabling end-users to create [**messages**](./messages-and-queries.md#messages) wrapped in transactions and [**queries**](./messages-and-queries.md#queries). The CLI files are typically found in the module's `./client/cli` folder.

### Transaction Commands

In order to create messages that trigger state changes, end-users must create [transactions](../core/transactions.md) that wrap and deliver the messages. A transaction command creates a transaction that includes one or more messages.

Transaction commands typically have their own `tx.go` file that lives within the module's `./client/cli` folder. The commands are specified in getter functions and the name of the function should include the name of the command.

Here is an example from the `x/bank` module:

+++ https://github.com/cosmos/cosmos-sdk/blob/v0.46.0-rc1/x/bank/client/cli/tx.go#L35-L71

In the example, `NewSendTxCmd()` creates and returns the transaction command for a transaction that wraps and delivers `MsgSend`. `MsgSend` is the message used to send tokens from one account to another.

In general, the getter function does the following:

<<<<<<< HEAD
- **Constructs the command:** Read the [Cobra Documentation](https://godoc.org/github.com/spf13/cobra) for more detailed information on how to create commands.
    - **Use:** Specifies the format of the user input required to invoke the command. In the example above, `send` is the name of the transaction command and `[from_key_or_address]`, `[to_address]`, and `[amount]` are the arguments.
    - **Args:** The number of arguments the user provides. In this case, there are exactly three: `[from_key_or_address]`, `[to_address]`, and `[amount]`.
    - **Short and Long:** Descriptions for the command. A `Short` description is expected. A `Long` description can be used to provide additional information that is displayed when a user adds the `--help` flag.
    - **RunE:** Defines a function that can return an error. This is the function that is called when the command is executed. This function encapsulates all of the logic to create a new transaction.
        - The function typically starts by getting the `clientCtx`, which can be done with `client.GetClientTxContext(cmd)`. The `clientCtx` contains information relevant to transaction handling, including information about the user. In this example, the `clientCtx` is used to retrieve the address of the sender by calling `clientCtx.GetFromAddress()`.
        - If applicable, the command's arguments are parsed. In this example, the arguments `[to_address]` and `[amount]` are both parsed.
        - A [message](./messages-and-queries.md) is created using the parsed arguments and information from the `clientCtx`. The constructor function of the message type is called directly. In this case, `types.NewMsgSend(fromAddr, toAddr, amount)`. Its good practice to call [`msg.ValidateBasic()`](../basics/tx-lifecycle.md#ValidateBasic) and other validation methods before broadcasting the message.
        - Depending on what the user wants, the transaction is either generated offline or signed and broadcasted to the preconfigured node using `tx.GenerateOrBroadcastTxCLI(clientCtx, flags, msg)`.
- **Adds transaction flags:** All transaction commands must add a set of transaction [flags](#flags). The transaction flags are used to collect additional information from the user (e.g. the amount of fees the user is willing to pay). The transaction flags are added to the constructed command using `AddTxFlagsToCmd(cmd)`.
- **Returns the command:** Finally, the transaction command is returned.
=======
* **Constructs the command:** Read the [Cobra Documentation](https://pkg.go.dev/github.com/spf13/cobra) for more detailed information on how to create commands.
    * **Use:** Specifies the format of the user input required to invoke the command. In the example above, `send` is the name of the transaction command and `[from_key_or_address]`, `[to_address]`, and `[amount]` are the arguments.
    * **Args:** The number of arguments the user provides. In this case, there are exactly three: `[from_key_or_address]`, `[to_address]`, and `[amount]`.
    * **Short and Long:** Descriptions for the command. A `Short` description is expected. A `Long` description can be used to provide additional information that is displayed when a user adds the `--help` flag.
    * **RunE:** Defines a function that can return an error. This is the function that is called when the command is executed. This function encapsulates all of the logic to create a new transaction.
        * The function typically starts by getting the `clientCtx`, which can be done with `client.GetClientTxContext(cmd)`. The `clientCtx` contains information relevant to transaction handling, including information about the user. In this example, the `clientCtx` is used to retrieve the address of the sender by calling `clientCtx.GetFromAddress()`.
        * If applicable, the command's arguments are parsed. In this example, the arguments `[to_address]` and `[amount]` are both parsed.
        * A [message](./messages-and-queries.md) is created using the parsed arguments and information from the `clientCtx`. The constructor function of the message type is called directly. In this case, `types.NewMsgSend(fromAddr, toAddr, amount)`. Its good practice to call [`msg.ValidateBasic()`](../basics/tx-lifecycle.md#ValidateBasic) and other validation methods before broadcasting the message.
        * Depending on what the user wants, the transaction is either generated offline or signed and broadcasted to the preconfigured node using `tx.GenerateOrBroadcastTxCLI(clientCtx, flags, msg)`.
* **Adds transaction flags:** All transaction commands must add a set of transaction [flags](#flags). The transaction flags are used to collect additional information from the user (e.g. the amount of fees the user is willing to pay). The transaction flags are added to the constructed command using `AddTxFlagsToCmd(cmd)`.
* **Returns the command:** Finally, the transaction command is returned.
>>>>>>> 3a051e1f

Each module must implement `NewTxCmd()`, which aggregates all of the transaction commands of the module. Here is an example from the `x/bank` module:

+++ https://github.com/cosmos/cosmos-sdk/blob/v0.46.0-rc1/x/bank/client/cli/tx.go#L17-L33

Each module must also implement the `GetTxCmd()` method for `AppModuleBasic` that simply returns `NewTxCmd()`. This allows the root command to easily aggregate all of the transaction commands for each module. Here is an example:

+++ https://github.com/cosmos/cosmos-sdk/blob/v0.46.0-rc1/x/bank/module.go#L70-L73

### Query Commands

[Queries](./messages-and-queries.md#queries) allow users to gather information about the application or network state; they are routed by the application and processed by the module in which they are defined. Query commands typically have their own `query.go` file in the module's `./client/cli` folder. Like transaction commands, they are specified in getter functions. Here is an example of a query command from the `x/auth` module:

+++ https://github.com/cosmos/cosmos-sdk/blob/v0.46.0-rc1/x/auth/client/cli/query.go#L83-L125

In the example, `GetAccountCmd()` creates and returns a query command that returns the state of an account based on the provided account address.

In general, the getter function does the following:

* **Constructs the command:** Read the [Cobra Documentation](https://pkg.go.dev/github.com/spf13/cobra) for more detailed information on how to create commands.
    * **Use:** Specifies the format of the user input required to invoke the command. In the example above, `account` is the name of the query command and `[address]` is the argument.
    * **Args:** The number of arguments the user provides. In this case, there is exactly one: `[address]`.
    * **Short and Long:** Descriptions for the command. A `Short` description is expected. A `Long` description can be used to provide additional information that is displayed when a user adds the `--help` flag.
    * **RunE:** Defines a function that can return an error. This is the function that is called when the command is executed. This function encapsulates all of the logic to create a new query.
        * The function typically starts by getting the `clientCtx`, which can be done with `client.GetClientQueryContext(cmd)`. The `clientCtx` contains information relevant to query handling.
        * If applicable, the command's arguments are parsed. In this example, the argument `[address]` is parsed.
        * A new `queryClient` is initialized using `NewQueryClient(clientCtx)`. The `queryClient` is then used to call the appropriate [query](./messages-and-queries.md#grpc-queries).
        * The `clientCtx.PrintProto` method is used to format the `proto.Message` object so that the results can be printed back to the user.
* **Adds query flags:** All query commands must add a set of query [flags](#flags). The query flags are added to the constructed command using `AddQueryFlagsToCmd(cmd)`.
* **Returns the command:** Finally, the query command is returned.

Each module must implement `GetQueryCmd()`, which aggregates all of the query commands of the module. Here is an example from the `x/auth` module:

+++ https://github.com/cosmos/cosmos-sdk/blob/v0.46.0-rc1/x/auth/client/cli/query.go#L25-L42

Each module must also implement the `GetQueryCmd()` method for `AppModuleBasic` that returns the `GetQueryCmd()` function. This allows for the root command to easily aggregate all of the query commands for each module. Here is an example:

+++ https://github.com/cosmos/cosmos-sdk/blob/v0.46.0-rc1/x/auth/client/cli/query.go#L32-L50

### Flags

[Flags](../core/cli.md#flags) allow users to customize commands. `--fees` and `--gas-prices` are examples of flags that allow users to set the [fees](../basics/gas-fees.md) and gas prices for their transactions.

Flags that are specific to a module are typically created in a `flags.go` file in the module's `./client/cli` folder. When creating a flag, developers set the value type, the name of the flag, the default value, and a description about the flag. Developers also have the option to mark flags as _required_ so that an error is thrown if the user does not include a value for the flag.

Here is an example that adds the `--from` flag to a command:

```go
cmd.Flags().String(FlagFrom, "", "Name or address of private key with which to sign")
```

In this example, the value of the flag is a `String`, the name of the flag is `from` (the value of the `FlagFrom` constant), the default value of the flag is `""`, and there is a description that will be displayed when a user adds `--help` to the command.

Here is an example that marks the `--from` flag as _required_:

```go
cmd.MarkFlagRequired(FlagFrom)
```

For more detailed information on creating flags, visit the [Cobra Documentation](https://github.com/spf13/cobra).

As mentioned in [transaction commands](#transaction-commands), there is a set of flags that all transaction commands must add. This is done with the `AddTxFlagsToCmd` method defined in the Cosmos SDK's `./client/flags` package.

+++ https://github.com/cosmos/cosmos-sdk/blob/v0.46.0-rc1/client/flags/flags.go#L103-L131

Since `AddTxFlagsToCmd(cmd *cobra.Command)` includes all of the basic flags required for a transaction command, module developers may choose not to add any of their own (specifying arguments instead may often be more appropriate).

Similarly, there is a `AddQueryFlagsToCmd(cmd *cobra.Command)` to add common flags to a module query command.

+++ https://github.com/cosmos/cosmos-sdk/blob/v0.46.0-rc1/client/flags/flags.go#L92-L101

## gRPC

[gRPC](https://grpc.io/) is a Remote Procedure Call (RPC) framework. RPC is the preferred way for external clients like wallets and exchanges to interact with a blockchain.

In addition to providing an ABCI query pathway, the Cosmos SDK provides a gRPC proxy server that routes gRPC query requests to ABCI query requests.

In order to do that, modules must implement `RegisterGRPCGatewayRoutes(clientCtx client.Context, mux *runtime.ServeMux)` on `AppModuleBasic` to wire the client gRPC requests to the correct handler inside the module.

Here's an example from the `x/auth` module:

+++ https://github.com/cosmos/cosmos-sdk/blob/v0.46.0-rc1/x/auth/module.go#L61-L66

## gRPC-gateway REST

Applications need to support web services that use HTTP requests (e.g. a web wallet like [Keplr](https://keplr.app)). [grpc-gateway](https://github.com/grpc-ecosystem/grpc-gateway) translates REST calls into gRPC calls, which might be useful for clients that do not use gRPC.

Modules that want to expose REST queries should add `google.api.http` annotations to their `rpc` methods, such as in the example below from the `x/auth` module:

+++ https://github.com/cosmos/cosmos-sdk/blob/v0.46.0-rc1/proto/cosmos/auth/v1beta1/query.proto#L13-L59

gRPC gateway is started in-process along with the application and Tendermint. It can be enabled or disabled by setting gRPC Configuration `enable` in [`app.toml`](../run-node/run-node.md#configuring-the-node-using-apptoml).

The Cosmos SDK provides a command for generating [Swagger](https://swagger.io/) documentation (`protoc-gen-swagger`). Setting `swagger` in [`app.toml`](../run-node/run-node.md#configuring-the-node-using-apptoml) defines if swagger documentation should be automatically registered.

## Next {hide}

Read about the recommended [module structure](./structure.md) {hide}<|MERGE_RESOLUTION|>--- conflicted
+++ resolved
@@ -28,19 +28,6 @@
 
 In general, the getter function does the following:
 
-<<<<<<< HEAD
-- **Constructs the command:** Read the [Cobra Documentation](https://godoc.org/github.com/spf13/cobra) for more detailed information on how to create commands.
-    - **Use:** Specifies the format of the user input required to invoke the command. In the example above, `send` is the name of the transaction command and `[from_key_or_address]`, `[to_address]`, and `[amount]` are the arguments.
-    - **Args:** The number of arguments the user provides. In this case, there are exactly three: `[from_key_or_address]`, `[to_address]`, and `[amount]`.
-    - **Short and Long:** Descriptions for the command. A `Short` description is expected. A `Long` description can be used to provide additional information that is displayed when a user adds the `--help` flag.
-    - **RunE:** Defines a function that can return an error. This is the function that is called when the command is executed. This function encapsulates all of the logic to create a new transaction.
-        - The function typically starts by getting the `clientCtx`, which can be done with `client.GetClientTxContext(cmd)`. The `clientCtx` contains information relevant to transaction handling, including information about the user. In this example, the `clientCtx` is used to retrieve the address of the sender by calling `clientCtx.GetFromAddress()`.
-        - If applicable, the command's arguments are parsed. In this example, the arguments `[to_address]` and `[amount]` are both parsed.
-        - A [message](./messages-and-queries.md) is created using the parsed arguments and information from the `clientCtx`. The constructor function of the message type is called directly. In this case, `types.NewMsgSend(fromAddr, toAddr, amount)`. Its good practice to call [`msg.ValidateBasic()`](../basics/tx-lifecycle.md#ValidateBasic) and other validation methods before broadcasting the message.
-        - Depending on what the user wants, the transaction is either generated offline or signed and broadcasted to the preconfigured node using `tx.GenerateOrBroadcastTxCLI(clientCtx, flags, msg)`.
-- **Adds transaction flags:** All transaction commands must add a set of transaction [flags](#flags). The transaction flags are used to collect additional information from the user (e.g. the amount of fees the user is willing to pay). The transaction flags are added to the constructed command using `AddTxFlagsToCmd(cmd)`.
-- **Returns the command:** Finally, the transaction command is returned.
-=======
 * **Constructs the command:** Read the [Cobra Documentation](https://pkg.go.dev/github.com/spf13/cobra) for more detailed information on how to create commands.
     * **Use:** Specifies the format of the user input required to invoke the command. In the example above, `send` is the name of the transaction command and `[from_key_or_address]`, `[to_address]`, and `[amount]` are the arguments.
     * **Args:** The number of arguments the user provides. In this case, there are exactly three: `[from_key_or_address]`, `[to_address]`, and `[amount]`.
@@ -52,7 +39,6 @@
         * Depending on what the user wants, the transaction is either generated offline or signed and broadcasted to the preconfigured node using `tx.GenerateOrBroadcastTxCLI(clientCtx, flags, msg)`.
 * **Adds transaction flags:** All transaction commands must add a set of transaction [flags](#flags). The transaction flags are used to collect additional information from the user (e.g. the amount of fees the user is willing to pay). The transaction flags are added to the constructed command using `AddTxFlagsToCmd(cmd)`.
 * **Returns the command:** Finally, the transaction command is returned.
->>>>>>> 3a051e1f
 
 Each module must implement `NewTxCmd()`, which aggregates all of the transaction commands of the module. Here is an example from the `x/bank` module:
 
