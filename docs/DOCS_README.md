# Updating the docs

<<<<<<< HEAD
If you want to open a PR in Cosmos SDK to update the documentation, please follow the guidelines in [`CONTRIBUTING.md`](https://github.com/cosmos/cosmos-sdk/tree/master/CONTRIBUTING.md#updating-documentation).

## Internationalization

- Translations for documentation live in a `docs/<locale>/` folder, where `<locale>` is the language code for a specific language. For example, `zh` for Chinese, `ko` for Korean, `ru` for Russian, etc.
- Each `docs/<locale>/` folder must follow the same folder structure within `docs/`, but only content in the following folders needs to be translated and included in the respective `docs/<locale>/` folder:
    - `docs/basics/`
    - `docs/building-modules/`
    - `docs/core/`
    - `docs/ibc/`
    - `docs/intro/`
    - `docs/migrations/`
    - `docs/run-node/`
- Each `docs/<locale>/` folder must also have a `README.md` that includes a translated version of both the layout and content within the root-level [`README.md`](https://github.com/cosmos/cosmos-sdk/tree/master/docs/README.md). The layout defined in the `README.md` is used to build the homepage.
- Always translate content living on `master` unless you are revising documentation for a specific release. Translated documentation like the root-level documentation is semantically versioned.
- For additional configuration options, please see [VuePress Internationalization](https://vuepress.vuejs.org/guide/i18n.html).
=======
If you want to open a PR in Cosmos SDK to update the documentation, please follow the guidelines in [`CONTRIBUTING.md`](https://github.com/cosmos/cosmos-sdk/tree/main/CONTRIBUTING.md#updating-documentation).
>>>>>>> 3a051e1f

## Docs Build Workflow

The documentation for Cosmos SDK is hosted at https://docs.cosmos.network and built from the files in the `/docs` directory.

### How It Works

There is a GitHub Action listening for changes in the `/docs` directory for the `main` branch and each supported version branch (e.g. `release/v0.46.x`). Any updates to files in the `/docs` directory will automatically trigger a website deployment. Under the hood, the private website repository has a `make build-docs` target consumed by a Github Action within that repository.

## README

The [README.md](./README.md) is both the README for the repository and the configuration for the layout of the landing page.

## Config.js

The [config.js](./.vuepress/config.js) generates the sidebar and Table of Contents
on the website docs. Note the use of relative links and the omission of
file extensions. Additional features are available to improve the look
of the sidebar.

## Links

**NOTE:** Strongly consider the existing links - both within this directory
and to the website docs - when moving or deleting files.

Relative links should be used nearly everywhere, having discovered and weighed the following:

### Relative

Where is the other file, relative to the current one?

* works both on GitHub and for the VuePress build
* confusing / annoying to have things like: `../../../../myfile.md`
* requires more updates when files are re-shuffled

### Absolute

Where is the other file, given the root of the repo?

* works on GitHub, doesn't work for the VuePress build
* this is much nicer: `/docs/hereitis/myfile.md`
* if you move that file around, the links inside it are preserved (but not to it, of course)

### Full

The full GitHub URL to a file or directory. Used occasionally when it makes sense
to send users to the GitHub.

## Building Locally

Make sure you are in the `docs` directory and run the following commands:

```sh
rm -rf node_modules
```

This command will remove old version of the visual theme and required packages. This step is optional.

```sh
npm install
```

Install the theme and all dependencies.

```sh
npm run serve
```

Run `pre` and `post` hooks and start a hot-reloading web-server. See output of this command for the URL (it is often https://localhost:8080).

To build documentation as a static website run `npm run build`. You will find the website in `.vuepress/dist` directory.

## Build RPC Docs

First, run `make tools` from the root of repo, to install the swagger-ui tool.

Then, edit the `swagger.yaml` manually; it is found [here](https://github.com/cosmos/cosmos-sdk/blob/main/client/lcd/swagger-ui/swagger.yaml)

Finally, run `make update_gaia_lite_docs` from the root of the repo.

## Search

We are using [Algolia](https://www.algolia.com) to power full-text search. This uses a public API search-only key in the `config.js` as well as a [cosmos_network.json](https://github.com/algolia/docsearch-configs/blob/master/configs/cosmos_network.json) configuration file that we can update with PRs.

## Consistency

Because the build processes are identical (as is the information contained herein), this file should be kept in sync as
much as possible with its [counterpart in the Tendermint Core repo](https://github.com/tendermint/tendermint/blob/master/docs/DOCS_README.md).

### Update and Build the RPC docs

1. Execute the following command at the root directory to install the swagger-ui generate tool.

   ```bash
   make tools
   ```

2. Edit API docs
   1. Directly Edit API docs manually: `client/lcd/swagger-ui/swagger.yaml`.
   2. Edit API docs within the [Swagger Editor](https://editor.swagger.io/). Please refer to this [document](https://swagger.io/docs/specification/2-0/basic-structure/) for the correct structure in `.yaml`.
3. Download `swagger.yaml` and replace the old `swagger.yaml` under fold `client/lcd/swagger-ui`.
4. Compile gaiacli

   ```bash
   make install
   ```<|MERGE_RESOLUTION|>--- conflicted
+++ resolved
@@ -1,25 +1,6 @@
 # Updating the docs
 
-<<<<<<< HEAD
-If you want to open a PR in Cosmos SDK to update the documentation, please follow the guidelines in [`CONTRIBUTING.md`](https://github.com/cosmos/cosmos-sdk/tree/master/CONTRIBUTING.md#updating-documentation).
-
-## Internationalization
-
-- Translations for documentation live in a `docs/<locale>/` folder, where `<locale>` is the language code for a specific language. For example, `zh` for Chinese, `ko` for Korean, `ru` for Russian, etc.
-- Each `docs/<locale>/` folder must follow the same folder structure within `docs/`, but only content in the following folders needs to be translated and included in the respective `docs/<locale>/` folder:
-    - `docs/basics/`
-    - `docs/building-modules/`
-    - `docs/core/`
-    - `docs/ibc/`
-    - `docs/intro/`
-    - `docs/migrations/`
-    - `docs/run-node/`
-- Each `docs/<locale>/` folder must also have a `README.md` that includes a translated version of both the layout and content within the root-level [`README.md`](https://github.com/cosmos/cosmos-sdk/tree/master/docs/README.md). The layout defined in the `README.md` is used to build the homepage.
-- Always translate content living on `master` unless you are revising documentation for a specific release. Translated documentation like the root-level documentation is semantically versioned.
-- For additional configuration options, please see [VuePress Internationalization](https://vuepress.vuejs.org/guide/i18n.html).
-=======
 If you want to open a PR in Cosmos SDK to update the documentation, please follow the guidelines in [`CONTRIBUTING.md`](https://github.com/cosmos/cosmos-sdk/tree/main/CONTRIBUTING.md#updating-documentation).
->>>>>>> 3a051e1f
 
 ## Docs Build Workflow
 
