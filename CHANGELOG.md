# Changelog

## 0.18.1

BREAKING CHANGES

* [x/auth] move stuff specific to auth anteHandler to the auth module rather than the types folder. This includes:
  * StdTx (and its related stuff i.e. StdSignDoc, etc)
  * StdFee
  * StdSignature
  * Account interface
  * Related to this organization, I also:
* [x/auth] got rid of AccountMapper interface (in favor of the struct already in auth module)
* [x/auth] removed the FeeHandler function from the AnteHandler, Replaced with FeeKeeper
* [x/auth] Removed GetSignatures() from Tx interface (as different Tx styles might use something different than StdSignature)
<<<<<<< HEAD
* Switch to bech32cosmos on all human readable inputs and outputs 
=======
* [store] Removed SubspaceIterator and ReverseSubspaceIterator from KVStore interface and replaced them with helper functions in /types
>>>>>>> f36eb220

BUG FIXES

* auto-sequencing transactions correctly
* query sequence via account store
* fixed duplicate pub_key in stake.Validator

## 0.18.0

_TBD_

BREAKING CHANGES

* [stake] candidate -> validator throughout (details in refactor comment)
* [stake] delegate-bond -> delegation throughout
* [stake] `gaiacli query validator` takes and argument instead of using the `--address-candidate` flag
* [stake] introduce `gaiacli query delegations`
* [stake] staking refactor
  * ValidatorsBonded store now take sorted pubKey-address instead of validator owner-address,
    is sorted like Tendermint by pk's address
  * store names more understandable
  * removed temporary ToKick store, just needs a local map!
  * removed distinction between candidates and validators
    * everything is now a validator
    * only validators with a status == bonded are actively validating/receiving rewards
  * Introduction of Unbonding fields, lowlevel logic throughout (not fully implemented with queue)
  * Introduction of PoolShares type within validators,
    replaces three rational fields (BondedShares, UnbondingShares, UnbondedShares

FEATURES

* [x/auth] Added ability to change pubkey to auth module
* [baseapp] baseapp now has settable functions for filtering peers by address/port & public key
* [sdk] Gas consumption is now measured as transactions are executed
  * Transactions which run out of gas stop execution and revert state changes
  * A "simulate" query has been added to determine how much gas a transaction will need
  * Modules can include their own gas costs for execution of particular message types
* [stake] Seperation of fee distribution to a new module
* [stake] Creation of a validator/delegation generics in `/types`
* [stake] Helper Description of the store in x/stake/store.md
* [stake] removed use of caches in the stake keeper
* [Makefile] Added terraform/ansible playbooks to easily create remote testnets on Digital Ocean

BUG FIXES

* Auto-sequencing now works correctly
* [stake] staking delegator shares exchange rate now relative to equivalent-bonded-tokens the validator has instead of bonded tokens
  ^ this is important for unbonded validators in the power store!
* [docs] Downgraded Swagger to v2 for downstream compatibility

## 0.17.2

_May 20, 2018_

Update to Tendermint v0.19.5 (reduce WAL use, bound the mempool and some rpcs, improve logging)

## 0.17.1 (May 17, 2018)

Update to Tendermint v0.19.4 (fixes a consensus bug and improves logging)

## 0.17.0 (May 15, 2018)

BREAKING CHANGES

* [stake] MarshalJSON -> MarshalBinary
* Queries against the store must be prefixed with the path "/store"

FEATURES

* [gaiacli] Support queries for candidates, delegator-bonds
* [gaiad] Added `gaiad export` command to export current state to JSON
* [x/bank] Tx tags with sender/recipient for indexing & later retrieval
* [x/stake] Tx tags with delegator/candidate for delegation & unbonding, and candidate info for declare candidate / edit candidacy

IMPROVEMENTS

* [gaiad] Update for Tendermint v0.19.3 (improve `/dump_consensus_state` and add
  `/consensus_state`)
* [spec/ibc] Added spec!
* [spec/stake] Cleanup structure, include details about slashing and
  auto-unbonding
* [spec/governance] Fixup some names and pseudocode
* NOTE: specs are still a work-in-progress ...

BUG FIXES

* Auto-sequencing now works correctly

## 0.16.0 (May 14th, 2018)

BREAKING CHANGES

* Move module REST/CLI packages to x/[module]/client/rest and x/[module]/client/cli
* Gaia simple-staking bond and unbond functions replaced
* [stake] Delegator bonds now store the height at which they were updated
* All module keepers now require a codespace, see basecoin or democoin for usage
* Many changes to names throughout
  * Type as a prefix naming convention applied (ex. BondMsg -> MsgBond)
  * Removed redundancy in names (ex. stake.StakeKeeper -> stake.Keeper)
* Removed SealedAccountMapper
* gaiad init now requires use of `--name` flag
* Removed Get from Msg interface
* types/rational now extends big.Rat

FEATURES:

* Gaia stake commands include, DeclareCandidacy, EditCandidacy, Delegate, Unbond
* MountStoreWithDB without providing a custom store works.
* Repo is now lint compliant / GoMetaLinter with tendermint-lint integrated into CI
* Better key output, pubkey go-amino hex bytes now output by default
* gaiad init overhaul
  * Create genesis transactions with `gaiad init gen-tx`
  * New genesis account keys are automatically added to the client keybase (introduce `--client-home` flag)
  * Initialize with genesis txs using `--gen-txs` flag
* Context now has access to the application-configured logger
* Add (non-proof) subspace query helper functions
* Add more staking query functions: candidates, delegator-bonds

BUG FIXES

* Gaia now uses stake, ported from github.com/cosmos/gaia

## 0.15.1 (April 29, 2018)

IMPROVEMENTS:

* Update Tendermint to v0.19.1 (includes many rpc fixes)

## 0.15.0 (April 29, 2018)

NOTE: v0.15.0 is a large breaking change that updates the encoding scheme to use
[Amino](github.com/tendermint/go-amino).

For details on how this changes encoding for public keys and addresses,
see the [docs](https://github.com/tendermint/tendermint/blob/v0.19.1/docs/specification/new-spec/encoding.md#public-key-cryptography).

BREAKING CHANGES

* Remove go-wire, use go-amino
* [store] Add `SubspaceIterator` and `ReverseSubspaceIterator` to `KVStore` interface
* [basecoin] NewBasecoinApp takes a `dbm.DB` and uses namespaced DBs for substores

FEATURES:

* Add CacheContext
* Add auto sequencing to client
* Add FeeHandler to ante handler

BUG FIXES

* MountStoreWithDB without providing a custom store works.

## 0.14.1 (April 9, 2018)

BUG FIXES

* [gaiacli] Fix all commands (just a duplicate of basecli for now)

## 0.14.0 (April 9, 2018)

BREAKING CHANGES:

* [client/builder] Renamed to `client/core` and refactored to use a CoreContext
  struct
* [server] Refactor to improve useability and de-duplicate code
* [types] `Result.ToQuery -> Error.QueryResult`
* [makefile] `make build` and `make install` only build/install `gaiacli` and
  `gaiad`. Use `make build_examples` and `make install_examples` for
  `basecoind/basecli` and `democoind/democli`
* [staking] Various fixes/improvements

FEATURES:

* [democoin] Added Proof-of-Work module

BUG FIXES

* [client] Reuse Tendermint RPC client to avoid excessive open files
* [client] Fix setting log level
* [basecoin] Sort coins in genesis

## 0.13.1 (April 3, 2018)

BUG FIXES

* [x/ibc] Fix CLI and relay for IBC txs
* [x/stake] Various fixes/improvements

## 0.13.0 (April 2, 2018)

BREAKING CHANGES

* [basecoin] Remove cool/sketchy modules -> moved to new `democoin`
* [basecoin] NewBasecoinApp takes a `map[string]dbm.DB` as temporary measure
  to allow mounting multiple stores with their own DB until they can share one
* [x/staking] Renamed to `simplestake`
* [builder] Functions don't take `passphrase` as argument
* [server] GenAppParams returns generated seed and address
* [basecoind] `init` command outputs JSON of everything necessary for testnet
* [basecoind] `basecoin.db -> data/basecoin.db`
* [basecli] `data/keys.db -> keys/keys.db`

FEATURES

* [types] `Coin` supports direct arithmetic operations
* [basecoind] Add `show_validator` and `show_node_id` commands
* [x/stake] Initial merge of full staking module!
* [democoin] New example application to demo custom modules

IMPROVEMENTS

* [makefile] `make install`
* [testing] Use `/tmp` for directories so they don't get left in the repo

BUG FIXES

* [basecoin] Allow app to be restarted
* [makefile] Fix build on Windows
* [basecli] Get confirmation before overriding key with same name

## 0.12.0 (March 27 2018)

BREAKING CHANGES

* Revert to old go-wire for now
* glide -> godep
* [types] ErrBadNonce -> ErrInvalidSequence
* [types] Replace tx.GetFeePayer with FeePayer(tx) - returns the first signer
* [types] NewStdTx takes the Fee
* [types] ParseAccount -> AccountDecoder; ErrTxParse -> ErrTxDecoder
* [x/auth] AnteHandler deducts fees
* [x/bank] Move some errors to `types`
* [x/bank] Remove sequence and signature from Input

FEATURES

* [examples/basecoin] New cool module to demonstrate use of state and custom transactions
* [basecoind] `show_node_id` command
* [lcd] Implement the Light Client Daemon and endpoints
* [types/stdlib] Queue functionality
* [store] Subspace iterator on IAVLTree
* [types] StdSignDoc is the document that gets signed (chainid, msg, sequence, fee)
* [types] CodeInvalidPubKey
* [types] StdFee, and StdTx takes the StdFee
* [specs] Progression of MVPs for IBC
* [x/ibc] Initial shell of IBC functionality (no proofs)
* [x/simplestake] Simple staking module with bonding/unbonding

IMPROVEMENTS

* Lots more tests!
* [client/builder] Helpers for forming and signing transactions
* [types] sdk.Address
* [specs] Staking

BUG FIXES

* [x/auth] Fix setting pubkey on new account
* [x/auth] Require signatures to include the sequences
* [baseapp] Dont panic on nil handler
* [basecoin] Check for empty bytes in account and tx

## 0.11.0 (March 1, 2017)

BREAKING CHANGES

* [examples] dummy -> kvstore
* [examples] Remove gaia
* [examples/basecoin] MakeTxCodec -> MakeCodec
* [types] CommitMultiStore interface has new `GetCommitKVStore(key StoreKey) CommitKVStore` method

FEATURES

* [examples/basecoin] CLI for `basecli` and `basecoind` (!)
* [baseapp] router.AddRoute returns Router

IMPROVEMENTS

* [baseapp] Run msg handlers on CheckTx
* [docs] Add spec for REST API
* [all] More tests!

BUG FIXES

* [baseapp] Fix panic on app restart
* [baseapp] InitChain does not call Commit
* [basecoin] Remove IBCStore because mounting multiple stores is currently broken

## 0.10.0 (February 20, 2017)

BREAKING CHANGES

* [baseapp] NewBaseApp(logger, db)
* [baseapp] NewContext(isCheckTx, header)
* [x/bank] CoinMapper -> CoinKeeper

FEATURES

* [examples/gaia] Mock CLI !
* [baseapp] InitChainer, BeginBlocker, EndBlocker
* [baseapp] MountStoresIAVL

IMPROVEMENTS

* [docs] Various improvements.
* [basecoin] Much simpler :)

BUG FIXES

* [baseapp] initialize and reset msCheck and msDeliver properly

## 0.9.0 (February 13, 2017)

BREAKING CHANGES

* Massive refactor. Basecoin works. Still needs <3

## 0.8.1

* Updates for dependencies

## 0.8.0 (December 18, 2017)

* Updates for dependencies

## 0.7.1 (October 11, 2017)

IMPROVEMENTS:

* server/commands: GetInitCmd takes list of options

## 0.7.0 (October 11, 2017)

BREAKING CHANGES:

* Everything has changed, and it's all about to change again, so don't bother using it yet!

## 0.6.2 (July 27, 2017)

IMPROVEMENTS:

* auto-test all tutorials to detect breaking changes
* move deployment scripts from `/scripts` to `/publish` for clarity

BUG FIXES:

* `basecoin init` ensures the address in genesis.json is valid
* fix bug that certain addresses couldn't receive ibc packets

## 0.6.1 (June 28, 2017)

Make lots of small cli fixes that arose when people were using the tools for
the testnet.

IMPROVEMENTS:

* basecoin
  * `basecoin start` supports all flags that `tendermint node` does, such as
    `--rpc.laddr`, `--p2p.seeds`, and `--p2p.skip_upnp`
  * fully supports `--log_level` and `--trace` for logger configuration
  * merkleeyes no longers spams the logs... unless you want it
    * Example: `basecoin start --log_level="merkleeyes:info,state:info,*:error"`
    * Example: `basecoin start --log_level="merkleeyes:debug,state:info,*:error"`
* basecli
  * `basecli init` is more intelligent and only complains if there really was
    a connected chain, not just random files
  * support `localhost:46657` or `http://localhost:46657` format for nodes,
    not just `tcp://localhost:46657`
  * Add `--genesis` to init to specify chain-id and validator hash
    * Example: `basecli init --node=localhost:46657 --genesis=$HOME/.basecoin/genesis.json`
  * `basecli rpc` has a number of methods to easily accept tendermint rpc, and verifies what it can

BUG FIXES:

* basecli
  * `basecli query account` accepts hex account address with or without `0x`
    prefix
  * gives error message when running commands on an unitialized chain, rather
    than some unintelligable panic

## 0.6.0 (June 22, 2017)

Make the basecli command the only way to use client-side, to enforce best
security practices. Lots of enhancements to get it up to production quality.

BREAKING CHANGES:

* ./cmd/commands -> ./cmd/basecoin/commands
* basecli
  * `basecli proof state get` -> `basecli query key`
  * `basecli proof tx get` -> `basecli query tx`
  * `basecli proof state get --app=account` -> `basecli query account`
  * use `--chain-id` not `--chainid` for consistency
  * update to use `--trace` not `--debug` for stack traces on errors
  * complete overhaul on how tx and query subcommands are added. (see counter or trackomatron for examples)
  * no longer supports counter app (see new countercli)
* basecoin
  * `basecoin init` takes an argument, an address to allocate funds to in the genesis
  * removed key2.json
  * removed all client side functionality from it (use basecli now for proofs)
    * no tx subcommand
    * no query subcommand
    * no account (query) subcommand
    * a few other random ones...
  * enhanced relay subcommand
    * relay start did what relay used to do
    * relay init registers both chains on one another (to set it up so relay start just works)
* docs
  * removed `example-plugin`, put `counter` inside `docs/guide`
* app
  * Implements ABCI handshake by proxying merkleeyes.Info()

IMPROVEMENTS:

* `basecoin init` support `--chain-id`
* intergrates tendermint 0.10.0 (not the rc-2, but the real thing)
* commands return error code (1) on failure for easier script testing
* add `reset_all` to basecli, and never delete keys on `init`
* new shutil based unit tests, with better coverage of the cli actions
* just `make fresh` when things are getting stale ;)

BUG FIXES:

* app: no longer panics on missing app_options in genesis (thanks, anton)
* docs: updated all docs... again
* ibc: fix panic on getting BlockID from commit without 100% precommits (still a TODO)

## 0.5.2 (June 2, 2017)

BUG FIXES:

* fix parsing of the log level from Tendermint config (#97)

## 0.5.1 (May 30, 2017)

BUG FIXES:

* fix ibc demo app to use proper tendermint flags, 0.10.0-rc2 compatibility
* Make sure all cli uses new json.Marshal not wire.JSONBytes

## 0.5.0 (May 27, 2017)

BREAKING CHANGES:

* only those related to the tendermint 0.9 -> 0.10 upgrade

IMPROVEMENTS:

* basecoin cli
  * integrates tendermint 0.10.0 and unifies cli (init, unsafe_reset_all, ...)
  * integrate viper, all command line flags can also be defined in environmental variables or config.toml
* genesis file
  * you can define accounts with either address or pub_key
  * sorts coins for you, so no silent errors if not in alphabetical order
* [light-client](https://github.com/tendermint/light-client) integration
  * no longer must you trust the node you connect to, prove everything!
  * new [basecli command](./cmd/basecli/README.md)
  * integrated [key management](https://github.com/tendermint/go-crypto/blob/master/cmd/README.md), stored encrypted locally
  * tracks validator set changes and proves everything from one initial validator seed
  * `basecli proof state` gets complete proofs for any abci state
  * `basecli proof tx` gets complete proof where a tx was stored in the chain
  * `basecli proxy` exposes tendermint rpc, but only passes through results after doing complete verification

BUG FIXES:

* no more silently ignored error with invalid coin names (eg. "17.22foo coin" used to parse as "17 foo", not warning/error)

## 0.4.1 (April 26, 2017)

BUG FIXES:

* Fix bug in `basecoin unsafe_reset_X` where the `priv_validator.json` was not being reset

## 0.4.0 (April 21, 2017)

BREAKING CHANGES:

* CLI now uses Cobra, which forced changes to some of the flag names and orderings

IMPROVEMENTS:

* `basecoin init` doesn't generate error if already initialized
* Much more testing

## 0.3.1 (March 23, 2017)

IMPROVEMENTS:

* CLI returns exit code 1 and logs error before exiting

## 0.3.0 (March 23, 2017)

BREAKING CHANGES:

* Remove `--data` flag and use `BCHOME` to set the home directory (defaults to `~/.basecoin`)
* Remove `--in-proc` flag and start Tendermint in-process by default (expect Tendermint files in $BCHOME/tendermint).
  To start just the ABCI app/server, use `basecoin start --without-tendermint`.
* Consolidate genesis files so the Basecoin genesis is an object under `app_options` in Tendermint genesis. For instance:

```
{
  "app_hash": "",
  "chain_id": "foo_bar_chain",
  "genesis_time": "0001-01-01T00:00:00.000Z",
  "validators": [
    {
      "amount": 10,
      "name": "",
      "pub_key": [
	1,
	"7B90EA87E7DC0C7145C8C48C08992BE271C7234134343E8A8E8008E617DE7B30"
      ]
    }
  ],
  "app_options": {
    "accounts": [{
      "pub_key": {
        "type": "ed25519",
        "data": "6880db93598e283a67c4d88fc67a8858aa2de70f713fe94a5109e29c137100c2"
      },
      "coins": [
        {
          "denom": "blank",
          "amount": 12345
        },
        {
          "denom": "ETH",
          "amount": 654321
        }
      ]
    }],
    "plugin_options": ["plugin1/key1", "value1", "plugin1/key2", "value2"]
  }
}
```

Note the array of key-value pairs is now under `app_options.plugin_options` while the `app_options` themselves are well formed.
We also changed `chainID` to `chain_id` and consolidated to have just one of them.

FEATURES:

* Introduce `basecoin init` and `basecoin unsafe_reset_all`

## 0.2.0 (March 6, 2017)

BREAKING CHANGES:

* Update to ABCI v0.4.0 and Tendermint v0.9.0
* Coins are specified on the CLI as `Xcoin`, eg. `5gold`
* `Cost` is now `Fee`

FEATURES:

* CLI for sending transactions and querying the state,
  designed to be easily extensible as plugins are implemented
* Run Basecoin in-process with Tendermint
* Add `/account` path in Query
* IBC plugin for InterBlockchain Communication
* Demo script of IBC between two chains

IMPROVEMENTS:

* Use new Tendermint `/commit` endpoint for crafting IBC transactions
* More unit tests
* Use go-crypto S structs and go-data for more standard JSON
* Demo uses fewer sleeps

BUG FIXES:

* Various little fixes in coin arithmetic
* More commit validation in IBC
* Return results from transactions

## PreHistory

##### January 14-18, 2017

* Update to Tendermint v0.8.0
* Cleanup a bit and release blog post

##### September 22, 2016

* Basecoin compiles again<|MERGE_RESOLUTION|>--- conflicted
+++ resolved
@@ -13,11 +13,8 @@
 * [x/auth] got rid of AccountMapper interface (in favor of the struct already in auth module)
 * [x/auth] removed the FeeHandler function from the AnteHandler, Replaced with FeeKeeper
 * [x/auth] Removed GetSignatures() from Tx interface (as different Tx styles might use something different than StdSignature)
-<<<<<<< HEAD
+* [store] Removed SubspaceIterator and ReverseSubspaceIterator from KVStore interface and replaced them with helper functions in /types
 * Switch to bech32cosmos on all human readable inputs and outputs 
-=======
-* [store] Removed SubspaceIterator and ReverseSubspaceIterator from KVStore interface and replaced them with helper functions in /types
->>>>>>> f36eb220
 
 BUG FIXES
 
